#ifndef GAUDISVC_FASTHISTORYSVC_H
#define GAUDISVC_FASTHISTORYSVC_H

#include "GaudiKernel/IHistorySvc.h"

#include "GaudiKernel/AlgTool.h"
#include "GaudiKernel/Algorithm.h"
#include "GaudiKernel/IIncidentListener.h"
#include "GaudiKernel/IVersHistoryObj.h"
#include "GaudiKernel/Service.h"
#include "GaudiKernel/StatusCode.h"

#include "GaudiKernel/ClassID.h"
#include "GaudiKernel/MsgStream.h"
#include <fstream>
#include <map>
#include <set>
#include <string>
#include <vector>

class StoreGateSvc;
class IAlgContextSvc;
class IIncidentSvc;
class HistoryObj;
class DataHistory;
class AlgorithmHistory;
class ServiceHistory;
struct DHH;

/** @class HistorySvc HistorySvc.h
 *
 *  HistorySvc class definition
 *
 */

class HistorySvc : public extends<Service, IHistorySvc, IIncidentListener>
{
public:
<<<<<<< HEAD
  virtual StatusCode initialize();
  virtual StatusCode reinitialize();
  virtual StatusCode finalize();
  virtual StatusCode stop();
=======

  StatusCode initialize() override;
  StatusCode reinitialize() override;
  StatusCode finalize() override;
  StatusCode stop() override;
>>>>>>> 95cdba18

  virtual StatusCode captureState();

  StatusCode registerJob() override;
  StatusCode listProperties() const override;
  JobHistory* getJobHistory() const override;

<<<<<<< HEAD
  virtual StatusCode registerSvc( const IService& );
  virtual StatusCode listProperties( const IService& ) const;
  virtual ServiceHistory* getServiceHistory( const IService& ) const;
  virtual void getServiceHistory( std::set<ServiceHistory*>& ) const;

  virtual StatusCode registerAlg( const Algorithm& );
  virtual StatusCode listProperties( const Algorithm& ) const;
  virtual AlgorithmHistory* getAlgHistory( const Algorithm& ) const;
  virtual void getAlgHistory( std::set<AlgorithmHistory*>& ) const;

  virtual StatusCode registerAlgTool( const IAlgTool& );
  virtual StatusCode listProperties( const IAlgTool& ) const;
  virtual AlgToolHistory* getAlgToolHistory( const IAlgTool& ) const;
  virtual void getAlgToolHistory( std::set<AlgToolHistory*>& ) const;

  virtual DataHistory* createDataHistoryObj( const CLID& id, const std::string& key, const std::string& store );
  virtual StatusCode registerDataHistory( const CLID& id, const std::string& key, const std::string& store );
  virtual DataHistory* getDataHistory( const CLID& id, const std::string& key, const std::string& store ) const;
  virtual int getDataHistory( const CLID& id, const std::string& key, const std::string& storeName,
                              std::list<DataHistory*>& dhlist ) const;

  using extends::extends;

  virtual void handle( const Incident& inc );
=======
  StatusCode registerSvc(const IService&) override;
  StatusCode listProperties(const IService&) const override;
  ServiceHistory* getServiceHistory(const IService&) const override;
  void getServiceHistory(std::set<ServiceHistory*>&) const override;

  StatusCode registerAlg(const Algorithm&) override;
  StatusCode listProperties(const Algorithm&) const override;
  AlgorithmHistory* getAlgHistory(const Algorithm&) const override;
  void getAlgHistory(std::set<AlgorithmHistory*>&) const override;

  StatusCode registerAlgTool(const IAlgTool&) override;
  StatusCode listProperties(const IAlgTool&) const override;
  AlgToolHistory* getAlgToolHistory(const IAlgTool&) const override;
  void getAlgToolHistory(std::set<AlgToolHistory*>&) const override;

  DataHistory* createDataHistoryObj(const CLID& id,
                                    const std::string& key,
                                    const std::string& store) override;
  virtual StatusCode registerDataHistory(const CLID& id,
					 const std::string& key,
					 const std::string& store);
  DataHistory* getDataHistory(const CLID& id, const std::string& key,
                              const std::string& store) const override;
  virtual int getDataHistory(const CLID& id, const std::string& key,
			     const std::string& storeName,
			     std::list<DataHistory*>& dhlist) const;

  HistorySvc( const std::string& name, ISvcLocator* svc );

  void handle(const Incident& inc) override;
>>>>>>> 95cdba18

  // Destructor.
  ~HistorySvc() override = default;

private:
  //   typedef std::map<const CLID, std::map<const std::string, DataHistory*> >
  //           DataHistMap;

  typedef IVersHistoryObj::PropertyList PropertyList;

  typedef std::multimap<DHH, DataHistory*> DataHistMap;
  typedef DataHistMap::iterator DHMitr;
  typedef DataHistMap::const_iterator DHMCitr;

  Gaudi::Property<bool> m_dump{this, "Dump", false};
  Gaudi::Property<bool> m_activate{this, "Activate", true};
  Gaudi::Property<std::string> m_outputFile{this, "OutputFile"};

  void clearState();

  bool m_isInitialized = false;

  IAlgContextSvc* p_algCtxSvc = nullptr;

  std::map<const Algorithm*, AlgorithmHistory*> m_algmap;

  std::set<const IAlgTool*> m_ialgtools;
  std::map<const AlgTool*, AlgToolHistory*> m_algtoolmap;
  std::map<const IService*, ServiceHistory*> m_svcmap;

  std::multimap<DHH, DataHistory*> m_datMap;

  std::unique_ptr<JobHistory> m_jobHistory;

  void dumpProperties( std::ofstream& ) const;
  void dumpProperties( const IService&, std::ofstream& ) const;
  void dumpProperties( const Algorithm&, std::ofstream& ) const;
  void dumpProperties( const IAlgTool&, std::ofstream& ) const;

  void dumpState( std::ofstream& ) const;
  void dumpState( const INamedInterface*, std::ofstream& ) const;

  std::string dumpProp( const Gaudi::Details::PropertyBase*, const bool isXML = false, int indent = 0 ) const;

  IAlgorithm* getCurrentIAlg() const;

  IIncidentSvc* m_incidentSvc = nullptr;
  SmartIF<IToolSvc> m_toolSvc;

  bool m_outputFileTypeXML = false;
};

#endif<|MERGE_RESOLUTION|>--- conflicted
+++ resolved
@@ -36,18 +36,10 @@
 class HistorySvc : public extends<Service, IHistorySvc, IIncidentListener>
 {
 public:
-<<<<<<< HEAD
-  virtual StatusCode initialize();
-  virtual StatusCode reinitialize();
-  virtual StatusCode finalize();
-  virtual StatusCode stop();
-=======
-
   StatusCode initialize() override;
   StatusCode reinitialize() override;
   StatusCode finalize() override;
   StatusCode stop() override;
->>>>>>> 95cdba18
 
   virtual StatusCode captureState();
 
@@ -55,63 +47,30 @@
   StatusCode listProperties() const override;
   JobHistory* getJobHistory() const override;
 
-<<<<<<< HEAD
-  virtual StatusCode registerSvc( const IService& );
-  virtual StatusCode listProperties( const IService& ) const;
-  virtual ServiceHistory* getServiceHistory( const IService& ) const;
-  virtual void getServiceHistory( std::set<ServiceHistory*>& ) const;
+  StatusCode registerSvc( const IService& ) override;
+  StatusCode listProperties( const IService& ) const override;
+  ServiceHistory* getServiceHistory( const IService& ) const override;
+  void getServiceHistory( std::set<ServiceHistory*>& ) const override;
 
-  virtual StatusCode registerAlg( const Algorithm& );
-  virtual StatusCode listProperties( const Algorithm& ) const;
-  virtual AlgorithmHistory* getAlgHistory( const Algorithm& ) const;
-  virtual void getAlgHistory( std::set<AlgorithmHistory*>& ) const;
+  StatusCode registerAlg( const Algorithm& ) override;
+  StatusCode listProperties( const Algorithm& ) const override;
+  AlgorithmHistory* getAlgHistory( const Algorithm& ) const override;
+  void getAlgHistory( std::set<AlgorithmHistory*>& ) const override;
 
-  virtual StatusCode registerAlgTool( const IAlgTool& );
-  virtual StatusCode listProperties( const IAlgTool& ) const;
-  virtual AlgToolHistory* getAlgToolHistory( const IAlgTool& ) const;
-  virtual void getAlgToolHistory( std::set<AlgToolHistory*>& ) const;
+  StatusCode registerAlgTool( const IAlgTool& ) override;
+  StatusCode listProperties( const IAlgTool& ) const override;
+  AlgToolHistory* getAlgToolHistory( const IAlgTool& ) const override;
+  void getAlgToolHistory( std::set<AlgToolHistory*>& ) const override;
 
-  virtual DataHistory* createDataHistoryObj( const CLID& id, const std::string& key, const std::string& store );
+  DataHistory* createDataHistoryObj( const CLID& id, const std::string& key, const std::string& store ) override;
   virtual StatusCode registerDataHistory( const CLID& id, const std::string& key, const std::string& store );
-  virtual DataHistory* getDataHistory( const CLID& id, const std::string& key, const std::string& store ) const;
+  DataHistory* getDataHistory( const CLID& id, const std::string& key, const std::string& store ) const override;
   virtual int getDataHistory( const CLID& id, const std::string& key, const std::string& storeName,
                               std::list<DataHistory*>& dhlist ) const;
 
   using extends::extends;
 
-  virtual void handle( const Incident& inc );
-=======
-  StatusCode registerSvc(const IService&) override;
-  StatusCode listProperties(const IService&) const override;
-  ServiceHistory* getServiceHistory(const IService&) const override;
-  void getServiceHistory(std::set<ServiceHistory*>&) const override;
-
-  StatusCode registerAlg(const Algorithm&) override;
-  StatusCode listProperties(const Algorithm&) const override;
-  AlgorithmHistory* getAlgHistory(const Algorithm&) const override;
-  void getAlgHistory(std::set<AlgorithmHistory*>&) const override;
-
-  StatusCode registerAlgTool(const IAlgTool&) override;
-  StatusCode listProperties(const IAlgTool&) const override;
-  AlgToolHistory* getAlgToolHistory(const IAlgTool&) const override;
-  void getAlgToolHistory(std::set<AlgToolHistory*>&) const override;
-
-  DataHistory* createDataHistoryObj(const CLID& id,
-                                    const std::string& key,
-                                    const std::string& store) override;
-  virtual StatusCode registerDataHistory(const CLID& id,
-					 const std::string& key,
-					 const std::string& store);
-  DataHistory* getDataHistory(const CLID& id, const std::string& key,
-                              const std::string& store) const override;
-  virtual int getDataHistory(const CLID& id, const std::string& key,
-			     const std::string& storeName,
-			     std::list<DataHistory*>& dhlist) const;
-
-  HistorySvc( const std::string& name, ISvcLocator* svc );
-
-  void handle(const Incident& inc) override;
->>>>>>> 95cdba18
+  void handle( const Incident& inc ) override;
 
   // Destructor.
   ~HistorySvc() override = default;
