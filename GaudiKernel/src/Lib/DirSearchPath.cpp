<<<<<<< HEAD
// $Id: DirSearchPath.cpp,v 1.2 2007/10/16 15:37:25 marcocle Exp $

//<<<<<< INCLUDES                                                       >>>>>>
#ifdef WIN32
// Disable warning
//    C4996: '...': Function call with parameters that may be unsafe
// Noise probably coming from the use of Boost tokenizer
#pragma warning(disable:4996)
#endif

=======
>>>>>>> a610814b
#include <algorithm>  /* find */
#include <iostream>
#ifdef __ICC
// disable icc warning #279: controlling expression is constant
// ... a lot of noise produced by the boost/filesystem/operations.hpp
#pragma warning(disable:279)
#endif
#include "boost/filesystem/operations.hpp"
#include "boost/tokenizer.hpp"
#include "GaudiKernel/DirSearchPath.h"

using namespace std;

using boost::filesystem::filesystem_error;
using boost::filesystem::exists;
using boost::filesystem::is_directory;

using boost::tokenizer;
using boost::char_separator;

//constructors
DirSearchPath::DirSearchPath(const std::string& stringifiedPath, const char* separator) {
  addCWD(); //FIXME is this a good idea?

  typedef  tokenizer<char_separator<char> > Tokenizer;

  Tokenizer tok(stringifiedPath, char_separator<char>(separator));

  //add names to dir container, filtering dir names to remove invalid ones
  //notice how we iterate over all tokens even if there is an illegal one
  Tokenizer::iterator it = tok.begin();
  while(it != tok.end()) {
    try {
      path p(*(it++));
      add(p);
    }
    catch (boost::filesystem::filesystem_error &/*err*/) {
    }
  }
}

//modifiers
bool DirSearchPath::addCWD() {
  return add(boost::filesystem::current_path());
}

bool DirSearchPath::add(const path& dir) {
  bool dirExist(existsDir(dir));
  //add dir to path even if dir does not (yet) exist,
  // but don't add twice same dir
  if (m_dirs.end() == std::find_if(m_dirs.begin(), m_dirs.end(), eqPath(dir)))
    m_dirs.push_back(dir);
  return dirExist;
}

//accessors
bool DirSearchPath::find(const string& fileName, string& fullFileName) const {
  bool rc(false);
  try {
    path fileFound;
    if ( (rc = find(path(fileName), fileFound)) )
      fullFileName = fileFound.native_directory_string();
  } catch (...) {}
  return rc;
}

//accessors
bool DirSearchPath::find(const path& file, path& fileFound) const {
  bool rc(false);
  for (std::list<path>::const_iterator iDir=m_dirs.begin(); iDir!=m_dirs.end(); ++iDir) {
    path full(*iDir / file);
    if (exists(full)) {
      fileFound = full;
      rc = true;
      break;
    }
  }
  return rc;
}

//accessors
std::list<DirSearchPath::path>
DirSearchPath::find_all(const path& file) const {
  std::list<path> found;
  for (std::list<path>::const_iterator iDir=m_dirs.begin(); iDir!=m_dirs.end(); ++iDir) {
    path full(*iDir / file);
    if (exists(full)) {
      found.push_back(full);
    }
  }
  return found;
}

//helpers
bool DirSearchPath::existsDir(const std::string& dirName) {
  bool rc(false);
  try {
    rc=is_directory(path(dirName));
  } catch(...) {}
  return rc;
}
bool DirSearchPath::existsDir(const path& dir) {
  return (exists(dir) && is_directory(dir));
}<|MERGE_RESOLUTION|>--- conflicted
+++ resolved
@@ -1,7 +1,3 @@
-<<<<<<< HEAD
-// $Id: DirSearchPath.cpp,v 1.2 2007/10/16 15:37:25 marcocle Exp $
-
-//<<<<<< INCLUDES                                                       >>>>>>
 #ifdef WIN32
 // Disable warning
 //    C4996: '...': Function call with parameters that may be unsafe
@@ -9,8 +5,6 @@
 #pragma warning(disable:4996)
 #endif
 
-=======
->>>>>>> a610814b
 #include <algorithm>  /* find */
 #include <iostream>
 #ifdef __ICC
