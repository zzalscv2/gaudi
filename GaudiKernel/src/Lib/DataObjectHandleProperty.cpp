#include "GaudiKernel/DataObjectHandleProperty.h"

#include "GaudiKernel/DataObjectHandleBase.h"
<<<<<<< HEAD
#include "GaudiKernel/Parsers.h"

#include <boost/algorithm/string.hpp>
#include <boost/tokenizer.hpp>
#include <map>
#include <sstream>

namespace Gaudi
{
  namespace Parsers
  {

    StatusCode parse( DataObjectHandleBase& v, const std::string& s )
    {

      // std::cerr << "parse(DataObjectHandleBase) : " << s << std::endl;

      StatusCode sc( StatusCode::FAILURE );
      std::string prop;
      sc = Gaudi::Parsers::parse( prop, s );

      if ( sc.isSuccess() ) {

        typedef boost::tokenizer<boost::char_separator<char>> tokenizer;
        boost::char_separator<char> sep( "|" );
        tokenizer tokens( prop, sep );
        int nToks( distance( tokens.begin(), tokens.end() ) );
        auto it = tokens.begin();

        if ( nToks < 3 || nToks > 4 ) {
          std::cerr << "Unable to instantiante DataObjectHandle from Property: " << s << " :: Format is bad"
                    << std::endl;
          return StatusCode::FAILURE;
        }

        std::string k = *it;
        boost::erase_all( k, "'" );
        boost::erase_all( k, "(" );
        boost::erase_all( k, ")" );

        ++it;

        int m = std::stoi( *it );
        ++it;

        if ( v.mode() != m ) {
          std::cerr << "ERROR: mismatch in access mode for DataObjectHandle " << v.fullKey() << "  " << v.mode() << " "
                    << m << std::endl;
          return StatusCode::FAILURE;
        }

        bool o = bool( std::stoi( *it ) );

        v.setOptional( o );
        v.setKey( DataObjID( k ) );

        // std::cout << "--> key: " << k << "  mode: " << m << "  opt: " << o << std::endl;

        if ( nToks == 4 ) {
          // now parse the alt addresses
          ++it;
          std::string alt             = *it;
          std::vector<std::string> av = v.alternativeDataProductNames();
          boost::char_separator<char> sep2( "&" );
          tokenizer tok2( alt, sep2 );

          for ( auto it2 : tok2 ) {
            std::string aa = it2;
            av.push_back( aa );
            // std::cout << "          altA: " << aa << std::endl;
          }

          v.setAlternativeDataProductNames( av );
        }
      }

      return StatusCode::SUCCESS;
    }
  }

  namespace Utils
  {

    std::ostream& toStream( const DataObjectHandleBase& v, std::ostream& o )
    {
      o << v;
      //      std::cerr << "toStream(DataObjectHandleBase) : " << v << std::endl;
      return o;
=======
#include "GaudiKernel/System.h"

#include <sstream>

namespace Gaudi {
  namespace Parsers {

    StatusCode
    parse(DataObjectHandleBase& v, const std::string& s) {
      std::string prop;
      auto sc = Gaudi::Parsers::parse(prop, s);
      if (sc) v.setKey( DataObjID(s) );
      return sc;

    }
  }

  namespace Utils {

    std::ostream&
    toStream(const DataObjectHandleBase& v, std::ostream& o) {
      return o << v;
>>>>>>> e6f85a52
    }
  }
}

//---------------------------------------------------------------------------

<<<<<<< HEAD
DataObjectHandleProperty::DataObjectHandleProperty( const std::string& name, DataObjectHandleBase& ref )
    : PropertyWithHandlers( name, typeid( DataObjectHandleBase ) ), m_pValue( &ref )
{
}

//---------------------------------------------------------------------------

DataObjectHandleProperty::~DataObjectHandleProperty() {}

//---------------------------------------------------------------------------

StatusCode DataObjectHandleProperty::fromString( const std::string& s )
=======
DataObjectHandleProperty::DataObjectHandleProperty( const std::string& name,
                                      DataObjectHandleBase& ref )
  : Property( name, typeid( DataObjectHandleBase ) ),
    m_pValue( &ref )
{}

//---------------------------------------------------------------------------

StatusCode
DataObjectHandleProperty::fromString(const std::string& s)
>>>>>>> e6f85a52
{
  if ( !Gaudi::Parsers::parse( *m_pValue, s ).isSuccess() ) {
    return StatusCode::FAILURE;
  }
  return useUpdateHandler() ? StatusCode::SUCCESS : StatusCode::FAILURE;
}

<<<<<<< HEAD
const std::string DataObjectHandleProperty::pythonRepr() const
{
  //  std::cerr << "DataObjectHandleProperty::pythonRepr() " << std::endl;
=======

std::string
DataObjectHandleProperty::pythonRepr() const {
>>>>>>> e6f85a52
  return "DataObjectHandleBase(\"" + toString() + "\")";
}

//---------------------------------------------------------------------------

<<<<<<< HEAD
bool DataObjectHandleProperty::setValue( const DataObjectHandleBase& value )
=======
bool
DataObjectHandleProperty::setValue( const DataObjectHandleBase& value )
>>>>>>> e6f85a52
{
  m_pValue->operator=( value );
  return useUpdateHandler();
}

//---------------------------------------------------------------------------

<<<<<<< HEAD
std::string DataObjectHandleProperty::toString() const
{
  useReadHandler();
  std::ostringstream o;
  Gaudi::Utils::toStream( *m_pValue, o );
  return o.str();
=======
std::string
DataObjectHandleProperty::toString( ) const
{
  useReadHandler();
  return m_pValue->toString();
>>>>>>> e6f85a52
}

//---------------------------------------------------------------------------
void DataObjectHandleProperty::toStream( std::ostream& out ) const
{
  // implicitly invokes useReadHandler()
  out << toString();
}

//---------------------------------------------------------------------------

<<<<<<< HEAD
DataObjectHandleProperty& DataObjectHandleProperty::operator=( const DataObjectHandleBase& value )
=======
DataObjectHandleProperty&
DataObjectHandleProperty::operator=( const DataObjectHandleBase& value )
>>>>>>> e6f85a52
{
  setValue( value );
  return *this;
}

//---------------------------------------------------------------------------

<<<<<<< HEAD
DataObjectHandleProperty* DataObjectHandleProperty::clone() const { return new DataObjectHandleProperty( *this ); }

//---------------------------------------------------------------------------

bool DataObjectHandleProperty::load( Gaudi::Details::PropertyBase& destination ) const
=======
DataObjectHandleProperty*
DataObjectHandleProperty::clone() const
{
  return new DataObjectHandleProperty( *this );
}

//---------------------------------------------------------------------------

bool
DataObjectHandleProperty::load( Property& destination ) const
>>>>>>> e6f85a52
{
  return destination.assign( *this );
}

//---------------------------------------------------------------------------

<<<<<<< HEAD
bool DataObjectHandleProperty::assign( const Gaudi::Details::PropertyBase& source )
=======
bool
DataObjectHandleProperty::assign( const Property& source )
>>>>>>> e6f85a52
{
  return fromString( source.toString() ).isSuccess();
}

//---------------------------------------------------------------------------

<<<<<<< HEAD
const DataObjectHandleBase& DataObjectHandleProperty::value() const
=======
const DataObjectHandleBase&
DataObjectHandleProperty::value() const
>>>>>>> e6f85a52
{
  useReadHandler();
  return *m_pValue;
}<|MERGE_RESOLUTION|>--- conflicted
+++ resolved
@@ -1,12 +1,9 @@
 #include "GaudiKernel/DataObjectHandleProperty.h"
 
 #include "GaudiKernel/DataObjectHandleBase.h"
-<<<<<<< HEAD
 #include "GaudiKernel/Parsers.h"
+#include "GaudiKernel/System.h"
 
-#include <boost/algorithm/string.hpp>
-#include <boost/tokenizer.hpp>
-#include <map>
 #include <sstream>
 
 namespace Gaudi
@@ -16,111 +13,22 @@
 
     StatusCode parse( DataObjectHandleBase& v, const std::string& s )
     {
-
-      // std::cerr << "parse(DataObjectHandleBase) : " << s << std::endl;
-
-      StatusCode sc( StatusCode::FAILURE );
       std::string prop;
-      sc = Gaudi::Parsers::parse( prop, s );
-
-      if ( sc.isSuccess() ) {
-
-        typedef boost::tokenizer<boost::char_separator<char>> tokenizer;
-        boost::char_separator<char> sep( "|" );
-        tokenizer tokens( prop, sep );
-        int nToks( distance( tokens.begin(), tokens.end() ) );
-        auto it = tokens.begin();
-
-        if ( nToks < 3 || nToks > 4 ) {
-          std::cerr << "Unable to instantiante DataObjectHandle from Property: " << s << " :: Format is bad"
-                    << std::endl;
-          return StatusCode::FAILURE;
-        }
-
-        std::string k = *it;
-        boost::erase_all( k, "'" );
-        boost::erase_all( k, "(" );
-        boost::erase_all( k, ")" );
-
-        ++it;
-
-        int m = std::stoi( *it );
-        ++it;
-
-        if ( v.mode() != m ) {
-          std::cerr << "ERROR: mismatch in access mode for DataObjectHandle " << v.fullKey() << "  " << v.mode() << " "
-                    << m << std::endl;
-          return StatusCode::FAILURE;
-        }
-
-        bool o = bool( std::stoi( *it ) );
-
-        v.setOptional( o );
-        v.setKey( DataObjID( k ) );
-
-        // std::cout << "--> key: " << k << "  mode: " << m << "  opt: " << o << std::endl;
-
-        if ( nToks == 4 ) {
-          // now parse the alt addresses
-          ++it;
-          std::string alt             = *it;
-          std::vector<std::string> av = v.alternativeDataProductNames();
-          boost::char_separator<char> sep2( "&" );
-          tokenizer tok2( alt, sep2 );
-
-          for ( auto it2 : tok2 ) {
-            std::string aa = it2;
-            av.push_back( aa );
-            // std::cout << "          altA: " << aa << std::endl;
-          }
-
-          v.setAlternativeDataProductNames( av );
-        }
-      }
-
-      return StatusCode::SUCCESS;
+      auto sc = Gaudi::Parsers::parse( prop, s );
+      if ( sc ) v.setKey( DataObjID( s ) );
+      return sc;
     }
   }
 
   namespace Utils
   {
 
-    std::ostream& toStream( const DataObjectHandleBase& v, std::ostream& o )
-    {
-      o << v;
-      //      std::cerr << "toStream(DataObjectHandleBase) : " << v << std::endl;
-      return o;
-=======
-#include "GaudiKernel/System.h"
-
-#include <sstream>
-
-namespace Gaudi {
-  namespace Parsers {
-
-    StatusCode
-    parse(DataObjectHandleBase& v, const std::string& s) {
-      std::string prop;
-      auto sc = Gaudi::Parsers::parse(prop, s);
-      if (sc) v.setKey( DataObjID(s) );
-      return sc;
-
-    }
-  }
-
-  namespace Utils {
-
-    std::ostream&
-    toStream(const DataObjectHandleBase& v, std::ostream& o) {
-      return o << v;
->>>>>>> e6f85a52
-    }
+    std::ostream& toStream( const DataObjectHandleBase& v, std::ostream& o ) { return o << v; }
   }
 }
 
 //---------------------------------------------------------------------------
 
-<<<<<<< HEAD
 DataObjectHandleProperty::DataObjectHandleProperty( const std::string& name, DataObjectHandleBase& ref )
     : PropertyWithHandlers( name, typeid( DataObjectHandleBase ) ), m_pValue( &ref )
 {
@@ -128,23 +36,7 @@
 
 //---------------------------------------------------------------------------
 
-DataObjectHandleProperty::~DataObjectHandleProperty() {}
-
-//---------------------------------------------------------------------------
-
 StatusCode DataObjectHandleProperty::fromString( const std::string& s )
-=======
-DataObjectHandleProperty::DataObjectHandleProperty( const std::string& name,
-                                      DataObjectHandleBase& ref )
-  : Property( name, typeid( DataObjectHandleBase ) ),
-    m_pValue( &ref )
-{}
-
-//---------------------------------------------------------------------------
-
-StatusCode
-DataObjectHandleProperty::fromString(const std::string& s)
->>>>>>> e6f85a52
 {
   if ( !Gaudi::Parsers::parse( *m_pValue, s ).isSuccess() ) {
     return StatusCode::FAILURE;
@@ -152,26 +44,11 @@
   return useUpdateHandler() ? StatusCode::SUCCESS : StatusCode::FAILURE;
 }
 
-<<<<<<< HEAD
-const std::string DataObjectHandleProperty::pythonRepr() const
-{
-  //  std::cerr << "DataObjectHandleProperty::pythonRepr() " << std::endl;
-=======
-
-std::string
-DataObjectHandleProperty::pythonRepr() const {
->>>>>>> e6f85a52
-  return "DataObjectHandleBase(\"" + toString() + "\")";
-}
+std::string DataObjectHandleProperty::pythonRepr() const { return "DataObjectHandleBase(\"" + toString() + "\")"; }
 
 //---------------------------------------------------------------------------
 
-<<<<<<< HEAD
 bool DataObjectHandleProperty::setValue( const DataObjectHandleBase& value )
-=======
-bool
-DataObjectHandleProperty::setValue( const DataObjectHandleBase& value )
->>>>>>> e6f85a52
 {
   m_pValue->operator=( value );
   return useUpdateHandler();
@@ -179,20 +56,10 @@
 
 //---------------------------------------------------------------------------
 
-<<<<<<< HEAD
 std::string DataObjectHandleProperty::toString() const
 {
   useReadHandler();
-  std::ostringstream o;
-  Gaudi::Utils::toStream( *m_pValue, o );
-  return o.str();
-=======
-std::string
-DataObjectHandleProperty::toString( ) const
-{
-  useReadHandler();
   return m_pValue->toString();
->>>>>>> e6f85a52
 }
 
 //---------------------------------------------------------------------------
@@ -204,12 +71,7 @@
 
 //---------------------------------------------------------------------------
 
-<<<<<<< HEAD
 DataObjectHandleProperty& DataObjectHandleProperty::operator=( const DataObjectHandleBase& value )
-=======
-DataObjectHandleProperty&
-DataObjectHandleProperty::operator=( const DataObjectHandleBase& value )
->>>>>>> e6f85a52
 {
   setValue( value );
   return *this;
@@ -217,48 +79,19 @@
 
 //---------------------------------------------------------------------------
 
-<<<<<<< HEAD
 DataObjectHandleProperty* DataObjectHandleProperty::clone() const { return new DataObjectHandleProperty( *this ); }
 
 //---------------------------------------------------------------------------
 
-bool DataObjectHandleProperty::load( Gaudi::Details::PropertyBase& destination ) const
-=======
-DataObjectHandleProperty*
-DataObjectHandleProperty::clone() const
-{
-  return new DataObjectHandleProperty( *this );
-}
+bool DataObjectHandleProperty::load( Property& destination ) const { return destination.assign( *this ); }
 
 //---------------------------------------------------------------------------
 
-bool
-DataObjectHandleProperty::load( Property& destination ) const
->>>>>>> e6f85a52
-{
-  return destination.assign( *this );
-}
+bool DataObjectHandleProperty::assign( const Property& source ) { return fromString( source.toString() ).isSuccess(); }
 
 //---------------------------------------------------------------------------
 
-<<<<<<< HEAD
-bool DataObjectHandleProperty::assign( const Gaudi::Details::PropertyBase& source )
-=======
-bool
-DataObjectHandleProperty::assign( const Property& source )
->>>>>>> e6f85a52
-{
-  return fromString( source.toString() ).isSuccess();
-}
-
-//---------------------------------------------------------------------------
-
-<<<<<<< HEAD
 const DataObjectHandleBase& DataObjectHandleProperty::value() const
-=======
-const DataObjectHandleBase&
-DataObjectHandleProperty::value() const
->>>>>>> e6f85a52
 {
   useReadHandler();
   return *m_pValue;
