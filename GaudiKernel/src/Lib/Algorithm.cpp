--- conflicted
+++ resolved
@@ -31,12 +31,6 @@
 #include "GaudiKernel/StringKey.h"
 #include "GaudiKernel/ToolHandle.h"
 
-<<<<<<< HEAD
-#pragma GCC diagnostic push
-#pragma GCC diagnostic ignored "-Wdeprecated-declarations"
-#include "GaudiKernel/Algorithm.h"
-#pragma GCC diagnostic pop
-
 namespace Gaudi
 {
   namespace Details
@@ -52,70 +46,19 @@
       return audit.value();
     }
   }
-}
-
-namespace
-=======
-namespace Gaudi
->>>>>>> e10c7075
-{
+
   // Constructor
   Algorithm::Algorithm( const std::string& name, ISvcLocator* pSvcLocator, const std::string& version )
       : m_name( name )
       , m_version( version )
-      , m_index( 0 )
       , // incremented by AlgResourcePool
       m_pSvcLocator( pSvcLocator )
   {
-    // Auditor monitoring properties
-    // Initialize the default value from ApplicationMgr AuditAlgorithms
-    Gaudi::Property<bool> audit( false );
-    auto                  appMgr = serviceLocator()->service<IProperty>( "ApplicationMgr" );
-    if ( appMgr && appMgr->hasProperty( "AuditAlgorithms" ) ) {
-      audit.assign( appMgr->getProperty( "AuditAlgorithms" ) );
-    }
-    m_auditInit           = audit;
-    m_auditorInitialize   = audit;
-    m_auditorReinitialize = audit;
-    m_auditorRestart      = audit;
-    m_auditorExecute      = audit;
-    m_auditorFinalize     = audit;
-    m_auditorBeginRun     = audit;
-    m_auditorEndRun       = audit;
-    m_auditorStart        = audit;
-    m_auditorStop         = audit;
   }
 
   // IAlgorithm implementation
   StatusCode Algorithm::sysInitialize()
   {
-<<<<<<< HEAD
-    return std::accumulate( std::begin( c ), std::end( c ), true,
-                            []( bool b, Algorithm* a ) { return ( a->*f )().isSuccess() && b; } );
-  }
-}
-
-// Constructor
-Algorithm::Algorithm( const std::string& name, ISvcLocator* pSvcLocator, const std::string& version )
-    : m_name( name )
-    , m_version( version )
-    , // incremented by AlgResourcePool
-    m_pSvcLocator( pSvcLocator )
-{
-  // update handlers.
-  m_outputLevel.declareUpdateHandler(
-      [this]( Gaudi::Details::PropertyBase& ) { this->updateMsgStreamOutputLevel( this->m_outputLevel ); } );
-}
-
-// IAlgorithm implementation
-StatusCode Algorithm::sysInitialize()
-{
-
-  // Bypass the initialization if the algorithm
-  // has already been initialized.
-  if ( Gaudi::StateMachine::INITIALIZED <= FSMState() ) return StatusCode::SUCCESS;
-=======
->>>>>>> e10c7075
 
     // Bypass the initialization if the algorithm
     // has already been initialized.
