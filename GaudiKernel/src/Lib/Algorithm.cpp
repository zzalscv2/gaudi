--- conflicted
+++ resolved
@@ -195,98 +195,32 @@
   //// build list of data dependencies
   //
 
-<<<<<<< HEAD
-  if (UNLIKELY(m_outputLevel <= MSG::DEBUG)) {
-    log << MSG::DEBUG << "input handles: " << inputHandles().size() << endmsg;
-    log << MSG::DEBUG << "output handles: " << outputHandles().size() << endmsg;
-=======
-  //init data handle
-  for (auto tag : m_inputDataObjects) {
-    if (m_inputDataObjects[tag].isValid()) {
-      if (m_inputDataObjects[tag].initialize().isSuccess())
-        debug() << "Data Handle " << tag << " ("
-            << m_inputDataObjects[tag].dataProductName()
-            << ") initialized" << endmsg;
-      else
-        fatal() << "Data Handle " << tag << " ("
-            << m_inputDataObjects[tag].dataProductName()
-            << ") could NOT be initialized" << endmsg;
-    }
-  }
-  for (auto tag : m_outputDataObjects) {
-    if (m_outputDataObjects[tag].isValid()) {
-      if (m_outputDataObjects[tag].initialize().isSuccess())
-        debug() << "Data Handle " << tag << " ("
-            << m_outputDataObjects[tag].dataProductName()
-            << ") initialized" << endmsg;
-      else
-        fatal() << "Data Handle " << tag << " ("
-            << m_outputDataObjects[tag].dataProductName()
-            << ") could NOT be initialized" << endmsg;
-    }
->>>>>>> 1776a0df
+  if (UNLIKELY(msgLevel(MSG::DEBUG))) {
+    debug() << "input handles: " << inputHandles().size() << endmsg;
+    debug() << "output handles: " << outputHandles().size() << endmsg;
   }
 
   // visit all sub-algs and tools, build full set
   DHHVisitor avis(m_inputDataObjs, m_outputDataObjs);
   acceptDHVisitor(&avis);
 
-<<<<<<< HEAD
-  if (UNLIKELY(m_outputLevel <= MSG::DEBUG)) {
-    log << MSG::DEBUG << "Data Deps for " << name();
+  if (UNLIKELY(msgLevel(MSG::DEBUG))) {
+    debug() << "Data Deps for " << name();
     for (auto h : m_inputDataObjs) {
-      log << "\n  + INPUT  " << h;
+      debug() << "\n  + INPUT  " << h;
     }
     for (auto h : m_outputDataObjs) {
-      log << "\n  + OUTPUT " << h;
-=======
-
-    if (visited_parents.find(parent) != end(visited_parents)) {
-      debug() << "parent object already visited: stopping recursion"
-          << endmsg;
-      return;
-    }
-    visited_parents.insert(parent);
-
-    std::vector<IAlgTool *> tools;
-
-    const Algorithm * alg = dynamic_cast<const Algorithm *>(parent);
-    if(alg)
-      tools = alg->tools();
-    else{
-      const AlgTool * algTool = dynamic_cast<const AlgTool *>(parent);
-      if(algTool)
-        tools = algTool->tools();
-      else
-        fatal() << "Could not build data dependencies of algorithm, wrong parameter" << endmsg;
->>>>>>> 1776a0df
-    }
-    log << endmsg;
-  }
-
-<<<<<<< HEAD
+      debug() << "\n  + OUTPUT " << h;
+    }
+    debug() << endmsg;
+  }
+
   return sc;
 }
 
 void
 Algorithm::acceptDHVisitor(IDataHandleVisitor *vis) const {
   vis->visit(this);
-=======
-    for(auto tool : tools){
-
-      debug() << "Adding data dependencies for tool " << tool->name() << " (" << tool->type() << ")" << endmsg;
-      auto inputs = tool->inputDataObjects();
-      for(auto dod : inputs){
-        debug() << "\tInput: " << dod << endmsg;
-        m_inputDataObjects.insert(&inputs[dod]);
-      }
-
-      auto outputs = tool->outputDataObjects();
-      for(auto dod : outputs){
-        debug() << "\tOutput: " << dod << endmsg;
-        m_outputDataObjects.insert(&outputs[dod]);
-      }
->>>>>>> 1776a0df
 
   // loop through tools
   for (auto tool : tools()) {
@@ -294,15 +228,10 @@
     vis->visit(at);
     }
 
-<<<<<<< HEAD
   // loop through sub-algs
   for (auto alg : *subAlgorithms()) {
     vis->visit(alg);
   }
-=======
-  debug() << "Adding tools for " << this->name() << endmsg;
-  addToolDOD(this);
->>>>>>> 1776a0df
 
 }
 
@@ -411,7 +340,7 @@
       // Now initialize care of any sub-algorithms
       if ( !for_algorithms<&Algorithm::sysReinitialize>( m_subAlgms ) ) {
 	sc = StatusCode::FAILURE;
-	error() 
+	error()
 	    << "sysReinitialize(): Error reinitializing one or several "
 	    << "sub-algorithms" << endmsg;
       }
@@ -1071,20 +1000,14 @@
         auto sc = th->retrieve(tool);
 		if(sc.isSuccess() && tool){
 			m_tools.push_back(tool);
-<<<<<<< HEAD
-    if (UNLIKELY(m_outputLevel <= MSG::DEBUG))
-      log << MSG::DEBUG << "Adding "
+    if (UNLIKELY(msgLevel(MSG::DEBUG)))
+      debug() << "Adding "
 	  << (th->isPublic() ? "Public" : "Private" )
 	  << " ToolHandle tool " << tool->name()
 	  << " (" << tool->type() << ")" << endmsg;
 		} else {
-		        if (UNLIKELY(m_outputLevel <= MSG::DEBUG))
-			  log << MSG::DEBUG << "Trying to add nullptr tool" << endmsg;
-=======
-			debug() << "Adding ToolHandle tool " << tool->name() << " (" << tool->type() << ")" << endmsg;
-		} else {
-			debug() << "Could not retrieve tool" << endmsg;
->>>>>>> 1776a0df
+		        if (UNLIKELY(msgLevel(MSG::DEBUG)))
+			  debug() << "Trying to add nullptr tool" << endmsg;
 		}
 	}
 
@@ -1101,48 +1024,6 @@
 	return m_tools;
 }
 
-<<<<<<< HEAD
-=======
-void Algorithm::addSubAlgorithmDataObjectHandles(){
-	//add all DOHs of SubAlgs to own collection
-
-	for(auto alg: m_subAlgms){
-
-		assert(alg->isInitialized());
-
-		debug() << "Adding subAlg DOHs for " << alg->name() << endmsg;
-
-		for(auto tag : alg->inputDataObjects()){
-			auto doh = &alg->inputDataObjects()[tag];
-
-			if(!doh->isValid()) continue;
-
-			//if the output of an previous algorithm produces the required input don't add it
-			if(!m_outputDataObjects.contains(doh)){
-				debug() << "\tinput handle " << doh->dataProductName() << " is real input to sequence, adding as "
-					<< (alg->name() + "/" + doh->descriptor()->tag()) << endmsg;
-
-				m_inputDataObjects.insert(alg->name() + "/" + doh->descriptor()->tag() ,doh);
-			} else {
-				debug() << "\tinput handle " << doh->dataProductName() << " is produced by algorithm in sequence" << endmsg;
-			}
-		}
-
-		//add output after input to properly treat update DOH
-		for(auto tag : alg->outputDataObjects()){
-			auto doh = &alg->outputDataObjects()[tag];
-
-			if(!doh->isValid()) continue;
-
-			debug() << "\toutput handle " << doh->dataProductName() << " is output of sequence, adding as "
-				<< (alg->name() + "/" + doh->descriptor()->tag()) << endmsg;
-
-			m_outputDataObjects.insert(alg->name() + "/" + doh->descriptor()->tag(), doh);
-		}
-	}
-}
-
->>>>>>> 1776a0df
 /**
  ** Protected Member Functions
  **/
