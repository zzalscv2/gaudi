--- conflicted
+++ resolved
@@ -1,15 +1,11 @@
-<<<<<<< HEAD
-#include "GaudiKernel/IAlgContextSvc.h"
-=======
-
 #include <algorithm>
 #include <numeric>
 
 #include "GaudiKernel/Kernel.h"
+#include "GaudiKernel/IAlgContextSvc.h"
 #include "GaudiKernel/ISvcLocator.h"
 #include "GaudiKernel/IMessageSvc.h"
 #include "GaudiKernel/IJobOptionsSvc.h"
->>>>>>> 668ce4ba
 #include "GaudiKernel/IAlgManager.h"
 #include "GaudiKernel/IAuditorSvc.h"
 #include "GaudiKernel/IConversionSvc.h"
@@ -24,10 +20,8 @@
 #include "GaudiKernel/ISvcLocator.h"
 #include "GaudiKernel/IToolSvc.h"
 #include "GaudiKernel/Kernel.h"
-#include <algorithm>
 
 #include "GaudiKernel/AlgTool.h"
-#include "GaudiKernel/Algorithm.h"
 #include "GaudiKernel/Chrono.h"
 #include "GaudiKernel/DataHandleHolderVisitor.h"
 #include "GaudiKernel/GaudiException.h"
@@ -35,12 +29,12 @@
 #include "GaudiKernel/MsgStream.h"
 #include "GaudiKernel/ServiceLocatorHelper.h"
 #include "GaudiKernel/Stat.h"
+#include "GaudiKernel/StringKey.h"
 #include "GaudiKernel/ThreadGaudi.h"
 #include "GaudiKernel/ToolHandle.h"
 
-#include "GaudiKernel/StringKey.h"
-
-<<<<<<< HEAD
+#include "GaudiKernel/Algorithm.h"
+
 namespace
 {
   template <StatusCode ( Algorithm::*f )(), typename C>
@@ -48,12 +42,6 @@
   {
     return std::accumulate( std::begin( c ), std::end( c ), true,
                             []( bool b, Algorithm* a ) { return ( a->*f )().isSuccess() && b; } );
-=======
-namespace {
-  template <StatusCode (Algorithm::*f)(), typename C > bool for_algorithms(C& c) {
-    return std::accumulate( std::begin(c), std::end(c), true,
-                            [](bool b, Algorithm* a) { return (a->*f)().isSuccess() && b; } );
->>>>>>> 668ce4ba
   }
 }
 
@@ -137,22 +125,14 @@
       for ( auto& it : m_subAlgms ) {
         if ( it->sysInitialize().isFailure() ) fail = true;
       }
-<<<<<<< HEAD
       if ( fail ) {
         sc = StatusCode::FAILURE;
         error() << " Error initializing one or several sub-algorithms" << endmsg;
-=======
-      if( fail ) {
-        sc = StatusCode::FAILURE;
-        error() << " Error initializing one or several sub-algorithms"
-                << endmsg;
->>>>>>> 668ce4ba
       } else {
         // Update the state.
         m_state = m_targetState;
       }
     }
-<<<<<<< HEAD
   } catch ( const GaudiException& Exception ) {
     fatal() << " Exception with tag=" << Exception.tag() << " is caught " << endmsg;
     error() << Exception << endmsg;
@@ -168,30 +148,6 @@
     Stat stat( chronoSvc(), "*UNKNOWN Exception*" );
     sc = StatusCode::FAILURE;
   }
-=======
-  }
-  catch ( const GaudiException& Exception )
-    {
-      fatal() << " Exception with tag=" << Exception.tag()
-              << " is caught " << endmsg;
-      error() << Exception  << endmsg;
-      Stat stat( chronoSvc() , Exception.tag() );
-      sc = StatusCode::FAILURE;
-    }
-  catch( const std::exception& Exception )
-    {
-      fatal() << " Standard std::exception is caught " << endmsg;
-      error() << Exception.what()  << endmsg;
-      Stat stat( chronoSvc() , "*std::exception*" );
-      sc = StatusCode::FAILURE;
-    }
-  catch(...)
-    {
-      fatal() << "UNKNOWN Exception is caught " << endmsg;
-      Stat stat( chronoSvc() , "*UNKNOWN Exception*" ) ;
-      sc = StatusCode::FAILURE;
-    }
->>>>>>> 668ce4ba
 
   // If Cardinality is 0, bring the value to 1
   if ( m_cardinality == 0 ) {
@@ -213,12 +169,7 @@
     debug() << "output handles: " << outputHandles().size() << endmsg;
   }
 
-<<<<<<< HEAD
   if ( m_updateDataHandles ) acceptDHVisitor( m_updateDataHandles.get() );
-=======
-  if (m_updateDataHandles)
-    acceptDHVisitor(m_updateDataHandles.get());
->>>>>>> 668ce4ba
 
   // visit all sub-algs and tools, build full set
   DHHVisitor avis( m_inputDataObjs, m_outputDataObjs );
@@ -249,15 +200,9 @@
   vis->visit( this );
 
   // loop through tools
-<<<<<<< HEAD
   for ( auto tool : tools() ) {
     AlgTool* at = dynamic_cast<AlgTool*>( tool );
     vis->visit( at );
-=======
-  for (auto tool : tools()) {
-    AlgTool* at = dynamic_cast<AlgTool*>(tool);
-    vis->visit(at);
->>>>>>> 668ce4ba
   }
 
   // loop through sub-algs
@@ -284,7 +229,6 @@
 
   StatusCode sc( StatusCode::FAILURE );
   // Invoke start() method of the derived class inside a try/catch clause
-<<<<<<< HEAD
   try {
     { // limit the scope of the guard
       Gaudi::Guards::AuditorGuard guard( this,
@@ -319,53 +263,6 @@
     Stat stat( chronoSvc(), "*UNKNOWN Exception*" );
     sc = StatusCode::FAILURE;
   }
-=======
-  try
-    {
-      { // limit the scope of the guard
-        Gaudi::Guards::AuditorGuard guard
-          (this,
-           // check if we want to audit the initialize
-           (m_auditorStart) ? auditorSvc().get() : nullptr,
-           IAuditor::Start);
-        // Invoke the start() method of the derived class
-        sc = start();
-      }
-      if( sc.isSuccess() ) {
-
-        // Now start any sub-algorithms
-        if( !for_algorithms<&Algorithm::sysStart>( m_subAlgms ) ) {
-          sc = StatusCode::FAILURE;
-          error() << " Error starting one or several sub-algorithms"
-                  << endmsg;
-        } else {
-          // Update the state.
-          m_state = m_targetState;
-        }
-      }
-    }
-  catch ( const GaudiException& Exception )
-    {
-      fatal() << "in sysStart(): exception with tag=" << Exception.tag()
-              << " is caught" << endmsg;
-      error() << Exception << endmsg;
-      Stat stat( chronoSvc() , Exception.tag() );
-      sc = StatusCode::FAILURE;
-    }
-  catch( const std::exception& Exception )
-    {
-      fatal() << "in sysStart(): standard std::exception is caught" << endmsg;
-      error() << Exception.what()  << endmsg;
-      Stat stat( chronoSvc() , "*std::exception*" );
-      sc = StatusCode::FAILURE;
-    }
-  catch(...)
-    {
-      fatal() << "in sysStart(): UNKNOWN Exception is caught" << endmsg;
-      Stat stat( chronoSvc() , "*UNKNOWN Exception*" ) ;
-      sc = StatusCode::FAILURE;
-    }
->>>>>>> 668ce4ba
 
   return sc;
 }
@@ -379,13 +276,7 @@
 
   // Check that the current status is the correct one.
   if ( Gaudi::StateMachine::INITIALIZED != FSMState() ) {
-<<<<<<< HEAD
     error() << "sysReinitialize(): cannot reinitialize algorithm not initialized" << endmsg;
-=======
-    error()
-      << "sysReinitialize(): cannot reinitialize algorithm not initialized"
-      << endmsg;
->>>>>>> 668ce4ba
     return StatusCode::FAILURE;
   }
 
@@ -411,7 +302,6 @@
       // Now initialize care of any sub-algorithms
       if ( !for_algorithms<&Algorithm::sysReinitialize>( m_subAlgms ) ) {
         sc = StatusCode::FAILURE;
-<<<<<<< HEAD
         error() << "sysReinitialize(): Error reinitializing one or several "
                 << "sub-algorithms" << endmsg;
       }
@@ -431,35 +321,6 @@
     Stat stat( chronoSvc(), "*UNKNOWN Exception*" );
     sc = StatusCode::FAILURE;
   }
-=======
-        error()
-          << "sysReinitialize(): Error reinitializing one or several "
-          << "sub-algorithms" << endmsg;
-      }
-    }
-  }
-  catch ( const GaudiException& Exception )
-    {
-      fatal() << "sysReinitialize(): Exception with tag=" << Exception.tag()
-              << " is caught" << endmsg;
-      error() << Exception  << endmsg;
-      Stat stat( chronoSvc() , Exception.tag() );
-      sc = StatusCode::FAILURE;
-    }
-  catch( const std::exception& Exception )
-    {
-      fatal() << "sysReinitialize(): Standard std::exception is caught" << endmsg;
-      error() << Exception.what()  << endmsg;
-      Stat stat( chronoSvc() , "*std::exception*" );
-      sc = StatusCode::FAILURE;
-    }
-  catch(...)
-    {
-      fatal() << "sysReinitialize(): UNKNOWN Exception is caught" << endmsg;
-      Stat stat( chronoSvc() , "*UNKNOWN Exception*" ) ;
-      sc = StatusCode::FAILURE;
-    }
->>>>>>> 668ce4ba
 
   return sc;
 }
@@ -496,16 +357,11 @@
     if ( sc.isSuccess() ) {
 
       // Now initialize care of any sub-algorithms
-<<<<<<< HEAD
       if ( !for_algorithms<&Algorithm::sysRestart>( m_subAlgms ) ) {
-=======
-      if( !for_algorithms<&Algorithm::sysRestart>( m_subAlgms ) ) {
->>>>>>> 668ce4ba
         sc = StatusCode::FAILURE;
         error() << "sysRestart(): Error restarting one or several sub-algorithms" << endmsg;
       }
     }
-<<<<<<< HEAD
   } catch ( const GaudiException& Exception ) {
     fatal() << "sysRestart(): Exception with tag=" << Exception.tag() << " is caught" << endmsg;
     error() << Exception << endmsg;
@@ -521,30 +377,6 @@
     Stat stat( chronoSvc(), "*UNKNOWN Exception*" );
     sc = StatusCode::FAILURE;
   }
-=======
-  }
-  catch ( const GaudiException& Exception )
-    {
-      fatal() << "sysRestart(): Exception with tag=" << Exception.tag()
-              << " is caught" << endmsg;
-      error() << Exception  << endmsg;
-      Stat stat( chronoSvc() , Exception.tag() );
-      sc = StatusCode::FAILURE;
-    }
-  catch( const std::exception& Exception )
-    {
-      fatal() << "sysRestart(): Standard std::exception is caught" << endmsg;
-      error() << Exception.what()  << endmsg;
-      Stat stat( chronoSvc() , "*std::exception*" );
-      sc = StatusCode::FAILURE;
-    }
-  catch(...)
-    {
-      fatal() << "sysRestart(): UNKNOWN Exception is caught" << endmsg;
-      Stat stat( chronoSvc() , "*UNKNOWN Exception*" ) ;
-      sc = StatusCode::FAILURE;
-    }
->>>>>>> 668ce4ba
 
   return sc;
 }
@@ -575,28 +407,6 @@
     if ( sc.isSuccess() ) {
 
       // Now call beginRun for any sub-algorithms
-<<<<<<< HEAD
-      if ( !for_algorithms<&Algorithm::sysBeginRun>( m_subAlgms ) ) {
-        sc = StatusCode::FAILURE;
-        error() << " Error executing BeginRun for one or several sub-algorithms" << endmsg;
-      }
-    }
-  } catch ( const GaudiException& Exception ) {
-    fatal() << " Exception with tag=" << Exception.tag() << " is caught " << endmsg;
-    error() << Exception << endmsg;
-    Stat stat( chronoSvc(), Exception.tag() );
-    sc = StatusCode::FAILURE;
-  } catch ( const std::exception& Exception ) {
-    fatal() << " Standard std::exception is caught " << endmsg;
-    error() << Exception.what() << endmsg;
-    Stat stat( chronoSvc(), "*std::exception*" );
-    sc = StatusCode::FAILURE;
-  } catch ( ... ) {
-    fatal() << "UNKNOWN Exception is caught " << endmsg;
-    Stat stat( chronoSvc(), "*UNKNOWN Exception*" );
-    sc = StatusCode::FAILURE;
-  }
-=======
       if( !for_algorithms<&Algorithm::sysBeginRun>( m_subAlgms ) ) {
         sc = StatusCode::FAILURE;
         error() << " Error executing BeginRun for one or several sub-algorithms"
@@ -625,7 +435,6 @@
       Stat stat( chronoSvc() , "*UNKNOWN Exception*" ) ;
       sc = StatusCode::FAILURE;
     }
->>>>>>> 668ce4ba
   return sc;
 }
 
@@ -659,7 +468,6 @@
       // Now call endRun for any sub-algorithms
       if ( !for_algorithms<&Algorithm::sysEndRun>( m_subAlgms ) ) {
         sc = StatusCode::FAILURE;
-<<<<<<< HEAD
         error() << " Error calling endRun for one or several sub-algorithms" << endmsg;
       }
     }
@@ -678,34 +486,6 @@
     Stat stat( chronoSvc(), "*UNKNOWN Exception*" );
     sc = StatusCode::FAILURE;
   }
-=======
-        error() << " Error calling endRun for one or several sub-algorithms"
-                << endmsg;
-      }
-    }
-  }
-  catch ( const GaudiException& Exception )
-    {
-      fatal() << " Exception with tag=" << Exception.tag()
-              << " is caught " << endmsg;
-      error() << Exception  << endmsg;
-      Stat stat( chronoSvc() , Exception.tag() );
-      sc = StatusCode::FAILURE;
-    }
-  catch( const std::exception& Exception )
-    {
-      fatal() << " Standard std::exception is caught " << endmsg;
-      error() << Exception.what()  << endmsg;
-      Stat stat( chronoSvc() , "*std::exception*" );
-      sc = StatusCode::FAILURE;
-    }
-  catch(...)
-    {
-      fatal() << "UNKNOWN Exception is caught " << endmsg;
-      Stat stat( chronoSvc() , "*UNKNOWN Exception*" ) ;
-      sc = StatusCode::FAILURE;
-    }
->>>>>>> 668ce4ba
   return sc;
 }
 
@@ -745,9 +525,9 @@
 
   try {
 
-<<<<<<< HEAD
     if ( UNLIKELY( m_doTimeline ) ) timeline.start = Clock::now();
-    status                                         = execute();
+
+    status = execute();
 
     if ( UNLIKELY( m_doTimeline ) ) timeline.end = Clock::now();
 
@@ -789,61 +569,6 @@
   }
 
   if ( UNLIKELY( m_doTimeline ) ) timelineSvc()->registerTimelineEvent( timeline );
-=======
-    if(UNLIKELY(m_doTimeline))
-      timeline.start = Clock::now();
-    status = execute();
-    
-    if(UNLIKELY(m_doTimeline))
-      timeline.end = Clock::now();
-    
-    setExecuted(true);  // set the executed flag
-    
-    if (status.isFailure()) {
-      status = exceptionSvc()->handleErr(*this,status);
-    }
-    
-  }
-  catch( const GaudiException& Exception )
-    {
-      setExecuted(true);  // set the executed flag
-
-      if (Exception.code() == StatusCode::FAILURE) {
-        fatal();
-      } else {
-        error() << " Recoverable";
-      }
-
-      msgStream() << " Exception with tag=" << Exception.tag()
-                  << " is caught " << endmsg;
-
-      error() << Exception  << endmsg;
-
-      //Stat stat( chronoSvc() , Exception.tag() ) ;
-      status = exceptionSvc()->handle(*this,Exception);
-    }
-  catch( const std::exception& Exception )
-    {
-      setExecuted(true);  // set the executed flag
-
-      fatal() << " Standard std::exception is caught " << endmsg;
-      error() << Exception.what()  << endmsg;
-      //Stat stat( chronoSvc() , "*std::exception*" ) ;
-      status = exceptionSvc()->handle(*this,Exception);
-    }
-  catch(...)
-    {
-      setExecuted(true);  // set the executed flag
-
-      fatal() << "UNKNOWN Exception is caught " << endmsg;
-      //Stat stat( chronoSvc() , "*UNKNOWN Exception*" ) ;
-
-      status = exceptionSvc()->handle(*this);
-    }
-
-  if(UNLIKELY(m_doTimeline))
-    timelineSvc()->registerTimelineEvent(timeline);
->>>>>>> 668ce4ba
 
   if ( status.isFailure() ) {
     // Increment the error count
@@ -852,14 +577,8 @@
       m_errorCount++;
     }
     // Check if maximum is exeeded
-<<<<<<< HEAD
     if ( m_errorCount < m_errorMax ) {
       warning() << "Continuing from error (cnt=" << m_errorCount << ", max=" << m_errorMax << ")" << endmsg;
-=======
-    if( m_errorCount < m_errorMax ) {
-      warning() << "Continuing from error (cnt=" << m_errorCount
-                << ", max=" << m_errorMax << ")" << endmsg;
->>>>>>> 668ce4ba
       // convert to success
       status = StatusCode::SUCCESS;
     }
@@ -896,15 +615,8 @@
       // Update the state.
       m_state = m_targetState;
     }
-<<<<<<< HEAD
   } catch ( const GaudiException& Exception ) {
     fatal() << "in sysStop(): exception with tag=" << Exception.tag() << " is caught" << endmsg;
-=======
-  }
-  catch ( const GaudiException& Exception )  {
-    fatal() << "in sysStop(): exception with tag=" << Exception.tag()
-            << " is caught" << endmsg;
->>>>>>> 668ce4ba
     error() << Exception << endmsg;
     Stat stat( chronoSvc(), Exception.tag() );
     sc = StatusCode::FAILURE;
@@ -955,7 +667,6 @@
       // Indicate that this Algorithm has been finalized to prevent duplicate attempts
       m_state = m_targetState;
     }
-<<<<<<< HEAD
   } catch ( const GaudiException& Exception ) {
     fatal() << " Exception with tag=" << Exception.tag() << " is caught " << endmsg;
     error() << Exception << endmsg;
@@ -971,30 +682,6 @@
     Stat stat( chronoSvc(), "*UNKNOWN Exception*" );
     sc = StatusCode::FAILURE;
   }
-=======
-  }
-  catch( const GaudiException& Exception )
-    {
-      fatal() << " Exception with tag=" << Exception.tag()
-              << " is caught " << endmsg;
-      error() << Exception  << endmsg;
-      Stat stat( chronoSvc() , Exception.tag() ) ;
-      sc = StatusCode::FAILURE;
-    }
-  catch( const std::exception& Exception )
-    {
-      fatal() << " Standard std::exception is caught " << endmsg;
-      error() << Exception.what()  << endmsg;
-      Stat stat( chronoSvc() , "*std::exception*" ) ;
-      sc = StatusCode::FAILURE;
-    }
-  catch( ... )
-    {
-      fatal() << "UNKNOWN Exception is caught " << endmsg;
-      Stat stat( chronoSvc() , "*UNKNOWN Exception*" ) ;
-      sc = StatusCode::FAILURE;
-    }
->>>>>>> 668ce4ba
   return sc;
 }
 
@@ -1045,21 +732,6 @@
 
 void Algorithm::setIndex( const unsigned int& idx ) { m_index = idx; }
 
-<<<<<<< HEAD
-bool Algorithm::isExecuted() const { return m_isExecuted; }
-
-void Algorithm::setExecuted( bool state ) { m_isExecuted = state; }
-
-void Algorithm::resetExecuted()
-{
-  m_isExecuted   = false;
-  m_filterPassed = true;
-}
-
-bool Algorithm::isEnabled() const { return m_isEnabled; }
-
-bool Algorithm::filterPassed() const { return m_filterPassed; }
-=======
 bool Algorithm::isExecuted() const {
   if (m_event_context) {
     if (m_event_context->valid()) {
@@ -1125,15 +797,11 @@
     algExecStateSvc()->algExecState((IAlgorithm*)this).setFilterPassed(state);
   }
 }
->>>>>>> 668ce4ba
-
-void Algorithm::setFilterPassed( bool state ) { m_filterPassed = state; }
 
 const std::vector<Algorithm*>* Algorithm::subAlgorithms() const { return &m_subAlgms; }
 
 std::vector<Algorithm*>* Algorithm::subAlgorithms() { return &m_subAlgms; }
 
-<<<<<<< HEAD
 template <typename IFace>
 SmartIF<IFace>& Algorithm::get_svc_( SmartIF<IFace>& p, const char* service_name ) const
 {
@@ -1147,6 +815,7 @@
   return p;
 }
 
+SmartIF<IAlgExecStateSvc>& Algorithm::algExecStateSvc() const { return get_svc_( m_aess, "AlgExecStateSvc" ); }
 SmartIF<IAuditorSvc>& Algorithm::auditorSvc() const { return get_svc_( m_pAuditorSvc, "AuditorSvc" ); }
 SmartIF<IChronoStatSvc>& Algorithm::chronoSvc() const { return get_svc_( m_CSS, "ChronoStatSvc" ); }
 SmartIF<IDataProviderSvc>& Algorithm::detSvc() const { return get_svc_( m_DDS, "DetectorDataSvc" ); }
@@ -1213,142 +882,6 @@
 
 void Algorithm::initToolHandles() const
 {
-=======
-#define serviceAccessor(METHOD,INTERFACE,NAME,MEMBER)                   \
-  SmartIF<INTERFACE>& Algorithm::METHOD() const {                       \
-    if ( !MEMBER ) {                                                    \
-      MEMBER = service(NAME);                                           \
-      if( !MEMBER ) {                                                   \
-        throw GaudiException("Service [" NAME  "] not found", name(), StatusCode::FAILURE); \
-      }                                                                 \
-    }                                                                   \
-    return MEMBER;                                                      \
-  }
-
-serviceAccessor(auditorSvc, IAuditorSvc, "AuditorSvc", m_pAuditorSvc)
-serviceAccessor(chronoSvc, IChronoStatSvc, "ChronoStatSvc", m_CSS)
-serviceAccessor(detSvc, IDataProviderSvc, "DetectorDataSvc", m_DDS)
-serviceAccessor(detCnvSvc, IConversionSvc, "DetectorPersistencySvc", m_DCS)
-serviceAccessor(eventSvc, IDataProviderSvc, "EventDataSvc", m_EDS)
-serviceAccessor(whiteboard, IHiveWhiteBoard, "EventDataSvc", m_WB)
-serviceAccessor(algExecStateSvc, IAlgExecStateSvc, "AlgExecStateSvc", m_aess)
-serviceAccessor(eventCnvSvc, IConversionSvc, "EventPersistencySvc", m_ECS)
-serviceAccessor(histoSvc, IHistogramSvc, "HistogramDataSvc", m_HDS)
-serviceAccessor(exceptionSvc, IExceptionSvc, "ExceptionSvc", m_EXS)
-serviceAccessor(ntupleSvc, INTupleSvc, "NTupleSvc", m_NTS)
-serviceAccessor(randSvc, IRndmGenSvc, "RndmGenSvc", m_RGS)
-serviceAccessor(toolSvc, IToolSvc, "ToolSvc", m_ptoolSvc)
-serviceAccessor(contextSvc, IAlgContextSvc,"AlgContextSvc", m_contextSvc)
-serviceAccessor(timelineSvc, ITimelineSvc,"TimelineSvc", m_timelineSvc)
-
-// Obsoleted name, kept due to the backwards compatibility
-SmartIF<IChronoStatSvc>& Algorithm::chronoStatService() const {
-return chronoSvc();
-}
-// Obsoleted name, kept due to the backwards compatibility
-SmartIF<IDataProviderSvc>& Algorithm::detDataService() const {
-return detSvc();
-}
-// Obsoleted name, kept due to the backwards compatibility
-SmartIF<IConversionSvc>& Algorithm::detDataCnvService() const {
-return detCnvSvc();
-}
-// Obsoleted name, kept due to the backwards compatibility
-SmartIF<IDataProviderSvc>& Algorithm::eventDataService() const {
-return eventSvc();
-}
-// Obsoleted name, kept due to the backwards compatibility
-SmartIF<IConversionSvc>& Algorithm::eventDataCnvService() const {
-return eventCnvSvc();
-}
-// Obsoleted name, kept due to the backwards compatibility
-SmartIF<IHistogramSvc>& Algorithm::histogramDataService() const {
-return histoSvc();
-}
-// Obsoleted name, kept due to the backwards compatibility
-SmartIF<INTupleSvc>& Algorithm::ntupleService() const {
-return ntupleSvc();
-}
-
-SmartIF<ISvcLocator>& Algorithm::serviceLocator() const {
-return *const_cast<SmartIF<ISvcLocator>*>(&m_pSvcLocator);
-}
-
-// Use the job options service to set declared properties
-StatusCode Algorithm::setProperties() {
-if( !m_pSvcLocator ) return StatusCode::FAILURE;
-auto jos = m_pSvcLocator->service<IJobOptionsSvc>("JobOptionsSvc");
-if( !jos )  return StatusCode::FAILURE;
-// set first generic Properties
-StatusCode sc = jos->setMyProperties( getGaudiThreadGenericName(name()), this );
-if( sc.isFailure() ) return StatusCode::FAILURE;
-
-// set specific Properties
-if (isGaudiThreaded(name())) {
-if(jos->setMyProperties( name(), this ).isFailure()) {
-return StatusCode::FAILURE;
-}
-}
-if (m_outputLevel == MSG::NIL)
-  m_outputLevel = msgLevel();
- else
-   updateMsgStreamOutputLevel( m_outputLevel );
-return sc;
-}
-
-StatusCode Algorithm::createSubAlgorithm(const std::string& type,
-                                           const std::string& name,
-                                           Algorithm*& pSubAlgorithm) {
-if( !m_pSvcLocator ) return StatusCode::FAILURE;
-
-SmartIF<IAlgManager> am(m_pSvcLocator);
-if ( !am ) return StatusCode::FAILURE;
-
-// Maybe modify the AppMgr interface to return Algorithm* ??
-IAlgorithm *tmp;
-StatusCode sc = am->createAlgorithm
-                                                             (type, name+getGaudiThreadIDfromName(Algorithm::name()), tmp);
-if( sc.isFailure() ) return StatusCode::FAILURE;
-
-try{
-pSubAlgorithm = dynamic_cast<Algorithm*>(tmp);
-m_subAlgms.push_back(pSubAlgorithm);
-} catch(...){
-sc = StatusCode::FAILURE;
-}
-return sc;
-}
-
-// IProperty implementation
-// Delegate to the Property manager
-StatusCode Algorithm::setProperty(const Property& p) {
-return m_propertyMgr->setProperty(p);
-}
-StatusCode Algorithm::setProperty(const std::string& s) {
-return m_propertyMgr->setProperty(s);
-}
-StatusCode Algorithm::setProperty(const std::string& n, const std::string& v) {
-return m_propertyMgr->setProperty(n,v);
-}
-StatusCode Algorithm::getProperty(Property* p) const {
-return m_propertyMgr->getProperty(p);
-}
-const Property& Algorithm::getProperty( const std::string& name) const{
-return m_propertyMgr->getProperty(name);
-}
-StatusCode Algorithm::getProperty(const std::string& n, std::string& v ) const {
-return m_propertyMgr->getProperty(n,v);
-}
-const std::vector<Property*>& Algorithm::getProperties( ) const {
-  return m_propertyMgr->getProperties();
-}
-
-bool Algorithm::hasProperty(const std::string& name) const {
-  return m_propertyMgr->hasProperty(name);
-}
-
-void Algorithm::initToolHandles() const{
->>>>>>> 668ce4ba
 
   IAlgTool* tool( 0 );
   for ( auto thArr : m_toolHandleArrays ) {
@@ -1360,7 +893,6 @@
       if ( UNLIKELY( msgLevel( MSG::DEBUG ) ) )
         debug() << "Registering all Tools in ToolHandleArray " << thArr->propertyName() << endmsg;
       // Iterate over its tools:
-<<<<<<< HEAD
       for ( auto toolHandle : thArr->getBaseArray() ) {
         // Try to cast it into a BaseToolHandle pointer:
         BaseToolHandle* bth = dynamic_cast<BaseToolHandle*>( toolHandle );
@@ -1370,26 +902,11 @@
           if ( UNLIKELY( msgLevel( MSG::DEBUG ) ) ) {
             debug() << "Adding " << ( bth->isPublic() ? "public" : "private" ) << " ToolHandle tool " << tool->name()
                     << " (" << tool->type() << ") from ToolHandleArray " << thArr->propertyName() << endmsg;
-=======
-      for( auto toolHandle : thArr->getBaseArray() ) {
-        // Try to cast it into a BaseToolHandle pointer:
-        BaseToolHandle* bth = dynamic_cast< BaseToolHandle* >( toolHandle );
-        if( bth ) {
-          // If the cast was successful, the code is pretty simple:
-          tool = bth->get();
-          if( UNLIKELY( msgLevel( MSG::DEBUG ) ) ) {
-            debug() << "Adding "
-                    << ( bth->isPublic() ? "public" : "private" )
-                    << " ToolHandle tool " << tool->name()
-                    << " (" << tool->type() << ") from ToolHandleArray "
-                    << thArr->propertyName() << endmsg;
->>>>>>> 668ce4ba
           }
           m_tools.push_back( tool );
         } else {
           // If it wasn't for some strange reason, then fall back on the
           // logic implemented previously:
-<<<<<<< HEAD
           if ( toolSvc()->retrieveTool( toolHandle->typeAndName(), tool, this, false ).isSuccess() ) {
             if ( UNLIKELY( msgLevel( MSG::DEBUG ) ) ) {
               debug() << "Adding private"
@@ -1401,36 +918,12 @@
             if ( UNLIKELY( msgLevel( MSG::DEBUG ) ) ) {
               debug() << "Adding public"
                       << " ToolHandle tool " << tool->name() << " (" << tool->type() << ") from ToolHandleArray "
-=======
-          if( toolSvc()->retrieveTool( toolHandle->typeAndName(), tool,
-                                       this, false ).isSuccess() ) {
-            if( UNLIKELY( msgLevel( MSG::DEBUG ) ) ) {
-              debug() << "Adding private"
-                      << " ToolHandle tool " << tool->name()
-                      << " (" << tool->type() << ") from ToolHandleArray "
-                      << thArr->propertyName() << endmsg;
-            }
-            m_tools.push_back( tool );
-          } else if( toolSvc()->retrieveTool( toolHandle->typeAndName(), tool,
-                                              0, false ).isSuccess() ) {
-            if( UNLIKELY( msgLevel( MSG::DEBUG ) ) ) {
-              debug() << "Adding public"
-                      << " ToolHandle tool " << tool->name()
-                      << " (" << tool->type() << ") from ToolHandleArray "
->>>>>>> 668ce4ba
                       << thArr->propertyName() << endmsg;
             }
             m_tools.push_back( tool );
           } else {
-<<<<<<< HEAD
             warning() << "Error retrieving Tool " << toolHandle->typeAndName() << " in ToolHandleArray "
                       << thArr->propertyName() << ". Not registered" << endmsg;
-=======
-            warning() <<  "Error retrieving Tool "
-                      << toolHandle->typeAndName()
-                      << " in ToolHandleArray " << thArr->propertyName()
-                      << ". Not registered" << endmsg;
->>>>>>> 668ce4ba
           }
         }
       }
@@ -1439,21 +932,11 @@
 
   for ( auto th : m_toolHandles ) {
     tool = th->get();
-<<<<<<< HEAD
     if ( tool ) {
       if ( UNLIKELY( msgLevel( MSG::DEBUG ) ) )
         debug() << "Adding " << ( th->isPublic() ? "public" : "private" ) << " ToolHandle tool " << tool->name() << " ("
                 << tool->type() << ")" << endmsg;
       m_tools.push_back( tool );
-=======
-    if(tool){
-      if (UNLIKELY(msgLevel(MSG::DEBUG)))
-        debug() << "Adding "
-                << (th->isPublic() ? "public" : "private" )
-                << " ToolHandle tool " << tool->name()
-                << " (" << tool->type() << ")" << endmsg;
-      m_tools.push_back(tool);
->>>>>>> 668ce4ba
     } else {
       if ( UNLIKELY( msgLevel( MSG::DEBUG ) ) ) debug() << "ToolHandle " << th->typeAndName() << " not used" << endmsg;
     }
@@ -1462,7 +945,6 @@
   m_toolHandlesInit = true;
 }
 
-<<<<<<< HEAD
 const std::vector<IAlgTool*>& Algorithm::tools() const
 {
   if ( UNLIKELY( !m_toolHandlesInit ) ) initToolHandles();
@@ -1472,15 +954,6 @@
 std::vector<IAlgTool*>& Algorithm::tools()
 {
   if ( UNLIKELY( !m_toolHandlesInit ) ) initToolHandles();
-=======
-const std::vector<IAlgTool *> & Algorithm::tools() const {
-  if(UNLIKELY(!m_toolHandlesInit)) initToolHandles();
-  return m_tools;
-}
-
-std::vector<IAlgTool *> & Algorithm::tools() {
-  if(UNLIKELY(!m_toolHandlesInit)) initToolHandles();
->>>>>>> 668ce4ba
   return m_tools;
 }
 
