#include <set>
#include <algorithm>
#include <numeric>

#include "GaudiKernel/Kernel.h"
#include "GaudiKernel/IAlgContextSvc.h"
#include "GaudiKernel/ISvcLocator.h"
#include "GaudiKernel/IMessageSvc.h"
#include "GaudiKernel/IJobOptionsSvc.h"
#include "GaudiKernel/IAlgManager.h"
#include "GaudiKernel/IAuditorSvc.h"
#include "GaudiKernel/IConversionSvc.h"
#include "GaudiKernel/IDataManagerSvc.h"
#include "GaudiKernel/IDataProviderSvc.h"
#include "GaudiKernel/IExceptionSvc.h"
#include "GaudiKernel/IHistogramSvc.h"
#include "GaudiKernel/IJobOptionsSvc.h"
#include "GaudiKernel/IMessageSvc.h"
#include "GaudiKernel/INTupleSvc.h"
#include "GaudiKernel/IRndmGenSvc.h"
#include "GaudiKernel/ISvcLocator.h"
#include "GaudiKernel/IToolSvc.h"
#include "GaudiKernel/Kernel.h"

#include "GaudiKernel/AlgTool.h"
#include "GaudiKernel/Chrono.h"
#include "GaudiKernel/DataHandleHolderVisitor.h"
#include "GaudiKernel/GaudiException.h"
#include "GaudiKernel/Guards.h"
#include "GaudiKernel/MsgStream.h"
#include "GaudiKernel/ServiceLocatorHelper.h"
#include "GaudiKernel/Stat.h"
#include "GaudiKernel/StringKey.h"
#include "GaudiKernel/ThreadGaudi.h"
#include "GaudiKernel/ToolHandle.h"

#include "GaudiKernel/Algorithm.h"

namespace
{
  template <StatusCode ( Algorithm::*f )(), typename C>
  bool for_algorithms( C& c )
  {
    return std::accumulate( std::begin( c ), std::end( c ), true,
                            []( bool b, Algorithm* a ) { return ( a->*f )().isSuccess() && b; } );
  }
}

// Constructor
Algorithm::Algorithm( const std::string& name, ISvcLocator* pSvcLocator, const std::string& version )
    : m_event_context( nullptr )
    , m_name( name )
    , m_version( version )
    , m_index( 0 )
    , // incremented by AlgResourcePool
    m_pSvcLocator( pSvcLocator )
{
<<<<<<< HEAD
=======
  // Declare properties of parent class DataHandleHolderBase
  initDataHandleHolderProperties(m_propertyMgr);

  // Declare common Algorithm properties with their defaults
  declareProperty( "OutputLevel",        m_outputLevel = MSG::NIL);
  declareProperty( "Enable",             m_isEnabled = true);
  declareProperty( "ErrorMax",           m_errorMax  = 1);
  declareProperty( "ErrorCounter",       m_errorCount = 0);

>>>>>>> e6f85a52
  // Auditor monitoring properties
  // Initialize the default value from ApplicationMgr AuditAlgorithms
  Gaudi::Property<bool> audit( false );
  auto appMgr = serviceLocator()->service<IProperty>( "ApplicationMgr" );
  if ( appMgr && appMgr->hasProperty( "AuditAlgorithms" ) ) {
    audit.assign( appMgr->getProperty( "AuditAlgorithms" ) );
  }
  m_auditInit           = audit;
  m_auditorInitialize   = audit;
  m_auditorReinitialize = audit;
  m_auditorRestart      = audit;
  m_auditorExecute      = audit;
  m_auditorFinalize     = audit;
  m_auditorBeginRun     = audit;
  m_auditorEndRun       = audit;
  m_auditorStart        = audit;
  m_auditorStop         = audit;

  // update handlers.
  m_outputLevel.declareUpdateHandler(
      [this]( Gaudi::Details::PropertyBase& ) { this->updateMsgStreamOutputLevel( this->m_outputLevel ); } );
}

// IAlgorithm implementation
StatusCode Algorithm::sysInitialize()
{

  // Bypass the initialization if the algorithm
  // has already been initialized.
  if ( Gaudi::StateMachine::INITIALIZED <= FSMState() ) return StatusCode::SUCCESS;

  // Set the Algorithm's properties
  if ( !setProperties() ) return StatusCode::FAILURE;

  // Bypass the initialization if the algorithm is disabled.
  // Need to do this after setProperties.
  if ( !isEnabled() ) return StatusCode::SUCCESS;

  m_targetState = Gaudi::StateMachine::ChangeState( Gaudi::StateMachine::INITIALIZE, m_state );

  // TODO: (MCl) where shoud we do this? initialize or start?
  // Reset Error count
  // m_errorCount = 0;

  // lock the context service
  Gaudi::Utils::AlgContext cnt( this, registerContext() ? contextSvc().get() : nullptr );

  // Get WhiteBoard interface if implemented by EventDataSvc
  m_WB = service( "EventDataSvc" );

  // check whether timeline should be done
  m_doTimeline = timelineSvc()->isEnabled();

  StatusCode sc;
  // Invoke initialize() method of the derived class inside a try/catch clause
  try {

    { // limit the scope of the guard
      Gaudi::Guards::AuditorGuard guard( this,
                                         // check if we want to audit the initialize
                                         ( m_auditorInitialize ) ? auditorSvc().get() : nullptr, IAuditor::Initialize );
      // Invoke the initialize() method of the derived class
      sc = initialize();
    }

    if ( sc.isSuccess() ) {
      // Now initialize care of any sub-algorithms
      bool fail( false );
      for ( auto& it : m_subAlgms ) {
        if ( it->sysInitialize().isFailure() ) fail = true;
      }
      if ( fail ) {
        sc = StatusCode::FAILURE;
        error() << " Error initializing one or several sub-algorithms" << endmsg;
      } else {
        // Update the state.
        m_state = m_targetState;
      }
    }
  } catch ( const GaudiException& Exception ) {
    fatal() << " Exception with tag=" << Exception.tag() << " is caught " << endmsg;
    error() << Exception << endmsg;
    Stat stat( chronoSvc(), Exception.tag() );
    sc = StatusCode::FAILURE;
  } catch ( const std::exception& Exception ) {
    fatal() << " Standard std::exception is caught " << endmsg;
    error() << Exception.what() << endmsg;
    Stat stat( chronoSvc(), "*std::exception*" );
    sc = StatusCode::FAILURE;
  } catch ( ... ) {
    fatal() << "UNKNOWN Exception is caught " << endmsg;
    Stat stat( chronoSvc(), "*UNKNOWN Exception*" );
    sc = StatusCode::FAILURE;
  }

  // If Cardinality is 0, bring the value to 1
  if ( m_cardinality == 0 ) {
    m_cardinality = 1;
  }
  // Set IsClonable to true if the Cardinality is greater than one
  else if ( m_cardinality > 1 ) {
    m_isClonable = true;
  }

  algExecStateSvc()->addAlg( this );

  //
  //// build list of data dependencies
  //

  if ( UNLIKELY( msgLevel( MSG::DEBUG ) ) ) {
    debug() << "input handles: " << inputHandles().size() << endmsg;
    debug() << "output handles: " << outputHandles().size() << endmsg;
  }

  if ( m_updateDataHandles ) acceptDHVisitor( m_updateDataHandles.get() );

  // visit all sub-algs and tools, build full set
  DHHVisitor avis( m_inputDataObjs, m_outputDataObjs );
  acceptDHVisitor( &avis );

<<<<<<< HEAD
  if ( UNLIKELY( msgLevel( MSG::DEBUG ) ) ) {
    debug() << "Data Deps for " << name();
    for ( auto h : m_inputDataObjs ) {
      debug() << "\n  + INPUT  " << h;
    }
    for ( auto id : avis.ignoredInpKeys() ) {
      debug() << "\n  + INPUT IGNORED " << id;
    }
    for ( auto h : m_outputDataObjs ) {
      debug() << "\n  + OUTPUT " << h;
    }
    for ( auto id : avis.ignoredOutKeys() ) {
=======
  if (UNLIKELY(msgLevel(MSG::DEBUG))) {
    // sort out DataObjects by path so that logging is reproducable
    // we define a little helper creating an ordered set from a non ordered one
    auto sort = [](const DataObjID a, const DataObjID b) -> bool {return a.fullKey() < b.fullKey();};
    auto orderset = [&sort](const DataObjIDColl& in) -> std::set<DataObjID, decltype(sort)> {
      return {in.begin(), in.end(), sort};
    };
    // Logging
    debug() << "Data Deps for " << name();
    for (auto h : orderset(m_inputDataObjs)) {
      debug() << "\n  + INPUT  " << h;
    }
    for (auto id : orderset(avis.ignoredInpKeys())) {
      debug() << "\n  + INPUT IGNORED " << id;
    }
    for (auto h : orderset(m_outputDataObjs)) {
      debug() << "\n  + OUTPUT " << h;
    }
    for (auto id : orderset(avis.ignoredOutKeys())) {
>>>>>>> e6f85a52
      debug() << "\n  + OUTPUT IGNORED " << id;
    }
    debug() << endmsg;
  }

  // initialize handles
  initDataHandleHolder();

  return sc;
}

<<<<<<< HEAD
void Algorithm::acceptDHVisitor( IDataHandleVisitor* vis ) const
{
  vis->visit( this );

  // loop through tools
  for ( auto tool : tools() ) {
    AlgTool* at = dynamic_cast<AlgTool*>( tool );
    vis->visit( at );
  }

  // loop through sub-algs
  for ( auto alg : *subAlgorithms() ) {
    vis->visit( alg );
  }
=======
void
Algorithm::acceptDHVisitor(IDataHandleVisitor *vis) const {

  vis->visit(this);

  // loop through tools
  for (auto tool : tools()) vis->visit(dynamic_cast<AlgTool*>(tool));

  // loop through sub-algs
  for (auto alg : *subAlgorithms()) vis->visit(alg);

>>>>>>> e6f85a52
}

// IAlgorithm implementation
StatusCode Algorithm::sysStart()
{

  // Bypass the startup if already running or disabled.
  if ( Gaudi::StateMachine::RUNNING == FSMState() || !isEnabled() ) return StatusCode::SUCCESS;

  m_targetState = Gaudi::StateMachine::ChangeState( Gaudi::StateMachine::START, m_state );

  // TODO: (MCl) where shoud we do this? initialize or start?
  // Reset Error count
  m_errorCount = 0;

  // lock the context service
  Gaudi::Utils::AlgContext cnt( this, registerContext() ? contextSvc().get() : nullptr );

  StatusCode sc( StatusCode::FAILURE );
  // Invoke start() method of the derived class inside a try/catch clause
  try {
    { // limit the scope of the guard
      Gaudi::Guards::AuditorGuard guard( this,
                                         // check if we want to audit the initialize
                                         ( m_auditorStart ) ? auditorSvc().get() : nullptr, IAuditor::Start );
      // Invoke the start() method of the derived class
      sc = start();
    }
    if ( sc.isSuccess() ) {

      // Now start any sub-algorithms
      if ( !for_algorithms<&Algorithm::sysStart>( m_subAlgms ) ) {
        sc = StatusCode::FAILURE;
        error() << " Error starting one or several sub-algorithms" << endmsg;
      } else {
        // Update the state.
        m_state = m_targetState;
      }
    }
  } catch ( const GaudiException& Exception ) {
    fatal() << "in sysStart(): exception with tag=" << Exception.tag() << " is caught" << endmsg;
    error() << Exception << endmsg;
    Stat stat( chronoSvc(), Exception.tag() );
    sc = StatusCode::FAILURE;
  } catch ( const std::exception& Exception ) {
    fatal() << "in sysStart(): standard std::exception is caught" << endmsg;
    error() << Exception.what() << endmsg;
    Stat stat( chronoSvc(), "*std::exception*" );
    sc = StatusCode::FAILURE;
  } catch ( ... ) {
    fatal() << "in sysStart(): UNKNOWN Exception is caught" << endmsg;
    Stat stat( chronoSvc(), "*UNKNOWN Exception*" );
    sc = StatusCode::FAILURE;
  }

  return sc;
}

// IAlgorithm implementation
StatusCode Algorithm::sysReinitialize()
{

  // Bypass the initialization if the algorithm is disabled.
  if ( !isEnabled() ) return StatusCode::SUCCESS;

  // Check that the current status is the correct one.
  if ( Gaudi::StateMachine::INITIALIZED != FSMState() ) {
    error() << "sysReinitialize(): cannot reinitialize algorithm not initialized" << endmsg;
    return StatusCode::FAILURE;
  }

  // Reset Error count
  // m_errorCount = 0; // done during start

  // lock the context service
  Gaudi::Utils::AlgContext cnt( this, registerContext() ? contextSvc().get() : nullptr );

  StatusCode sc( StatusCode::SUCCESS );
  // Invoke reinitialize() method of the derived class inside a try/catch clause
  try {
    { // limit the scope of the guard
      Gaudi::Guards::AuditorGuard guard( this,
                                         // check if we want to audit the initialize
                                         ( m_auditorReinitialize ) ? auditorSvc().get() : nullptr,
                                         IAuditor::ReInitialize );
      // Invoke the reinitialize() method of the derived class
      sc = reinitialize();
    }
    if ( sc.isSuccess() ) {

      // Now initialize care of any sub-algorithms
      if ( !for_algorithms<&Algorithm::sysReinitialize>( m_subAlgms ) ) {
        sc = StatusCode::FAILURE;
        error() << "sysReinitialize(): Error reinitializing one or several "
                << "sub-algorithms" << endmsg;
      }
    }
  } catch ( const GaudiException& Exception ) {
    fatal() << "sysReinitialize(): Exception with tag=" << Exception.tag() << " is caught" << endmsg;
    error() << Exception << endmsg;
    Stat stat( chronoSvc(), Exception.tag() );
    sc = StatusCode::FAILURE;
  } catch ( const std::exception& Exception ) {
    fatal() << "sysReinitialize(): Standard std::exception is caught" << endmsg;
    error() << Exception.what() << endmsg;
    Stat stat( chronoSvc(), "*std::exception*" );
    sc = StatusCode::FAILURE;
  } catch ( ... ) {
    fatal() << "sysReinitialize(): UNKNOWN Exception is caught" << endmsg;
    Stat stat( chronoSvc(), "*UNKNOWN Exception*" );
    sc = StatusCode::FAILURE;
  }

  return sc;
}

// IAlgorithm implementation
StatusCode Algorithm::sysRestart()
{

  // Bypass the initialization if the algorithm is disabled.
  if ( !isEnabled() ) return StatusCode::SUCCESS;

  // Check that the current status is the correct one.
  if ( Gaudi::StateMachine::RUNNING != FSMState() ) {
    error() << "sysRestart(): cannot restart algorithm not started" << endmsg;
    return StatusCode::FAILURE;
  }

  // Reset Error count
  m_errorCount = 0;

  // lock the context service
  Gaudi::Utils::AlgContext cnt( this, registerContext() ? contextSvc().get() : nullptr );

  StatusCode sc( StatusCode::FAILURE );
  // Invoke reinitialize() method of the derived class inside a try/catch clause
  try {
    { // limit the scope of the guard
      Gaudi::Guards::AuditorGuard guard( this,
                                         // check if we want to audit the initialize
                                         ( m_auditorRestart ) ? auditorSvc().get() : nullptr, IAuditor::ReStart );
      // Invoke the reinitialize() method of the derived class
      sc = restart();
    }
    if ( sc.isSuccess() ) {

      // Now initialize care of any sub-algorithms
      if ( !for_algorithms<&Algorithm::sysRestart>( m_subAlgms ) ) {
        sc = StatusCode::FAILURE;
        error() << "sysRestart(): Error restarting one or several sub-algorithms" << endmsg;
      }
    }
  } catch ( const GaudiException& Exception ) {
    fatal() << "sysRestart(): Exception with tag=" << Exception.tag() << " is caught" << endmsg;
    error() << Exception << endmsg;
    Stat stat( chronoSvc(), Exception.tag() );
    sc = StatusCode::FAILURE;
  } catch ( const std::exception& Exception ) {
    fatal() << "sysRestart(): Standard std::exception is caught" << endmsg;
    error() << Exception.what() << endmsg;
    Stat stat( chronoSvc(), "*std::exception*" );
    sc = StatusCode::FAILURE;
  } catch ( ... ) {
    fatal() << "sysRestart(): UNKNOWN Exception is caught" << endmsg;
    Stat stat( chronoSvc(), "*UNKNOWN Exception*" );
    sc = StatusCode::FAILURE;
  }

  return sc;
}

// IAlgorithm implementation
StatusCode Algorithm::sysBeginRun()
{

  // Bypass the beginRun if the algorithm is disabled.
  if ( !isEnabled() ) return StatusCode::SUCCESS;

  // Reset Error count
  m_errorCount = 0;

  // lock the context service
  Gaudi::Utils::AlgContext cnt( this, registerContext() ? contextSvc().get() : nullptr );

  StatusCode sc( StatusCode::FAILURE );
  // Invoke beginRun() method of the derived class inside a try/catch clause
  try {
    { // limit the scope of the guard
      Gaudi::Guards::AuditorGuard guard( this,
                                         // check if we want to audit the initialize
                                         ( m_auditorBeginRun ) ? auditorSvc().get() : nullptr, IAuditor::BeginRun );
      // Invoke the beginRun() method of the derived class
      sc = beginRun();
    }
    if ( sc.isSuccess() ) {

      // Now call beginRun for any sub-algorithms
      if( !for_algorithms<&Algorithm::sysBeginRun>( m_subAlgms ) ) {
        sc = StatusCode::FAILURE;
        error() << " Error executing BeginRun for one or several sub-algorithms"
                << endmsg;
      }
    }
  }
  catch ( const GaudiException& Exception )
    {
      fatal() << " Exception with tag=" << Exception.tag()
              << " is caught " << endmsg;
      error() << Exception  << endmsg;
      Stat stat( chronoSvc() , Exception.tag() );
      sc = StatusCode::FAILURE;
    }
  catch( const std::exception& Exception )
    {
      fatal() << " Standard std::exception is caught " << endmsg;
      error() << Exception.what()  << endmsg;
      Stat stat( chronoSvc() , "*std::exception*" );
      sc = StatusCode::FAILURE;
    }
  catch(...)
    {
      fatal() << "UNKNOWN Exception is caught " << endmsg;
      Stat stat( chronoSvc() , "*UNKNOWN Exception*" ) ;
      sc = StatusCode::FAILURE;
    }
  return sc;
}

StatusCode Algorithm::beginRun() { return StatusCode::SUCCESS; }

// IAlgorithm implementation
StatusCode Algorithm::sysEndRun()
{

  // Bypass the endRun if the algorithm is disabled.
  if ( !isEnabled() ) return StatusCode::SUCCESS;

  // Reset Error count
  m_errorCount = 0;

  // lock the context service
  Gaudi::Utils::AlgContext cnt( this, registerContext() ? contextSvc().get() : nullptr );

  // Invoke endRun() method of the derived class inside a try/catch clause
  StatusCode sc( StatusCode::FAILURE );
  try {
    { // limit the scope of the guard
      Gaudi::Guards::AuditorGuard guard( this,
                                         // check if we want to audit the initialize
                                         ( m_auditorEndRun ) ? auditorSvc().get() : nullptr, IAuditor::EndRun );
      // Invoke the endRun() method of the derived class
      sc = endRun();
    }
    if ( sc.isSuccess() ) {

      // Now call endRun for any sub-algorithms
      if ( !for_algorithms<&Algorithm::sysEndRun>( m_subAlgms ) ) {
        sc = StatusCode::FAILURE;
        error() << " Error calling endRun for one or several sub-algorithms" << endmsg;
      }
    }
  } catch ( const GaudiException& Exception ) {
    fatal() << " Exception with tag=" << Exception.tag() << " is caught " << endmsg;
    error() << Exception << endmsg;
    Stat stat( chronoSvc(), Exception.tag() );
    sc = StatusCode::FAILURE;
  } catch ( const std::exception& Exception ) {
    fatal() << " Standard std::exception is caught " << endmsg;
    error() << Exception.what() << endmsg;
    Stat stat( chronoSvc(), "*std::exception*" );
    sc = StatusCode::FAILURE;
  } catch ( ... ) {
    fatal() << "UNKNOWN Exception is caught " << endmsg;
    Stat stat( chronoSvc(), "*UNKNOWN Exception*" );
    sc = StatusCode::FAILURE;
  }
  return sc;
}

StatusCode Algorithm::endRun() { return StatusCode::SUCCESS; }

StatusCode Algorithm::sysExecute()
{
  if ( !isEnabled() ) {
    if ( msgLevel( MSG::VERBOSE ) ) {
      verbose() << ".sysExecute(): is not enabled. Skip execution" << endmsg;
    }
    return StatusCode::SUCCESS;
  }

  StatusCode status;

  // Should performance profile be performed ?
  // invoke execute() method of Algorithm class
  //   and catch all uncaught exceptions

  // lock the context service
  Gaudi::Utils::AlgContext cnt( this, registerContext() ? contextSvc().get() : nullptr );

  // HiveWhiteBoard stuff here
  if ( m_WB.isValid() ) m_WB->selectStore( getContext() ? getContext()->slot() : 0 ).ignore();

  Gaudi::Guards::AuditorGuard guard( this,
                                     // check if we want to audit the initialize
                                     ( m_auditorExecute ) ? auditorSvc().get() : nullptr, IAuditor::Execute, status );

  TimelineEvent timeline;
  timeline.algorithm = this->name();
  //  timeline.thread = getContext() ? getContext()->m_thread_id : 0;
  timeline.thread = pthread_self();
  timeline.slot   = getContext() ? getContext()->slot() : 0;
  timeline.event  = getContext() ? getContext()->evt() : 0;

  try {

    if ( UNLIKELY( m_doTimeline ) ) timeline.start = Clock::now();

    status = execute();

    if ( UNLIKELY( m_doTimeline ) ) timeline.end = Clock::now();

    setExecuted( true ); // set the executed flag

    if ( status.isFailure() ) {
      status = exceptionSvc()->handleErr( *this, status );
    }

  } catch ( const GaudiException& Exception ) {
    setExecuted( true ); // set the executed flag

    if ( Exception.code() == StatusCode::FAILURE ) {
      fatal();
    } else {
      error() << " Recoverable";
    }

    msgStream() << " Exception with tag=" << Exception.tag() << " is caught " << endmsg;

    error() << Exception << endmsg;

    // Stat stat( chronoSvc() , Exception.tag() ) ;
    status = exceptionSvc()->handle( *this, Exception );
  } catch ( const std::exception& Exception ) {
    setExecuted( true ); // set the executed flag

    fatal() << " Standard std::exception is caught " << endmsg;
    error() << Exception.what() << endmsg;
    // Stat stat( chronoSvc() , "*std::exception*" ) ;
    status = exceptionSvc()->handle( *this, Exception );
  } catch ( ... ) {
    setExecuted( true ); // set the executed flag

    fatal() << "UNKNOWN Exception is caught " << endmsg;
    // Stat stat( chronoSvc() , "*UNKNOWN Exception*" ) ;

    status = exceptionSvc()->handle( *this );
  }

  if ( UNLIKELY( m_doTimeline ) ) timelineSvc()->registerTimelineEvent( timeline );

  if ( status.isFailure() ) {
    // Increment the error count
    { 
      std::lock_guard<std::mutex>  lock(m_lock);      
      m_errorCount++;
    }
    // Check if maximum is exeeded
    if ( m_errorCount < m_errorMax ) {
      warning() << "Continuing from error (cnt=" << m_errorCount << ", max=" << m_errorMax << ")" << endmsg;
      // convert to success
      status = StatusCode::SUCCESS;
    }
  }
  return status;
}

// IAlgorithm implementation
StatusCode Algorithm::sysStop()
{

  // Bypass the startup if already running or disabled.
  if ( Gaudi::StateMachine::INITIALIZED == FSMState() || !isEnabled() ) return StatusCode::SUCCESS;

  m_targetState = Gaudi::StateMachine::ChangeState( Gaudi::StateMachine::STOP, m_state );

  // lock the context service
  Gaudi::Utils::AlgContext cnt( this, registerContext() ? contextSvc().get() : nullptr );

  StatusCode sc( StatusCode::FAILURE );
  // Invoke stop() method of the derived class inside a try/catch clause
  try {
    // Stop first any sub-algorithms (in reverse order -- not?)
    for_algorithms<&Algorithm::sysStop>( m_subAlgms );
    { // limit the scope of the guard
      Gaudi::Guards::AuditorGuard guard( this,
                                         // check if we want to audit the initialize
                                         ( m_auditorStop ) ? auditorSvc().get() : nullptr, IAuditor::Stop );

      // Invoke the stop() method of the derived class
      sc = stop();
    }
    if ( sc.isSuccess() ) {
      // Update the state.
      m_state = m_targetState;
    }
  } catch ( const GaudiException& Exception ) {
    fatal() << "in sysStop(): exception with tag=" << Exception.tag() << " is caught" << endmsg;
    error() << Exception << endmsg;
    Stat stat( chronoSvc(), Exception.tag() );
    sc = StatusCode::FAILURE;
  } catch ( const std::exception& Exception ) {
    fatal() << "in sysStop(): standard std::exception is caught" << endmsg;
    error() << Exception.what() << endmsg;
    Stat stat( chronoSvc(), "*std::exception*" );
    sc = StatusCode::FAILURE;
  } catch ( ... ) {
    fatal() << "in sysStop(): UNKNOWN Exception is caught" << endmsg;
    Stat stat( chronoSvc(), "*UNKNOWN Exception*" );
    sc = StatusCode::FAILURE;
  }

  return sc;
}

StatusCode Algorithm::sysFinalize()
{

  // Bypass the finalialization if the algorithm hasn't been initilized.
  if ( Gaudi::StateMachine::CONFIGURED == FSMState() || !isEnabled() ) return StatusCode::SUCCESS;

  m_targetState = Gaudi::StateMachine::ChangeState( Gaudi::StateMachine::FINALIZE, m_state );

  // lock the context service
  Gaudi::Utils::AlgContext cnt( this, registerContext() ? contextSvc().get() : nullptr );

  StatusCode sc( StatusCode::FAILURE );
  // Invoke finalize() method of the derived class inside a try/catch clause
  try {
    // Order changed (bug #3903 overview: finalize and nested algorithms)
    // Finalize first any sub-algorithms (it can be done more than once)
    bool ok = for_algorithms<&Algorithm::sysFinalize>( m_subAlgms );
    { // limit the scope of the guard
      Gaudi::Guards::AuditorGuard guard( this,
                                         // check if we want to audit the initialize
                                         ( m_auditorFinalize ) ? auditorSvc().get() : nullptr, IAuditor::Finalize );
      // Invoke the finalize() method of the derived class
      sc = finalize();
    }
    if ( !ok ) sc = StatusCode::FAILURE;

    if ( sc.isSuccess() ) {

      // Release all sub-algorithms
      for ( auto& it : m_subAlgms ) it->release();
      // Indicate that this Algorithm has been finalized to prevent duplicate attempts
      m_state = m_targetState;
    }
  } catch ( const GaudiException& Exception ) {
    fatal() << " Exception with tag=" << Exception.tag() << " is caught " << endmsg;
    error() << Exception << endmsg;
    Stat stat( chronoSvc(), Exception.tag() );
    sc = StatusCode::FAILURE;
  } catch ( const std::exception& Exception ) {
    fatal() << " Standard std::exception is caught " << endmsg;
    error() << Exception.what() << endmsg;
    Stat stat( chronoSvc(), "*std::exception*" );
    sc = StatusCode::FAILURE;
  } catch ( ... ) {
    fatal() << "UNKNOWN Exception is caught " << endmsg;
    Stat stat( chronoSvc(), "*UNKNOWN Exception*" );
    sc = StatusCode::FAILURE;
  }
  return sc;
}

StatusCode Algorithm::reinitialize()
{
  /* @TODO
   * MCl 2008-10-23: the implementation of reinitialize as finalize+initialize
   *                 is causing too many problems
   *
   // Default implementation is finalize+initialize
   StatusCode sc = finalize();
   if (sc.isFailure()) {
   error() << "reinitialize(): cannot be finalized" << endmsg;
   return sc;
   }
   sc = initialize();
   if (sc.isFailure()) {
   error() << "reinitialize(): cannot be initialized" << endmsg;
   return sc;
   }
  */
  return StatusCode::SUCCESS;
}

StatusCode Algorithm::restart()
{
  // Default implementation is stop+start
  StatusCode sc = stop();
  if ( sc.isFailure() ) {
    error() << "restart(): cannot be stopped" << endmsg;
    return sc;
  }
  sc = start();
  if ( sc.isFailure() ) {
    error() << "restart(): cannot be started" << endmsg;
    return sc;
  }
  return StatusCode::SUCCESS;
}

const std::string& Algorithm::name() const { return m_name.str(); }

const Gaudi::StringKey& Algorithm::nameKey() const { return m_name; }

const std::string& Algorithm::version() const { return m_version; }

unsigned int Algorithm::index() const { return m_index; }

void Algorithm::setIndex( const unsigned int& idx ) { m_index = idx; }

bool Algorithm::isExecuted() const {
  if (m_event_context) {
    if (m_event_context->valid()) {
      return algExecStateSvc()->algExecState((IAlgorithm*)this, *m_event_context).isExecuted();
    } else {
      error() << "EventContext is not valid" << endmsg;
      return false;
    }
  } else {
    return algExecStateSvc()->algExecState((IAlgorithm*)this).isExecuted();
  }
}

void Algorithm::setExecuted( bool state ) {
  if (m_event_context) {
    if (m_event_context->valid()) {
      algExecStateSvc()->algExecState((IAlgorithm*)this, *m_event_context).setExecuted(state);
    } else {
      error() << "EventContext is not valid" << endmsg;
    }
  } else {
    algExecStateSvc()->algExecState((IAlgorithm*)this).setExecuted(state);
  }
}

void Algorithm::resetExecuted() {
  if (m_event_context) {
    if (m_event_context->valid()) {
      return algExecStateSvc()->algExecState( (IAlgorithm*)this, *m_event_context).reset();
    } else {
      error() << "EventContext is not valid" << endmsg;
    }
  } else {
    return algExecStateSvc()->algExecState( (IAlgorithm*)this).reset();
  }
}

bool Algorithm::isEnabled() const {
  return m_isEnabled;
}

bool Algorithm::filterPassed() const {
  if (m_event_context) {
    if (m_event_context->valid()) {
      return algExecStateSvc()->algExecState((IAlgorithm*)this, *m_event_context).filterPassed();
    } else {
      error() << "EventContext is not valid" << endmsg;
      return false;
    }
  } else {
    return algExecStateSvc()->algExecState((IAlgorithm*)this).filterPassed();
  }
}

void Algorithm::setFilterPassed( bool state ) {
  if (m_event_context) {
    if (m_event_context->valid()) {
      algExecStateSvc()->algExecState((IAlgorithm*)this, *m_event_context).setFilterPassed(state);
    } else {
      error() << "EventContext is not valid" << endmsg;
    }
  } else {
    algExecStateSvc()->algExecState((IAlgorithm*)this).setFilterPassed(state);
  }
}

const std::vector<Algorithm*>* Algorithm::subAlgorithms() const { return &m_subAlgms; }

std::vector<Algorithm*>* Algorithm::subAlgorithms() { return &m_subAlgms; }

template <typename IFace>
SmartIF<IFace>& Algorithm::get_svc_( SmartIF<IFace>& p, const char* service_name ) const
{
  if ( UNLIKELY( !p ) ) {
    p = this->service( service_name );
    if ( !p ) {
      throw GaudiException( "Service [" + std::string{service_name} + "] not found", this->name(),
                            StatusCode::FAILURE );
    }
  }
  return p;
}

SmartIF<IAlgExecStateSvc>& Algorithm::algExecStateSvc() const { return get_svc_( m_aess, "AlgExecStateSvc" ); }
SmartIF<IAuditorSvc>& Algorithm::auditorSvc() const { return get_svc_( m_pAuditorSvc, "AuditorSvc" ); }
SmartIF<IChronoStatSvc>& Algorithm::chronoSvc() const { return get_svc_( m_CSS, "ChronoStatSvc" ); }
SmartIF<IDataProviderSvc>& Algorithm::detSvc() const { return get_svc_( m_DDS, "DetectorDataSvc" ); }
SmartIF<IConversionSvc>& Algorithm::detCnvSvc() const { return get_svc_( m_DCS, "DetectorPersistencySvc" ); }
SmartIF<IDataProviderSvc>& Algorithm::eventSvc() const { return get_svc_( m_EDS, "EventDataSvc" ); }
SmartIF<IConversionSvc>& Algorithm::eventCnvSvc() const { return get_svc_( m_ECS, "EventPersistencySvc" ); }
SmartIF<IHistogramSvc>& Algorithm::histoSvc() const { return get_svc_( m_HDS, "HistogramDataSvc" ); }
SmartIF<INTupleSvc>& Algorithm::ntupleSvc() const { return get_svc_( m_NTS, "NTupleSvc" ); }
SmartIF<IRndmGenSvc>& Algorithm::randSvc() const { return get_svc_( m_RGS, "RndmGenSvc" ); }
SmartIF<IToolSvc>& Algorithm::toolSvc() const { return get_svc_( m_ptoolSvc, "ToolSvc" ); }
SmartIF<IExceptionSvc>& Algorithm::exceptionSvc() const { return get_svc_( m_EXS, "ExceptionSvc" ); }
SmartIF<IAlgContextSvc>& Algorithm::contextSvc() const { return get_svc_( m_contextSvc, "AlgContextSvc" ); }
SmartIF<ITimelineSvc>& Algorithm::timelineSvc() const { return get_svc_( m_timelineSvc, "TimelineSvc" ); }
SmartIF<IHiveWhiteBoard>& Algorithm::whiteboard() const { return get_svc_( m_WB, "EventDataSvc" ); }

SmartIF<ISvcLocator>& Algorithm::serviceLocator() const { return *const_cast<SmartIF<ISvcLocator>*>( &m_pSvcLocator ); }

// Use the job options service to set declared properties
StatusCode Algorithm::setProperties()
{
  if ( !m_pSvcLocator ) return StatusCode::FAILURE;
  auto jos = m_pSvcLocator->service<IJobOptionsSvc>( "JobOptionsSvc" );
  if ( !jos ) return StatusCode::FAILURE;
  // set first generic Properties
  StatusCode sc = jos->setMyProperties( getGaudiThreadGenericName( name() ), this );
  if ( sc.isFailure() ) return StatusCode::FAILURE;

  // set specific Properties
  if ( isGaudiThreaded( name() ) ) {
    if ( jos->setMyProperties( name(), this ).isFailure() ) {
      return StatusCode::FAILURE;
    }
  }

  // initialize output level (except for MessageSvc)
  if ( m_outputLevel == MSG::NIL ) // if not defined (via options)
    m_outputLevel = msgLevel();    // set it from MessageSvc
  else                             // otherwise notify MessageSvc
    updateMsgStreamOutputLevel( m_outputLevel );

  return sc;
}

StatusCode Algorithm::createSubAlgorithm( const std::string& type, const std::string& name, Algorithm*& pSubAlgorithm )
{
  if ( !m_pSvcLocator ) return StatusCode::FAILURE;

  SmartIF<IAlgManager> am( m_pSvcLocator );
  if ( !am ) return StatusCode::FAILURE;

  // Maybe modify the AppMgr interface to return Algorithm* ??
  IAlgorithm* tmp;
  StatusCode sc = am->createAlgorithm( type, name + getGaudiThreadIDfromName( Algorithm::name() ), tmp );
  if ( sc.isFailure() ) return StatusCode::FAILURE;

  try {
    pSubAlgorithm = dynamic_cast<Algorithm*>( tmp );
    m_subAlgms.push_back( pSubAlgorithm );
  } catch ( ... ) {
    sc = StatusCode::FAILURE;
  }
  return sc;
}

void Algorithm::initToolHandles() const
{

  IAlgTool* tool( 0 );
  for ( auto thArr : m_toolHandleArrays ) {
    if ( !thArr->retrieved() ) {
      if ( UNLIKELY( msgLevel( MSG::DEBUG ) ) )
        debug() << "ToolHandleArray " << thArr->propertyName() << " not used: not registering any of its Tools"
                << endmsg;
    } else {
      if ( UNLIKELY( msgLevel( MSG::DEBUG ) ) )
        debug() << "Registering all Tools in ToolHandleArray " << thArr->propertyName() << endmsg;
      // Iterate over its tools:
      for ( auto toolHandle : thArr->getBaseArray() ) {
        // Try to cast it into a BaseToolHandle pointer:
        BaseToolHandle* bth = dynamic_cast<BaseToolHandle*>( toolHandle );
        if ( bth ) {
          // If the cast was successful, the code is pretty simple:
          tool = bth->get();
          if ( UNLIKELY( msgLevel( MSG::DEBUG ) ) ) {
            debug() << "Adding " << ( bth->isPublic() ? "public" : "private" ) << " ToolHandle tool " << tool->name()
                    << " (" << tool->type() << ") from ToolHandleArray " << thArr->propertyName() << endmsg;
          }
          m_tools.push_back( tool );
        } else {
          // If it wasn't for some strange reason, then fall back on the
          // logic implemented previously:
          if ( toolSvc()->retrieveTool( toolHandle->typeAndName(), tool, this, false ).isSuccess() ) {
            if ( UNLIKELY( msgLevel( MSG::DEBUG ) ) ) {
              debug() << "Adding private"
                      << " ToolHandle tool " << tool->name() << " (" << tool->type() << ") from ToolHandleArray "
                      << thArr->propertyName() << endmsg;
            }
            m_tools.push_back( tool );
          } else if ( toolSvc()->retrieveTool( toolHandle->typeAndName(), tool, 0, false ).isSuccess() ) {
            if ( UNLIKELY( msgLevel( MSG::DEBUG ) ) ) {
              debug() << "Adding public"
                      << " ToolHandle tool " << tool->name() << " (" << tool->type() << ") from ToolHandleArray "
                      << thArr->propertyName() << endmsg;
            }
            m_tools.push_back( tool );
          } else {
            warning() << "Error retrieving Tool " << toolHandle->typeAndName() << " in ToolHandleArray "
                      << thArr->propertyName() << ". Not registered" << endmsg;
          }
        }
      }
    }
  }

  for ( auto th : m_toolHandles ) {
    tool = th->get();
    if ( tool ) {
      if ( UNLIKELY( msgLevel( MSG::DEBUG ) ) )
        debug() << "Adding " << ( th->isPublic() ? "public" : "private" ) << " ToolHandle tool " << tool->name() << " ("
                << tool->type() << ")" << endmsg;
      m_tools.push_back( tool );
    } else {
      if ( UNLIKELY( msgLevel( MSG::DEBUG ) ) ) debug() << "ToolHandle " << th->typeAndName() << " not used" << endmsg;
    }
  }

  m_toolHandlesInit = true;
}

const std::vector<IAlgTool*>& Algorithm::tools() const
{
  if ( UNLIKELY( !m_toolHandlesInit ) ) initToolHandles();
  return m_tools;
}

std::vector<IAlgTool*>& Algorithm::tools()
{
  if ( UNLIKELY( !m_toolHandlesInit ) ) initToolHandles();
  return m_tools;
}

/**
 ** Protected Member Functions
 **/

StatusCode Algorithm::service_i( const std::string& svcName, bool createIf, const InterfaceID& iid, void** ppSvc ) const
{
  const ServiceLocatorHelper helper( *serviceLocator(), *this );
  return helper.getService( svcName, createIf, iid, ppSvc );
}

StatusCode Algorithm::service_i( const std::string& svcType, const std::string& svcName, const InterfaceID& iid,
                                 void** ppSvc ) const
{
  const ServiceLocatorHelper helper( *serviceLocator(), *this );
  return helper.createService( svcType, svcName, iid, ppSvc );
}

SmartIF<IService> Algorithm::service( const std::string& name, const bool createIf, const bool quiet ) const
{
  const ServiceLocatorHelper helper( *serviceLocator(), *this );
  return helper.service( name, quiet, createIf );
}

//-----------------------------------------------------------------------------
void Algorithm::commitHandles()
{
  //-----------------------------------------------------------------------------

<<<<<<< HEAD
  for ( auto h : m_outputHandles ) {
=======
  for (auto h : outputHandles()) {
>>>>>>> e6f85a52
    h->commit();
  }

  for ( auto t : m_tools ) {
    AlgTool* at = dynamic_cast<AlgTool*>( t );
    if ( at != 0 ) at->commitHandles();
  }

  for ( auto& a : m_subAlgms ) {
    a->commitHandles();
  }
}

void Algorithm::registerTool( IAlgTool* tool ) const
{
  if ( msgLevel( MSG::DEBUG ) ) {
    debug() << "Registering tool " << tool->name() << endmsg;
  }
  m_tools.push_back( tool );
}

void Algorithm::deregisterTool( IAlgTool* tool ) const
{
  std::vector<IAlgTool*>::iterator it = std::find( m_tools.begin(), m_tools.end(), tool );
  if ( it != m_tools.end() ) {
    if ( msgLevel( MSG::DEBUG ) ) debug() << "De-Registering tool " << tool->name() << endmsg;
    m_tools.erase( it );
  } else {
    if ( msgLevel( MSG::DEBUG ) ) debug() << "Could not de-register tool " << tool->name() << endmsg;
  }
}

std::ostream& Algorithm::toControlFlowExpression(std::ostream& os) const {
  return os << type() << "('" << name() << "')";
}<|MERGE_RESOLUTION|>--- conflicted
+++ resolved
@@ -55,18 +55,6 @@
     , // incremented by AlgResourcePool
     m_pSvcLocator( pSvcLocator )
 {
-<<<<<<< HEAD
-=======
-  // Declare properties of parent class DataHandleHolderBase
-  initDataHandleHolderProperties(m_propertyMgr);
-
-  // Declare common Algorithm properties with their defaults
-  declareProperty( "OutputLevel",        m_outputLevel = MSG::NIL);
-  declareProperty( "Enable",             m_isEnabled = true);
-  declareProperty( "ErrorMax",           m_errorMax  = 1);
-  declareProperty( "ErrorCounter",       m_errorCount = 0);
-
->>>>>>> e6f85a52
   // Auditor monitoring properties
   // Initialize the default value from ApplicationMgr AuditAlgorithms
   Gaudi::Property<bool> audit( false );
@@ -188,21 +176,7 @@
   DHHVisitor avis( m_inputDataObjs, m_outputDataObjs );
   acceptDHVisitor( &avis );
 
-<<<<<<< HEAD
   if ( UNLIKELY( msgLevel( MSG::DEBUG ) ) ) {
-    debug() << "Data Deps for " << name();
-    for ( auto h : m_inputDataObjs ) {
-      debug() << "\n  + INPUT  " << h;
-    }
-    for ( auto id : avis.ignoredInpKeys() ) {
-      debug() << "\n  + INPUT IGNORED " << id;
-    }
-    for ( auto h : m_outputDataObjs ) {
-      debug() << "\n  + OUTPUT " << h;
-    }
-    for ( auto id : avis.ignoredOutKeys() ) {
-=======
-  if (UNLIKELY(msgLevel(MSG::DEBUG))) {
     // sort out DataObjects by path so that logging is reproducable
     // we define a little helper creating an ordered set from a non ordered one
     auto sort = [](const DataObjID a, const DataObjID b) -> bool {return a.fullKey() < b.fullKey();};
@@ -211,17 +185,16 @@
     };
     // Logging
     debug() << "Data Deps for " << name();
-    for (auto h : orderset(m_inputDataObjs)) {
+    for ( auto h : orderset( m_inputDataObjs ) ) {
       debug() << "\n  + INPUT  " << h;
     }
-    for (auto id : orderset(avis.ignoredInpKeys())) {
+    for ( auto id : orderset( avis.ignoredInpKeys() ) ) {
       debug() << "\n  + INPUT IGNORED " << id;
     }
-    for (auto h : orderset(m_outputDataObjs)) {
+    for ( auto h : orderset( m_outputDataObjs)) {
       debug() << "\n  + OUTPUT " << h;
     }
-    for (auto id : orderset(avis.ignoredOutKeys())) {
->>>>>>> e6f85a52
+    for ( auto id : orderset( avis.ignoredOutKeys() ) ) {
       debug() << "\n  + OUTPUT IGNORED " << id;
     }
     debug() << endmsg;
@@ -233,34 +206,16 @@
   return sc;
 }
 
-<<<<<<< HEAD
-void Algorithm::acceptDHVisitor( IDataHandleVisitor* vis ) const
-{
-  vis->visit( this );
+void Algorithm::acceptDHVisitor(IDataHandleVisitor *vis) const {
+
+  vis->visit(this);
 
   // loop through tools
-  for ( auto tool : tools() ) {
-    AlgTool* at = dynamic_cast<AlgTool*>( tool );
-    vis->visit( at );
-  }
+  for ( auto tool : tools() ) vis->visit( dynamic_cast<AlgTool*>( tool ) );
 
   // loop through sub-algs
-  for ( auto alg : *subAlgorithms() ) {
-    vis->visit( alg );
-  }
-=======
-void
-Algorithm::acceptDHVisitor(IDataHandleVisitor *vis) const {
-
-  vis->visit(this);
-
-  // loop through tools
-  for (auto tool : tools()) vis->visit(dynamic_cast<AlgTool*>(tool));
-
-  // loop through sub-algs
-  for (auto alg : *subAlgorithms()) vis->visit(alg);
-
->>>>>>> e6f85a52
+  for ( auto alg : *subAlgorithms() ) vis->visit( alg );
+
 }
 
 // IAlgorithm implementation
@@ -624,8 +579,8 @@
 
   if ( status.isFailure() ) {
     // Increment the error count
-    { 
-      std::lock_guard<std::mutex>  lock(m_lock);      
+    {
+      std::lock_guard<std::mutex>  lock(m_lock);
       m_errorCount++;
     }
     // Check if maximum is exeeded
@@ -1037,11 +992,7 @@
 {
   //-----------------------------------------------------------------------------
 
-<<<<<<< HEAD
-  for ( auto h : m_outputHandles ) {
-=======
-  for (auto h : outputHandles()) {
->>>>>>> e6f85a52
+  for ( auto h : outputHandles() ) {
     h->commit();
   }
 
