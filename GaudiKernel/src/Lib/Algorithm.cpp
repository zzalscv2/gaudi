--- conflicted
+++ resolved
@@ -41,20 +41,9 @@
   : m_event_context(nullptr),
     m_name(name),
     m_version(version),
-<<<<<<< HEAD
     m_index(123), // FIXME: to be fixed in the algorithmManager
-    m_registerContext ( false ) ,
-    m_pSvcLocator(pSvcLocator),
-    m_filterPassed(true),
-    m_isEnabled(true),
-    m_isExecuted(false),
-    m_toolHandlesInit(false),
-    m_state(Gaudi::StateMachine::CONFIGURED),
-    m_targetState(Gaudi::StateMachine::CONFIGURED)
-=======
     m_pSvcLocator(pSvcLocator),
     m_propertyMgr( new PropertyMgr() )
->>>>>>> 70dc41d9
 {
 
   // Declare common Algorithm properties with their defaults
@@ -106,15 +95,6 @@
 
   // update handlers.
   m_outputLevel.declareUpdateHandler(&Algorithm::initOutputLevel, this);
-<<<<<<< HEAD
-}
-
-// Default Destructor
-Algorithm::~Algorithm() {
-  delete m_subAlgms;
-  delete m_propertyMgr;
-=======
->>>>>>> 70dc41d9
 }
 
 // IAlgorithm implementation
@@ -1014,10 +994,8 @@
 serviceAccessor(randSvc, IRndmGenSvc, "RndmGenSvc", m_RGS)
 serviceAccessor(toolSvc, IToolSvc, "ToolSvc", m_ptoolSvc)
 serviceAccessor(contextSvc, IAlgContextSvc,"AlgContextSvc", m_contextSvc)
-<<<<<<< HEAD
 serviceAccessor(timelineSvc, ITimelineSvc,"TimelineSvc", m_timelineSvc)
 
-=======
 //serviceAccessor(msgSvc, IMessageSvc, "MessageSvc", m_MS)
 // Message service needs a special treatment to avoid infinite recursion
 SmartIF<IMessageSvc>& Algorithm::msgSvc() const {
@@ -1030,7 +1008,6 @@
   }
   return m_MS;
 }
->>>>>>> 70dc41d9
 
 // Obsoleted name, kept due to the backwards compatibility
 SmartIF<IChronoStatSvc>& Algorithm::chronoStatService() const {
@@ -1195,7 +1172,7 @@
 
 	MsgStream log ( msgSvc() , name() ) ;
 
-	for(Algorithm * alg : *m_subAlgms){
+	for(auto alg: m_subAlgms){
 
 		assert(alg->isInitialized());
 
