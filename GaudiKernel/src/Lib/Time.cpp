// $Id: Time.cpp,v 1.1 2006/01/26 09:24:03 hmd Exp $
// Include files
#include "GaudiKernel/Time.h"

#include "GaudiKernel/time_r.h"

#include <iostream>
#include <cstdio>
#include <ctime>
#include <cerrno>
#include <cstring>

// local
using namespace Gaudi;

// architecture dependent includes
#ifdef WIN32

// this turns off a lot of useless Win stuff which conflicts with Gaudi. (found empirically)
#define NOATOM
#define NOGDI
#define NOGDICAPMASKS
#define NOMETAFILE
#define NOMINMAX
#define NOMSG
#define NOOPENFILE
#define NORASTEROPS
#define NOSCROLL
#define NOSOUND
#define NOSYSMETRICS
#define NOTEXTMETRIC
#define NOWH
#define NOCOMM
#define NOKANJI
#define NOCRYPT
#define NOMCX

#include <windows.h>

#else
// Linux

#include <sys/time.h>

#endif

//-----------------------------------------------------------------------------
// Implementation file for class : Gaudi::Time
// Based on seal::Time
// 2005-12-15 : Marco Clemencic
//-----------------------------------------------------------------------------

#ifdef WIN32
/** Seconds between 1601 and 1970, the Windows time base and UNIX time
    base.  1 January 1601, 00:00:00 to 1 January 1970, 00:00:00 is 369
    years.  To this we add the leap years from 1604 to 1968, excluding
    1700, 1800, 1900.  This makes (1968 - 1600) / 4 - 3 = 89 leap
    days, and a total of 134774 days.  Each day in the period had 24 *
    60 * 60 = 86400 seconds (no leap seconds).  Thus the difference is
    in total 134774 * 86400 = 11644473600 seconds.  For the actual
    bias this needs to be multiplied by 10000000 since Windows time
    uses 100ns resolution, not seconds.  */
//# define SECS_1601_TO_1970	((369 * 365 + 89) * SECS_PER_DAY)
# define SECS_1601_TO_1970	((369 * 365 + 89) * 86400ui64)
#endif

#ifdef WIN32
static time_t timegm (struct tm *t) {
  // This code is adapted from wine, samba
  time_t t1 = mktime (t);
  struct tm gmt;
  gmtime_s(&gmt, &t1);
  time_t t2 = mktime(&gmt);
  return t1 + (t1 - t2);
}
#endif

//=============================================================================
// Standard constructor, initializes variables
//=============================================================================
Time::Time( int year, int month, int day,
            int hour, int min, int sec,
            ValueType nsecs,
            bool local /* = true */ ) {
  tm val;
  memset (&val, 0, sizeof (val));
  val.tm_sec = sec;
  val.tm_min = min;
  val.tm_hour = hour;
  val.tm_mday = day;
  val.tm_mon = month;
  val.tm_year = year > 1900 ? year - 1900 : year;
  val.tm_isdst = -1; // FIXME?

  m_nsecs = build (local, val, nsecs).m_nsecs;
}

#ifdef WIN32
/** Windows-specific function to convert system time representation
    to a #Time class.  */
Time Time::from (const FILETIME *systime) {
  ValueType t = ((ValueType) systime->dwHighDateTime << 32)
    + (ValueType) systime->dwLowDateTime;

  if (t)
    // Subtract bias (1970--1601 in 100ns), then convert to nanoseconds.
    t = (t - SECS_1601_TO_1970 * (SEC_NSECS/100)) * 100;

  return Time (t);
}
#endif

/** Return the current system time.  */
Time Time::current (void) {
#ifdef WIN32
  FILETIME ftime;
  GetSystemTimeAsFileTime (&ftime);
  return from (&ftime);
#else
  timeval tv;
  if (gettimeofday (&tv, 0) != 0) {
    char buf[256];
    std::ostringstream tag,msg;
    tag << "errno=" << errno;
    if( strerror_r(errno, buf, 256) == 0 ) {
      msg << buf;
    } else {
      msg << "Unknown error retrieving current time";
    }
    throw GaudiException(msg.str(),tag.str(),StatusCode::FAILURE);
  }
  return Time (tv.tv_sec, tv.tv_usec * 1000);
#endif
}

/** Construct a time from local time @a base and a delta @a diff. */
Time Time::build (bool local, const tm &base, TimeSpan diff /* = 0 */) {
  tm tmp (base);
  return Time (local ? mktime(&tmp) : timegm(&tmp), 0) + diff;
}

/** Break up the time to the standard representation, either in UTC
    (if @a local is @c false) or local time (if @a local is @c true).
    If @a nsecpart is non-null, it is set to the nanosecond part that
    cannot be stored into @c tm.  */
tm Time::split (bool local, int *nsecpart /* = 0 */) const {
  if (nsecpart)
    *nsecpart = (int)(m_nsecs % SEC_NSECS);

  time_t val = (time_t)(m_nsecs / SEC_NSECS);

  tm retval;
  if (local)
	localtime_r(&val, &retval);
  else
	gmtime_r(&val, &retval);

  return retval;
}

/** Break up the time to the standard library representation, keeping
    it in UTC.  If @a nsecpart is non-null, it is set to the
    nanosecond part that cannot be stored into @c tm.  */
tm Time::utc (int *nsecpart /* = 0 */) const {
  return split (false, nsecpart);
}

/** Break up the time to the standard library representation,
    converting it first to local time.  If @a nsecpart is non-null, it
    is set to the nanosecond part that cannot be stored into @c tm.  */
tm Time::local (int *nsecpart /* = 0 */) const {
  return split (true, nsecpart);
}

/** Get the year.  */
int Time::year (bool local) const {
  return split (local).tm_year + 1900;
}

/** Get the month, numbered [0,11].  */
int Time::month (bool local) const {
  return split (local).tm_mon;
}

/** Get the day of month, numbered [1,31].  */
int Time::day (bool local) const {
  return split (local).tm_mday;
}

/** Get the hour, numbered [0, 23].  */
int Time::hour (bool local) const {
  return split (local).tm_hour;
}

/** Get the minute, numbered [0, 59].  */
int Time::minute (bool local) const {
  return split (local).tm_min;
}

/** Get the seconds, numbered [0,61] (allowing one or two leap
    seconds, years with leap seconds can have the time Dec 31,
    23:59:60 (or :61).)  */
int Time::second (bool local) const {
  return split (local).tm_sec;
}

/** Get the nanoseconds.  There is no @c local argument since
    time zone and daylight savings never affects the value at
    the subsecond granularity. */
int Time::nsecond (void) const {
  return (int)(m_nsecs % SEC_NSECS);
}

/** Get the day of week, numbered [0,6] and starting from Sunday.  */
int Time::weekday (bool local) const {
  return split (local).tm_wday;
}

/** Check whether daylight savings is in effect.  This really only
    makes sense if @a local is true since daylight savings is never
    in effect for UTC time.  */
bool Time::isdst (bool local) const {
  return split (local).tm_isdst > 0;
}

/** Return the number of nanoseconds that needs to be added to UTC to
    translate this time to the local time (= nanoseconds east of
    UTC).  This accounts for the time zone and daylight savings
    settings of the local time as of the current value.  If
    @a daylight is non-null, it is set to indicate daylight savings
    status (that is, tm.tm_isdst for the effective local time).  */
Time::ValueType Time::utcoffset (int *daylight /* = 0 */) const {
  ValueType n = 0;

#ifndef WIN32
  tm localtm = local ();
  n = localtm.tm_gmtoff;
  if (daylight) *daylight = localtm.tm_isdst;
#else
  // Adapted from WINE.
  time_t	utctime = (time_t)(m_nsecs / SEC_NSECS);
  tm		localtm;
  localtime_s(&localtm, &utctime);
  int		savedaylight = localtm.tm_isdst;
<<<<<<< HEAD
  tm		gmt = *gmtime (&utctime);
=======
  tm		gmt;
  gmtime_s(&gmt, &utctime);
>>>>>>> f777b3f4

  gmt.tm_isdst = savedaylight;
  n = utctime - mktime (&gmt);

  if (daylight) *daylight = savedaylight;
#endif
  return n * SEC_NSECS;
}

#ifdef WIN32
// disable warning
// C4996: 'tzname': This function or variable may be unsafe.
#pragma warning(push)
#pragma warning(disable:4996)
#endif
/** Return the local timezone name that applies at this time value.
    On some platforms returns the most recent timezone name (dst or
    non-dst one depending on the time value), not the one that applies
    at the time value.  */
const char * Time::timezone (int *daylight /* = 0 */) const {
  tm localtm = local ();
  if (daylight) *daylight = localtm.tm_isdst;
  // extern "C" { extern char *tzname [2]; }
  return tzname [localtm.tm_isdst > 0 ? 1 : 0];
}
#ifdef WIN32
#pragma warning(pop)
#endif

<<<<<<< HEAD
/** Format the time using @c strftime.  */
std::string Time::format (bool local, const std::string &spec) const {
  // FIXME: This doesn't account for nsecs part!
  std::string	result;
  tm		time = split (local);
  int		length = 0;

=======
/** Format the time using @c strftime.
 *  The additional conversion specifier %f can be used to display
 *  milliseconds (extension for compatibility with MessageSvc time format).
 */
std::string Time::format (bool local, std::string spec) const {
  /// @FIXME: This doesn't account for nsecs part!
  std::string            result;
  tm                     time = split (local);
  std::string::size_type length = 0;

  // handle the special case of "%f"
  std::string::size_type pos = spec.find("%f");
  if (std::string::npos != pos) {
    // Get the milliseconds string
    std::string ms = nanoformat(3,3);
    // Replace all the occurrences of '%f' (if not preceded by '%')
    while (std::string::npos != pos) {
      if (pos != 0 && spec[pos-1] != '%') {
        spec.replace(pos, 2, ms);
      }
      pos = spec.find("%f", pos + 1); // search for the next occurrence
    }
  }
  const int MIN_BUF_SIZE = 128;
>>>>>>> f777b3f4
  do
  {
    // Guess how much we'll expand.  If we go wrong, we'll expand again. (with a minimum)
    result.resize(std::max<std::string::size_type>(result.size()*2,
                    std::max<std::string::size_type>(spec.size()*2, MIN_BUF_SIZE))
                  , 0);
    length = ::strftime (&result[0], result.size(), spec.c_str(), &time);
  } while (! length);

  result.resize (length);
  return result;
}

/** Format the nanosecond fractional part of the time as a string.
    The arguments control the representation of the resulting value.
    The nanosecond part is printed as fixed nine-character-wide number
    and then excess zeroes are stripped off at the right end.  Use @a
    minwidth to force a specific number number of them to be left
    intact: the resulting number will have at least that many digits.
    Use @a maxwidth to truncate the value: the resulting number will
    have at most that many digits.  Both @a minwidth and @a maxwidth
    must be between one and nine inclusive and @a minwidth must be
    less or equal to @a maxwidth.  */
std::string Time::nanoformat (size_t minwidth /* = 1 */, size_t maxwidth /* = 9 */) const {
  TimeAssert( (minwidth >= 1) && (minwidth <= maxwidth) && (maxwidth <= 9),
              "nanoformat options do not satisfy: 1 <= minwidth <= maxwidth <= 9");

  // Calculate the nanosecond fraction.  This will be < 1000000000.
  int value = (int)(m_nsecs % SEC_NSECS);

<<<<<<< HEAD
  // Calculate modulus by which we truncate value.  If maxwidth is
  // say 3, we want to mask of the last 6 digits.
  int modulus = 1;
  for (int i = 0; i < 9 - maxwidth; ++i)
    modulus *= 10;

  // Round value by the desired modulus.
  int rem = value % modulus;
  value -= rem;
  if (rem > modulus / 2)
    value += modulus;

  // Format it, then strip off digits from the right as long as
  // we zeroes.  The above guarantees enough zeroes on right to
  // satisfy maxwidth so we need to concern ourselves only about
  // minwidth.
  char buf [10];
  char *p = buf + 8;
  sprintf (buf, "%09d", value);
  while (p > buf + minwidth - 1 && *p == '0')
    *p-- = '\0';

  return buf;
=======
  std::ostringstream buf;
  buf.fill('0');
  buf.width(9);
  buf << value;
  std::string out = buf.str();
  // Find the last non-0 char before maxwidth, but after minwidth
  // (Note: -1 and +1 are to account for difference between position and size.
  //        moreover, npos + 1 == 0, so it is correct to say that 'not found' means size of 0)
  size_t len = out.find_last_not_of('0', maxwidth - 1) + 1;
  // Truncate the output string to at least minwidth chars
  out.resize(std::max(len, minwidth));
  return out;
>>>>>>> f777b3f4
}

//////////////////////////////////////////////////////////////////////
/** Convert the #Time @a t into a MS-DOS date format.  */
unsigned Time::toDosDate (Time time) {
  // Use local time since DOS does too.
  struct tm localtm = time.local ();

  unsigned mday = localtm.tm_mday;
  unsigned mon  = localtm.tm_mon + 1;
  unsigned year = (localtm.tm_year > 80 ? localtm.tm_year - 80 : 0);
  unsigned sec  = localtm.tm_sec / 2;
  unsigned min  = localtm.tm_min;
  unsigned hour = localtm.tm_hour;
  return (mday << 16 | mon << 21 | year << 25
          | sec      | min << 5  | hour << 11);
}

/** Convert the MS-DOS date @a dosDate into a #Time.  */
Time Time::fromDosDate (unsigned dosDate) {
  // DOS times are generally local; treat it as UTC.  This avoids
  // any round-trip conversion and leaves only a presentation as an
  // issue.  Since not much can be known about the origin of the DOS
  // times, it's generally best to present them as such (= in UTC).
  struct tm localtm;
  memset (&localtm, 0, sizeof (localtm));
  localtm.tm_mday  = (dosDate >> 16) & 0x1f;
  localtm.tm_mon   = ((dosDate >> 21) & 0xf) - 1;
  localtm.tm_year  = ((dosDate >> 25) & 0x7f) + 80;
  localtm.tm_hour  = (dosDate >> 11) & 0x1f;
  localtm.tm_min   = (dosDate >> 5) & 0x3f;
  localtm.tm_sec   = (dosDate & 0x1f) * 2;
  localtm.tm_isdst = -1;

  return Time (mktime (&localtm), 0);
}

//=============================================================================<|MERGE_RESOLUTION|>--- conflicted
+++ resolved
@@ -242,12 +242,8 @@
   tm		localtm;
   localtime_s(&localtm, &utctime);
   int		savedaylight = localtm.tm_isdst;
-<<<<<<< HEAD
-  tm		gmt = *gmtime (&utctime);
-=======
   tm		gmt;
   gmtime_s(&gmt, &utctime);
->>>>>>> f777b3f4
 
   gmt.tm_isdst = savedaylight;
   n = utctime - mktime (&gmt);
@@ -277,15 +273,6 @@
 #pragma warning(pop)
 #endif
 
-<<<<<<< HEAD
-/** Format the time using @c strftime.  */
-std::string Time::format (bool local, const std::string &spec) const {
-  // FIXME: This doesn't account for nsecs part!
-  std::string	result;
-  tm		time = split (local);
-  int		length = 0;
-
-=======
 /** Format the time using @c strftime.
  *  The additional conversion specifier %f can be used to display
  *  milliseconds (extension for compatibility with MessageSvc time format).
@@ -310,7 +297,6 @@
     }
   }
   const int MIN_BUF_SIZE = 128;
->>>>>>> f777b3f4
   do
   {
     // Guess how much we'll expand.  If we go wrong, we'll expand again. (with a minimum)
@@ -341,31 +327,6 @@
   // Calculate the nanosecond fraction.  This will be < 1000000000.
   int value = (int)(m_nsecs % SEC_NSECS);
 
-<<<<<<< HEAD
-  // Calculate modulus by which we truncate value.  If maxwidth is
-  // say 3, we want to mask of the last 6 digits.
-  int modulus = 1;
-  for (int i = 0; i < 9 - maxwidth; ++i)
-    modulus *= 10;
-
-  // Round value by the desired modulus.
-  int rem = value % modulus;
-  value -= rem;
-  if (rem > modulus / 2)
-    value += modulus;
-
-  // Format it, then strip off digits from the right as long as
-  // we zeroes.  The above guarantees enough zeroes on right to
-  // satisfy maxwidth so we need to concern ourselves only about
-  // minwidth.
-  char buf [10];
-  char *p = buf + 8;
-  sprintf (buf, "%09d", value);
-  while (p > buf + minwidth - 1 && *p == '0')
-    *p-- = '\0';
-
-  return buf;
-=======
   std::ostringstream buf;
   buf.fill('0');
   buf.width(9);
@@ -378,7 +339,6 @@
   // Truncate the output string to at least minwidth chars
   out.resize(std::max(len, minwidth));
   return out;
->>>>>>> f777b3f4
 }
 
 //////////////////////////////////////////////////////////////////////
