--- conflicted
+++ resolved
@@ -6,16 +6,12 @@
 #include "GaudiKernel/IAlgorithm.h"
 #include "GaudiKernel/IIncidentListener.h"
 #include "GaudiKernel/IIncidentSvc.h"
-<<<<<<< HEAD
 #include "GaudiKernel/Incident.h"
 #include "GaudiKernel/MsgStream.h"
 #include "GaudiKernel/SmartIF.h"
 #include "GaudiKernel/ThreadGaudi.h"
+#include "GaudiKernel/ThreadLocalContext.h"
 #include "GaudiKernel/TypeNameString.h"
-=======
-#include "GaudiKernel/AppReturnCode.h"
-#include "GaudiKernel/ThreadLocalContext.h"
->>>>>>> 668ce4ba
 
 #include "GaudiKernel/MinimalEventLoopMgr.h"
 
@@ -57,15 +53,8 @@
 //--------------------------------------------------------------------------------------------
 // Standard Constructor
 //--------------------------------------------------------------------------------------------
-<<<<<<< HEAD
 MinimalEventLoopMgr::MinimalEventLoopMgr( const std::string& nam, ISvcLocator* svcLoc )
     : base_class( nam, svcLoc ), m_appMgrUI( svcLoc )
-=======
-MinimalEventLoopMgr::MinimalEventLoopMgr(const std::string& nam, ISvcLocator* svcLoc)
-  : base_class(nam, svcLoc), 
-    m_appMgrUI(svcLoc), 
-    m_eventContext(nullptr)
->>>>>>> 668ce4ba
 {
   m_topAlgNames.declareUpdateHandler( &MinimalEventLoopMgr::topAlgHandler, this );
   m_outStreamNames.declareUpdateHandler( &MinimalEventLoopMgr::outStreamHandler, this );
@@ -136,16 +125,10 @@
     return sc;
   }
 
-<<<<<<< HEAD
-  // Initialize all the new TopAlgs. In fact Algorithms are protected against getting
-  // initialized twice.
-  for ( auto& ita : m_topAlgList ) {
-=======
   // Initialize all the new TopAlgs. In fact Algorithms are protected against
   // getting initialized twice.
-  for (auto&  ita : m_topAlgList ) {
+  for ( auto& ita : m_topAlgList ) {
     ita->setContext( m_eventContext );
->>>>>>> 668ce4ba
     sc = ita->sysInitialize();
     if ( !sc.isSuccess() ) {
       error() << "Unable to initialize Algorithm: " << ita->name() << endmsg;
@@ -154,15 +137,9 @@
   }
   for ( auto& ita : m_outStreamList ) {
     sc = ita->sysInitialize();
-<<<<<<< HEAD
-    if ( !sc.isSuccess() ) {
-      error() << "Unable to initialize Output Stream: " << ita->name() << endmsg;
-=======
     ita->setContext( m_eventContext );
     if( !sc.isSuccess() ) {
-      error() << "Unable to initialize Output Stream: " << ita->name() 
-              << endmsg;
->>>>>>> 668ce4ba
+      error() << "Unable to initialize Output Stream: " << ita->name() << endmsg;
       return sc;
     }
   }
@@ -410,22 +387,12 @@
 
   // reset state of ALL "known" algorithms
   // (before we were reseting only the topalgs)
-<<<<<<< HEAD
-  auto algMan = serviceLocator()->as<IAlgManager>();
-  if ( LIKELY( algMan.isValid() ) ) {
-    const auto& allAlgs = algMan->getAlgorithms();
-    std::for_each( std::begin( allAlgs ), std::end( allAlgs ), []( IAlgorithm* alg ) {
-      if ( LIKELY( alg != nullptr ) ) alg->resetExecuted();
-    } );
-  }
-=======
   m_aess->reset();
 
   // this should really be set from the EventSelector or the current
   // event header in the EventStore
   m_eventContext->set(m_nevt, 0);
   Gaudi::Hive::setCurrentContext( m_eventContext );
->>>>>>> 668ce4ba
 
   // Get the IProperty interface of the ApplicationMgr to pass it to RetCodeGuard
   const auto appmgr = serviceLocator()->as<IProperty>();
@@ -452,14 +419,10 @@
       fatal() << ".executeEvent(): UNKNOWN Exception thrown by " << ita->name() << endmsg;
     }
 
-<<<<<<< HEAD
-    if ( UNLIKELY( !sc.isSuccess() ) ) {
-=======
     m_aess->algExecState(ita).setExecuted(true);
     m_aess->algExecState(ita).setExecStatus(sc);
     
-    if (UNLIKELY(!sc.isSuccess()))  {
->>>>>>> 668ce4ba
+    if ( UNLIKELY( !sc.isSuccess() ) ) {
       warning() << "Execution of algorithm " << ita->name() << " failed" << endmsg;
       eventfailed = true;
     }
@@ -474,21 +437,13 @@
   }
 
   // Call the execute() method of all output streams
-<<<<<<< HEAD
   for ( auto& ito : m_outStreamList ) {
-    ito->resetExecuted();
-    StatusCode sc;
-    sc = ito->sysExecute();
-    if ( UNLIKELY( !sc.isSuccess() ) ) {
-=======
-  for (auto&  ito : m_outStreamList) {
     m_aess->algExecState(ito).setExecuted(false);
     m_aess->algExecState(ito).setFilterPassed(true);
     StatusCode sc;
     sc = ito->sysExecute();
     m_aess->algExecState(ito).setExecStatus(sc);
-    if (UNLIKELY(!sc.isSuccess()))  {
->>>>>>> 668ce4ba
+    if ( UNLIKELY( !sc.isSuccess() ) ) {
       warning() << "Execution of output stream " << ito->name() << " failed" << endmsg;
       eventfailed = true;
     }
@@ -499,19 +454,13 @@
   // Check if there was an error processing current event
   if ( UNLIKELY( eventfailed ) ) {
     error() << "Error processing event loop." << endmsg;
-<<<<<<< HEAD
-    return StatusCode( StatusCode::FAILURE, true );
-  }
-  return StatusCode( StatusCode::SUCCESS, true );
-=======
     std::ostringstream ost;
     m_aess->dump(ost);
     debug() << "Dumping AlgExecStateSvc status:\n" << ost.str() << endmsg;
-    return StatusCode(StatusCode::FAILURE,true);
-  }
-
-  return StatusCode(StatusCode::SUCCESS,true);
->>>>>>> 668ce4ba
+    return StatusCode( StatusCode::FAILURE, true );
+  }
+
+  return StatusCode( StatusCode::SUCCESS, true );
 }
 //--------------------------------------------------------------------------------------------
 // Implementation of IEventProcessor::stopRun()
