--- conflicted
+++ resolved
@@ -28,24 +28,16 @@
   DataObjectHandleBase(const DataObjID& k, Gaudi::DataHandle::Mode a,
 		   IDataHandleHolder* owner );
   DataObjectHandleBase(const std::string& k, Gaudi::DataHandle::Mode a,
-<<<<<<< HEAD
 		   IDataHandleHolder* owner);
+
   virtual ~DataObjectHandleBase();
   DataObjectHandleBase(const DataObjectHandleBase&) = delete;
   DataObjectHandleBase(DataObjectHandleBase&&);
   DataObjectHandleBase& operator=(const DataObjectHandleBase&);
 
+  
   std::string toString() const;
-  std::string pythonRepr() const;
-=======
-		   IDataHandleHolder* o);
-  
-  virtual ~DataObjectHandleBase() {}
-  
-  
-  const std::string toString() const;
-  const std::string pythonRepr() const override;
->>>>>>> 95cdba18
+  std::string pythonRepr() const override;
   void fromString(const std::string& s);
 
   friend std::ostream& operator<< (std::ostream& str, const DataObjectHandleBase& d);
@@ -64,7 +56,7 @@
   void setRead(bool wasRead=true) {m_wasRead = wasRead;}
   void setWritten(bool wasWritten=true) {m_wasWritten = wasWritten;}
 
-  virtual void init();
+  void init() override;
 
   DataObject* fetch() const;
 
