--- conflicted
+++ resolved
@@ -42,14 +42,7 @@
   /** Constructor
       @param name    The algorithm object's name
       @param svcloc  A pointer to a service location service */
-<<<<<<< HEAD
-  Auditor( const std::string& name, ISvcLocator* svcloc );
-
-  /// Destructor
-  ~Auditor() override = default;
-=======
   Auditor( const std::string& name, ISvcLocator *svcloc );
->>>>>>> 668ce4ba
 
   Auditor( const Auditor& a ) = delete;
   Auditor& operator=( const Auditor& rhs ) = delete;
