#ifndef GAUDIKERNEL_PROPERTYMGR_H
#define GAUDIKERNEL_PROPERTYMGR_H
// ============================================================================
// Include files
// ============================================================================
// STD & STL
// ============================================================================
#include <iostream>
#include <stdexcept>
#include <utility>
#include <vector>
// ============================================================================
// GaudiKernel
// ============================================================================
#include "GaudiKernel/DataObjectHandleProperty.h"
#include "GaudiKernel/IProperty.h"
#include "GaudiKernel/Property.h"

// ============================================================================

<<<<<<< HEAD
// pre-declaration of GaudiHandles is sufficient
template <class T>
class ToolHandle;
template <class T>
class ServiceHandle;
template <class T>
class ToolHandleArray;
template <class T>
class ServiceHandleArray;
template <class T>
class DataObjectHandle;

=======
>>>>>>> e6f85a52
/** @class PropertyMgr PropertyMgr.h GaudiKernel/PropertyMgr.h
 *
 *  Property manager helper class. This class is used by algorithms and services
 *  for helping to manage its own set of properties. It implements the IProperty
 *  interface.
 *
 *  @author Paul Maley
 *  @author David Quarrie
 *
 *  \deprecated will be removed in v28r1, consider using PropertyHolder instead
 */
class GAUDI_API[[deprecated( "will be removed in v28r1, consider using PropertyHolder instead" )]] PropertyMgr
    : public implements<IProperty>
{
public:
  /// constructor from the interface
  PropertyMgr( IInterface* iface = nullptr );
  // copy constructor
  PropertyMgr( const PropertyMgr& ) = delete;
  // assignment operator
  PropertyMgr& operator=( const PropertyMgr& ) = delete;
  /// virtual destructor
  ~PropertyMgr() override = default;

public:
  /// Declare a property (templated)
<<<<<<< HEAD
  template <class TYPE>
  Gaudi::Details::PropertyBase* declareProperty( const std::string& name, TYPE& value,
                                                 const std::string& doc = "none" );
  /// Declare a property (specialization)
  template <class TYPE>
  Gaudi::Details::PropertyBase* declareProperty( const std::string& name, Gaudi::Property<TYPE>& prop,
                                                 const std::string& doc = "none" );
  /// Declare a property (specialization)
  template <class TYPE>
  Gaudi::Details::PropertyBase* declareProperty( const std::string& name, Gaudi::Property<TYPE&>& prop,
                                                 const std::string& doc = "none" );
  // partial specializations for various GaudiHandles
  /// Declare a property (specialization)
  template <class TYPE>
  Gaudi::Details::PropertyBase* declareProperty( const std::string& name, ToolHandle<TYPE>& ref,
                                                 const std::string& doc = "none" );
  /// Declare a property (specialization)
  template <class TYPE>
  Gaudi::Details::PropertyBase* declareProperty( const std::string& name, ServiceHandle<TYPE>& ref,
                                                 const std::string& doc = "none" );
  /// Declare a property (specialization)
  template <class TYPE>
  Gaudi::Details::PropertyBase* declareProperty( const std::string& name, ToolHandleArray<TYPE>& ref,
                                                 const std::string& doc = "none" );
  /// Declare a property (specialization)
  template <class TYPE>
  Gaudi::Details::PropertyBase* declareProperty( const std::string& name, ServiceHandleArray<TYPE>& ref,
                                                 const std::string& doc = "none" );
  /// Declare a property (specialization)
  template <class TYPE>
  Gaudi::Details::PropertyBase* declareProperty( const std::string& name, DataObjectHandle<TYPE>& ref,
                                                 const std::string& doc = "none" );
  /// Declare a remote property
  Gaudi::Details::PropertyBase* declareRemoteProperty( const std::string& name, IProperty* rsvc,
                                                       const std::string& rname = "" );
=======
  template<class TYPE,
           typename = typename std::enable_if< !std::is_base_of<GaudiHandleBase,TYPE>::value
                                            && !std::is_base_of<GaudiHandleArrayBase,TYPE>::value
                                            && !std::is_base_of<DataObjectHandleBase,TYPE>::value
                                             >::type  >
  Property* declareProperty ( const std::string&       name  ,
                              TYPE&                    value,
                              const std::string&       doc = "none" ) ;
  /// Declare a property (specialization)
  template <class TYPE>
  Property* declareProperty ( const std::string&       name  ,
                              SimpleProperty<TYPE>&    prop,
                              const std::string&       doc = "none") ;
  /// Declare a property (specialization)
  template <class TYPE>
  Property* declareProperty ( const std::string&       name  ,
                              SimplePropertyRef<TYPE>& prop,
                              const std::string&       doc = "none") ;
  // partial specializations for various GaudiHandles
  /// Declare a property (specialization)
  Property* declareProperty ( const std::string& name,
                              GaudiHandleBase& ref,
                              const std::string& doc = "none" ) ;
  /// Declare a property (specialization)
  Property* declareProperty ( const std::string& name,
                              GaudiHandleArrayBase& ref,
                              const std::string& doc = "none" ) ;
  /// Declare a property (specialization)
  Property* declareProperty ( const std::string& name,
                              DataObjectHandleBase& ref,
                              const std::string& doc = "none" ) ;
  /// Declare a remote property
  Property* declareRemoteProperty ( const std::string& name       ,
                                    IProperty*         rsvc       ,
                                    const std::string& rname = "" ) ;
>>>>>>> e6f85a52
  // ==========================================================================
  // IProperty implementation
  // ==========================================================================
  /** set the property form another property
   *  @see IProperty
   */
  StatusCode setProperty( const Gaudi::Details::PropertyBase& p ) override;
  // ==========================================================================
  /** set the property from the property formatted string
   *  @see IProperty
   */
  StatusCode setProperty( const std::string& s ) override;
  // ==========================================================================
  /** set the property from name and the value
   *  @see IProperty
   */
  StatusCode setProperty( const std::string& n, const std::string& v ) override;
  // ==========================================================================
  /** get the property
   *  @see IProperty
   */
  StatusCode getProperty( Gaudi::Details::PropertyBase * p ) const override;
  // ==========================================================================
  /** get the property by name
   *  @see IProperty
   */
  const Gaudi::Details::PropertyBase& getProperty( const std::string& name ) const override;
  // ==========================================================================
  /** convert the property to the string
   *  @see IProperty
   */
  StatusCode getProperty( const std::string& n, std::string& v ) const override;
  // ==========================================================================
  /** get all properties
   *  @see IProperty
   */
  const std::vector<Gaudi::Details::PropertyBase*>& getProperties() const override;
  // ==========================================================================
  /** Return true if we have a property with the given name.
   *  @see IProperty
   */
  bool hasProperty( const std::string& name ) const override;
  // ==========================================================================
  // IInterface implementation
  StatusCode queryInterface( const InterfaceID& iid, void** pinterface ) override;
  // ==========================================================================
protected:
  // get local or remote property by name
  Gaudi::Details::PropertyBase* property( const std::string& name ) const;

private:
  /// get the property by name form the proposed list
  Gaudi::Details::PropertyBase* property( const std::string& name,
                                          const std::vector<Gaudi::Details::PropertyBase*>& props ) const;

  /// Throw an exception if the name is already present in the
  /// list of properties (see GAUDI-1023).
  void assertUniqueName( const std::string& name ) const;

  // Some typedef to simply typing
  typedef std::vector<Gaudi::Details::PropertyBase*> Properties;
  typedef std::pair<std::string, std::pair<IProperty*, std::string>> RemProperty;
  typedef std::vector<RemProperty> RemoteProperties;

  /// Collection of all declared properties
  Properties m_properties; // local  properties
  /// Collection of all declared remote properties
  RemoteProperties m_remoteProperties; // Remote properties
  /// Properties to be deleted
  std::vector<std::unique_ptr<Gaudi::Details::PropertyBase>> m_todelete; // properties to be deleted
  /// Interface hub reference (ApplicationMgr)
  IInterface* m_pOuter; // Interface hub reference
};
// ============================================================================
/// Declare a property (templated)
// ============================================================================
<<<<<<< HEAD
template <class TYPE>
inline Gaudi::Details::PropertyBase* PropertyMgr::declareProperty( const std::string& name, TYPE& value,
                                                                   const std::string& doc )
=======
template<class TYPE, typename >
inline Property*
PropertyMgr::declareProperty ( const std::string& name  ,
                               TYPE&              value,
                               const std::string& doc )
>>>>>>> e6f85a52
{
  assertUniqueName( name );
  m_todelete.emplace_back( new Gaudi::Property<TYPE&>( name, value ) );
  Gaudi::Details::PropertyBase* p = m_todelete.back().get();
  //
  p->setDocumentation( doc );
  m_properties.push_back( p );
  //
  return p;
}
// ============================================================================
/// Declare a property (templated)
// ============================================================================
template <class TYPE>
<<<<<<< HEAD
inline Gaudi::Details::PropertyBase* PropertyMgr::declareProperty( const std::string& name, Gaudi::Property<TYPE>& prop,
                                                                   const std::string& doc )
=======
inline Property*
PropertyMgr::declareProperty ( const std::string&       name ,
                               SimpleProperty<TYPE>&    prop,
                               const std::string&       doc )
>>>>>>> e6f85a52
{
  assertUniqueName( name );
  Gaudi::Details::PropertyBase* p = &prop;
  //
  p->setName( name );
  p->setDocumentation( doc );
  m_properties.push_back( p );
  //
  return p;
}
// ============================================================================
/// Declare a property
// ============================================================================
template <class TYPE>
<<<<<<< HEAD
inline Gaudi::Details::PropertyBase*
PropertyMgr::declareProperty( const std::string& name, Gaudi::Property<TYPE&>& prop, const std::string& doc )
=======
inline Property*
PropertyMgr::declareProperty ( const std::string&       name ,
                               SimplePropertyRef<TYPE>& prop,
                               const std::string&       doc )
>>>>>>> e6f85a52
{
  assertUniqueName( name );
  Gaudi::Details::PropertyBase* p = &prop;
  //
  p->setName( name );
  p->setDocumentation( doc );
  m_properties.push_back( p );
  //
  return p;
}
<<<<<<< HEAD
// ============================================================================
// Declare a property (templated)
// ============================================================================
template <class TYPE>
inline Gaudi::Details::PropertyBase* PropertyMgr::declareProperty( const std::string& name, ToolHandle<TYPE>& ref,
                                                                   const std::string& doc )
{
  assertUniqueName( name );
  m_todelete.emplace_back( new GaudiHandleProperty( name, ref ) );
  Gaudi::Details::PropertyBase* p = m_todelete.back().get();
  //
  p->setDocumentation( doc );
  m_properties.push_back( p );
  //
  return p;
}
// ============================================================================
template <class TYPE>
inline Gaudi::Details::PropertyBase* PropertyMgr::declareProperty( const std::string& name, ServiceHandle<TYPE>& ref,
                                                                   const std::string& doc )
{
  assertUniqueName( name );
  m_todelete.emplace_back( new GaudiHandleProperty( name, ref ) );
  Gaudi::Details::PropertyBase* p = m_todelete.back().get();
  //
  p->setDocumentation( doc );
  m_properties.push_back( p );
  //
  return p;
}
// ============================================================================
template <class TYPE>
inline Gaudi::Details::PropertyBase* PropertyMgr::declareProperty( const std::string& name, ToolHandleArray<TYPE>& ref,
                                                                   const std::string& doc )
{
  assertUniqueName( name );
  m_todelete.emplace_back( new GaudiHandleArrayProperty( name, ref ) );
  Gaudi::Details::PropertyBase* p = m_todelete.back().get();
  //
  p->setDocumentation( doc );
  m_properties.push_back( p );
  //
  return p;
}
// ============================================================================
template <class TYPE>
inline Gaudi::Details::PropertyBase*
PropertyMgr::declareProperty( const std::string& name, ServiceHandleArray<TYPE>& ref, const std::string& doc )
{
  assertUniqueName( name );
  m_todelete.emplace_back( new GaudiHandleArrayProperty( name, ref ) );
  Gaudi::Details::PropertyBase* p = m_todelete.back().get();
  //
  p->setDocumentation( doc );
  m_properties.push_back( p );
  //
  return p;
}

// ============================================================================
template <class TYPE>
inline Gaudi::Details::PropertyBase* PropertyMgr::declareProperty( const std::string& name, DataObjectHandle<TYPE>& ref,
                                                                   const std::string& doc )
{
  assertUniqueName( name );
  m_todelete.emplace_back( new DataObjectHandleProperty( name, ref ) );
  Gaudi::Details::PropertyBase* p = m_todelete.back().get();
  //
  p->setDocumentation( doc );
  m_properties.push_back( p );
  //
  return p;
}
=======
>>>>>>> e6f85a52

// ============================================================================
// The END
// ============================================================================
#endif // GAUDIKERNEL_PROPERTYMGR_H
// ============================================================================<|MERGE_RESOLUTION|>--- conflicted
+++ resolved
@@ -18,21 +18,6 @@
 
 // ============================================================================
 
-<<<<<<< HEAD
-// pre-declaration of GaudiHandles is sufficient
-template <class T>
-class ToolHandle;
-template <class T>
-class ServiceHandle;
-template <class T>
-class ToolHandleArray;
-template <class T>
-class ServiceHandleArray;
-template <class T>
-class DataObjectHandle;
-
-=======
->>>>>>> e6f85a52
 /** @class PropertyMgr PropertyMgr.h GaudiKernel/PropertyMgr.h
  *
  *  Property manager helper class. This class is used by algorithms and services
@@ -59,79 +44,38 @@
 
 public:
   /// Declare a property (templated)
-<<<<<<< HEAD
-  template <class TYPE>
-  Gaudi::Details::PropertyBase* declareProperty( const std::string& name, TYPE& value,
-                                                 const std::string& doc = "none" );
-  /// Declare a property (specialization)
-  template <class TYPE>
-  Gaudi::Details::PropertyBase* declareProperty( const std::string& name, Gaudi::Property<TYPE>& prop,
-                                                 const std::string& doc = "none" );
-  /// Declare a property (specialization)
-  template <class TYPE>
-  Gaudi::Details::PropertyBase* declareProperty( const std::string& name, Gaudi::Property<TYPE&>& prop,
-                                                 const std::string& doc = "none" );
-  // partial specializations for various GaudiHandles
-  /// Declare a property (specialization)
-  template <class TYPE>
-  Gaudi::Details::PropertyBase* declareProperty( const std::string& name, ToolHandle<TYPE>& ref,
-                                                 const std::string& doc = "none" );
-  /// Declare a property (specialization)
-  template <class TYPE>
-  Gaudi::Details::PropertyBase* declareProperty( const std::string& name, ServiceHandle<TYPE>& ref,
-                                                 const std::string& doc = "none" );
-  /// Declare a property (specialization)
-  template <class TYPE>
-  Gaudi::Details::PropertyBase* declareProperty( const std::string& name, ToolHandleArray<TYPE>& ref,
-                                                 const std::string& doc = "none" );
-  /// Declare a property (specialization)
-  template <class TYPE>
-  Gaudi::Details::PropertyBase* declareProperty( const std::string& name, ServiceHandleArray<TYPE>& ref,
-                                                 const std::string& doc = "none" );
-  /// Declare a property (specialization)
-  template <class TYPE>
-  Gaudi::Details::PropertyBase* declareProperty( const std::string& name, DataObjectHandle<TYPE>& ref,
-                                                 const std::string& doc = "none" );
-  /// Declare a remote property
-  Gaudi::Details::PropertyBase* declareRemoteProperty( const std::string& name, IProperty* rsvc,
-                                                       const std::string& rname = "" );
-=======
-  template<class TYPE,
+  template <class TYPE,
            typename = typename std::enable_if< !std::is_base_of<GaudiHandleBase,TYPE>::value
                                             && !std::is_base_of<GaudiHandleArrayBase,TYPE>::value
                                             && !std::is_base_of<DataObjectHandleBase,TYPE>::value
                                              >::type  >
-  Property* declareProperty ( const std::string&       name  ,
-                              TYPE&                    value,
-                              const std::string&       doc = "none" ) ;
+  Gaudi::Details::PropertyBase* declareProperty( const std::string& name, TYPE& value,
+                                                 const std::string& doc = "none" );
   /// Declare a property (specialization)
   template <class TYPE>
-  Property* declareProperty ( const std::string&       name  ,
-                              SimpleProperty<TYPE>&    prop,
-                              const std::string&       doc = "none") ;
+  Gaudi::Details::PropertyBase* declareProperty( const std::string& name, Gaudi::Property<TYPE>& prop,
+                                                 const std::string& doc = "none" );
   /// Declare a property (specialization)
   template <class TYPE>
-  Property* declareProperty ( const std::string&       name  ,
-                              SimplePropertyRef<TYPE>& prop,
-                              const std::string&       doc = "none") ;
+  Gaudi::Details::PropertyBase* declareProperty( const std::string& name, Gaudi::Property<TYPE&>& prop,
+                                                 const std::string& doc = "none" );
+
   // partial specializations for various GaudiHandles
   /// Declare a property (specialization)
-  Property* declareProperty ( const std::string& name,
-                              GaudiHandleBase& ref,
-                              const std::string& doc = "none" ) ;
-  /// Declare a property (specialization)
-  Property* declareProperty ( const std::string& name,
-                              GaudiHandleArrayBase& ref,
-                              const std::string& doc = "none" ) ;
-  /// Declare a property (specialization)
-  Property* declareProperty ( const std::string& name,
-                              DataObjectHandleBase& ref,
-                              const std::string& doc = "none" ) ;
+  Gaudi::Details::PropertyBase* declareProperty ( const std::string& name,
+                                                  GaudiHandleBase& ref,
+                                                  const std::string& doc = "none" ) ;
+  /// Declare a property (specialization)
+  Gaudi::Details::PropertyBase* declareProperty ( const std::string& name,
+                                                  GaudiHandleArrayBase& ref,
+                                                  const std::string& doc = "none" ) ;
+  /// Declare a property (specialization)
+  Gaudi::Details::PropertyBase* declareProperty ( const std::string& name,
+                                                  DataObjectHandleBase& ref,
+                                                  const std::string& doc = "none" ) ;
   /// Declare a remote property
-  Property* declareRemoteProperty ( const std::string& name       ,
-                                    IProperty*         rsvc       ,
-                                    const std::string& rname = "" ) ;
->>>>>>> e6f85a52
+  Gaudi::Details::PropertyBase* declareRemoteProperty( const std::string& name, IProperty* rsvc,
+                                                       const std::string& rname = "" );
   // ==========================================================================
   // IProperty implementation
   // ==========================================================================
@@ -208,17 +152,11 @@
 // ============================================================================
 /// Declare a property (templated)
 // ============================================================================
-<<<<<<< HEAD
-template <class TYPE>
-inline Gaudi::Details::PropertyBase* PropertyMgr::declareProperty( const std::string& name, TYPE& value,
-                                                                   const std::string& doc )
-=======
 template<class TYPE, typename >
-inline Property*
+inline Gaudi::Details::PropertyBase*
 PropertyMgr::declareProperty ( const std::string& name  ,
                                TYPE&              value,
                                const std::string& doc )
->>>>>>> e6f85a52
 {
   assertUniqueName( name );
   m_todelete.emplace_back( new Gaudi::Property<TYPE&>( name, value ) );
@@ -233,15 +171,8 @@
 /// Declare a property (templated)
 // ============================================================================
 template <class TYPE>
-<<<<<<< HEAD
 inline Gaudi::Details::PropertyBase* PropertyMgr::declareProperty( const std::string& name, Gaudi::Property<TYPE>& prop,
                                                                    const std::string& doc )
-=======
-inline Property*
-PropertyMgr::declareProperty ( const std::string&       name ,
-                               SimpleProperty<TYPE>&    prop,
-                               const std::string&       doc )
->>>>>>> e6f85a52
 {
   assertUniqueName( name );
   Gaudi::Details::PropertyBase* p = &prop;
@@ -256,15 +187,8 @@
 /// Declare a property
 // ============================================================================
 template <class TYPE>
-<<<<<<< HEAD
 inline Gaudi::Details::PropertyBase*
 PropertyMgr::declareProperty( const std::string& name, Gaudi::Property<TYPE&>& prop, const std::string& doc )
-=======
-inline Property*
-PropertyMgr::declareProperty ( const std::string&       name ,
-                               SimplePropertyRef<TYPE>& prop,
-                               const std::string&       doc )
->>>>>>> e6f85a52
 {
   assertUniqueName( name );
   Gaudi::Details::PropertyBase* p = &prop;
@@ -275,82 +199,6 @@
   //
   return p;
 }
-<<<<<<< HEAD
-// ============================================================================
-// Declare a property (templated)
-// ============================================================================
-template <class TYPE>
-inline Gaudi::Details::PropertyBase* PropertyMgr::declareProperty( const std::string& name, ToolHandle<TYPE>& ref,
-                                                                   const std::string& doc )
-{
-  assertUniqueName( name );
-  m_todelete.emplace_back( new GaudiHandleProperty( name, ref ) );
-  Gaudi::Details::PropertyBase* p = m_todelete.back().get();
-  //
-  p->setDocumentation( doc );
-  m_properties.push_back( p );
-  //
-  return p;
-}
-// ============================================================================
-template <class TYPE>
-inline Gaudi::Details::PropertyBase* PropertyMgr::declareProperty( const std::string& name, ServiceHandle<TYPE>& ref,
-                                                                   const std::string& doc )
-{
-  assertUniqueName( name );
-  m_todelete.emplace_back( new GaudiHandleProperty( name, ref ) );
-  Gaudi::Details::PropertyBase* p = m_todelete.back().get();
-  //
-  p->setDocumentation( doc );
-  m_properties.push_back( p );
-  //
-  return p;
-}
-// ============================================================================
-template <class TYPE>
-inline Gaudi::Details::PropertyBase* PropertyMgr::declareProperty( const std::string& name, ToolHandleArray<TYPE>& ref,
-                                                                   const std::string& doc )
-{
-  assertUniqueName( name );
-  m_todelete.emplace_back( new GaudiHandleArrayProperty( name, ref ) );
-  Gaudi::Details::PropertyBase* p = m_todelete.back().get();
-  //
-  p->setDocumentation( doc );
-  m_properties.push_back( p );
-  //
-  return p;
-}
-// ============================================================================
-template <class TYPE>
-inline Gaudi::Details::PropertyBase*
-PropertyMgr::declareProperty( const std::string& name, ServiceHandleArray<TYPE>& ref, const std::string& doc )
-{
-  assertUniqueName( name );
-  m_todelete.emplace_back( new GaudiHandleArrayProperty( name, ref ) );
-  Gaudi::Details::PropertyBase* p = m_todelete.back().get();
-  //
-  p->setDocumentation( doc );
-  m_properties.push_back( p );
-  //
-  return p;
-}
-
-// ============================================================================
-template <class TYPE>
-inline Gaudi::Details::PropertyBase* PropertyMgr::declareProperty( const std::string& name, DataObjectHandle<TYPE>& ref,
-                                                                   const std::string& doc )
-{
-  assertUniqueName( name );
-  m_todelete.emplace_back( new DataObjectHandleProperty( name, ref ) );
-  Gaudi::Details::PropertyBase* p = m_todelete.back().get();
-  //
-  p->setDocumentation( doc );
-  m_properties.push_back( p );
-  //
-  return p;
-}
-=======
->>>>>>> e6f85a52
 
 // ============================================================================
 // The END
