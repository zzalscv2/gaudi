--- conflicted
+++ resolved
@@ -155,23 +155,13 @@
   Mode             m_mode = UNINITIALIZED;
 
   /// Current buffer pointer
-<<<<<<< HEAD
-  mutable long             m_pointer;
+  mutable long             m_pointer = 0;
 
   /// Total buffer length
-  mutable long             m_length;
+  mutable long             m_length = 0;
 
   /// Pointer to heap buffer
-  mutable char*            m_buffer;
-=======
-  long             m_pointer = 0;
-
-  /// Total buffer length
-  long             m_length = 0;
-
-  /// Pointer to heap buffer
-  char*            m_buffer = nullptr;
->>>>>>> 70dc41d9
+  mutable char*            m_buffer = nullptr;
 
   /// Flag indicating swapping
   bool             m_swapEnabled = true;
@@ -211,7 +201,7 @@
 public:
   /// Standard constructor
   StreamBuffer(bool do_swap=true) :
-    m_swapEnabled(do_swap) { 
+    m_swapEnabled(do_swap) {
   }
   /// Standard destructor
   virtual ~StreamBuffer()   {
@@ -676,7 +666,7 @@
 template <class T> inline
 StreamBuffer& operator << (StreamBuffer& s, const std::list<T>& l)  {
   s << l.size();
-  for ( const auto& i : l ) s << i ; 
+  for ( const auto& i : l ) s << i ;
   return s;
 }
 
