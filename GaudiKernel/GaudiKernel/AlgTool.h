--- conflicted
+++ resolved
@@ -41,7 +41,7 @@
  *  @author Gloria Corti
  *  @author Pere Mato
  */
-class GAUDI_API AlgTool: public implements4<IAlgTool, IDataHandleHolder, 
+class GAUDI_API AlgTool: public implements4<IAlgTool, IDataHandleHolder,
                                             IProperty, IStateful> {
   friend class ToolSvc;
 public:
@@ -263,69 +263,19 @@
   }
 
 	template<class T>
-<<<<<<< HEAD
-	StatusCode declareInput(const std::string& propertyName, DataObjectHandle<T> & handle,
-			const std::string& address = DataObjectDescriptor::NULL_,
-			bool optional = false, MinimalDataObjectHandle::AccessType accessType =
-					MinimalDataObjectHandle::READ) {
-
-		bool res = m_inputDataObjects.insert(propertyName, &handle);
-		if (UNLIKELY(!res)) {
-		      throw GaudiException{"Cannot create handle for " + propertyName +
-		                           " (" + address + ")",
-		                           name(), res};
-		}
-
-		handle.descriptor()->setTag(propertyName);
-		handle.descriptor()->setAddress(address);
-		handle.descriptor()->setAccessType(accessType);
-		handle.descriptor()->setOptional(optional);
-=======
     Property* declareProperty(const std::string& name,
                               ToolHandle<T>& hndl,
                               const std::string& doc = "none" ) const {
->>>>>>> d9055694
 
     AlgTool* a = const_cast<AlgTool*>(this);
     a->declareTool(hndl).ignore();
 
-<<<<<<< HEAD
-		return res;
-	}
-
-	/** Declare input data object
-	 *
-	 *  @param propertyName to identify input object in python config
-     *  @param handle data handle
-	 *  @param addresses relative or absolute addresses in TES, first is main address
-	 *  @param optional optional input
-	 *  @param accessType read, write or update
-	 */
+    return m_propertyMgr->declareProperty(name, hndl, doc);
+
+		}
 
 	template<class T>
-	StatusCode declareInput(const std::string& propertyName, DataObjectHandle<T> & handle,
-			const std::vector<std::string>& addresses,
-			bool optional = false, MinimalDataObjectHandle::AccessType accessType =
-					MinimalDataObjectHandle::READ) {
-
-		bool res = m_inputDataObjects.insert(propertyName, &handle);
-		if (UNLIKELY(!res)) {
-		      throw GaudiException{"Cannot create handle for " + propertyName +
-		                           " (" + (addresses.empty() ? DataObjectDescriptor::NULL_ : addresses[0]) + ")",
-		                           name(), res};
-		}
-
-		handle.descriptor()->setTag(propertyName);
-		handle.descriptor()->setAddresses(addresses);
-		handle.descriptor()->setAccessType(accessType);
-		handle.descriptor()->setOptional(optional);
-=======
-    return m_propertyMgr->declareProperty(name, hndl, doc);
-
-		}
-
-	template<class T>
-    StatusCode declareTool(ToolHandle<T> &handle, 
+    StatusCode declareTool(ToolHandle<T> &handle,
                            std::string toolTypeAndName = "",
                            bool createIf = true) {
     if (handle.isPublic()) {
@@ -334,12 +284,8 @@
       return declarePrivateTool(handle, toolTypeAndName, createIf);
     }
   }
->>>>>>> d9055694
-
-
-<<<<<<< HEAD
-		return res;
-=======
+
+
  protected:
   virtual void declareInput(Gaudi::DataHandle* im) override {
     m_inputHandles.push_back(im);
@@ -350,7 +296,7 @@
 		}
  public:
 
-  virtual std::vector<Gaudi::DataHandle*> inputHandles() const override { 
+  virtual std::vector<Gaudi::DataHandle*> inputHandles() const override {
     return m_inputHandles; }
   virtual std::vector<Gaudi::DataHandle*> outputHandles() const override {
     return m_outputHandles; }
@@ -360,36 +306,22 @@
   }
   virtual const DataObjIDColl& extraOutputDeps() const override {
     return m_extOutputDataObjs;
->>>>>>> d9055694
 	}
 
 
-<<<<<<< HEAD
-		bool res = m_outputDataObjects.insert(propertyName, &handle);
-		if (UNLIKELY(!res)) {
-		      throw GaudiException{"Cannot create handle for " + propertyName +
-		                           " (" + address + ")",
-		                           name(), res};
-		}
-=======
   virtual void accept(IDataHandleVisitor*) const override;
->>>>>>> d9055694
 
   DataObjIDColl inputDataObjs() const { return m_inputDataObjs; }
   DataObjIDColl outputDataObjs() const { return m_outputDataObjs; }
 
   void commitHandles() override;
 
-<<<<<<< HEAD
-		return res;
-=======
 
  private:
-  std::vector<Gaudi::DataHandle*> m_inputHandles, m_outputHandles;  
+  std::vector<Gaudi::DataHandle*> m_inputHandles, m_outputHandles;
   DataObjIDColl m_inputDataObjs, m_outputDataObjs;
 
   DataObjIDColl m_extInputDataObjs, m_extOutputDataObjs;
->>>>>>> d9055694
 
  public:
 
@@ -428,8 +360,8 @@
 	 *  @param create if necessary, default true
 	 */
 	template<class T>
-    StatusCode declarePublicTool(ToolHandle<T> & handle, 
-                                 std::string toolTypeAndName = "", 
+    StatusCode declarePublicTool(ToolHandle<T> & handle,
+                                 std::string toolTypeAndName = "",
                                  bool createIf = true) {
 
 		if (toolTypeAndName == "")
@@ -455,8 +387,8 @@
 	 *  @param create if necessary, default true
 	 */
 	template<class T>
-    StatusCode declarePrivateTool(ToolHandle<T> & handle, 
-                                  std::string toolTypeAndName = "", 
+    StatusCode declarePrivateTool(ToolHandle<T> & handle,
+                                  std::string toolTypeAndName = "",
                                   bool createIf = true) {
 
 		if (toolTypeAndName == "")
@@ -631,4 +563,3 @@
 
 
 #endif // GAUDIKERNEL_ALGTOOL_H
- 