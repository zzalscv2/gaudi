--- conflicted
+++ resolved
@@ -2,170 +2,8 @@
 #define GAUDIKERNEL_IMPLEMENTS_H
 
 #include "GaudiKernel/IInterface.h"
+#include <atomic>
 
-<<<<<<< HEAD
-// No c++11 support for gccxml
-#ifndef __GCCXML__
-#include <atomic>
-typedef std::atomic_ulong refCountType;
-#else
-typedef unsigned long refCountType;
-#endif
-
-// Anonymous namespace
-namespace {
-inline unsigned long load_counter(const refCountType* counter){
-#ifndef __GCCXML__
-        return counter->load();
-#else
-        return *counter;
-#endif
-        }
-}
-
-#ifndef __GCCXML__
-/// Helper class for the cast used in the MPL for_each algorithm in the
-/// implementation of queryInterface.
-/// @author Marco Clemencic
-template <typename T>
-struct GAUDI_LOCAL interfaceMatch {
-  /// InterfaceID for the requested interface.
-  const InterfaceID &target;
-  /// Pointer to be filled.
-  void *&ptr;
-  /// Value of this.
-  const T *instance;
-  interfaceMatch(const T *_instance, const InterfaceID &_tid, void * &_ptr):
-    target(_tid),
-    ptr(_ptr),
-    instance(_instance){}
-
-  template <typename IID>
-  inline void operator() (IID) {
-    if ((!ptr) && target.versionMatch(IID::interfaceID())) {
-      ptr = const_cast<void*>(reinterpret_cast<const void*>(static_cast<const typename IID::iface_type*>(instance)));
-    }
-  }
-};
-
-/// Helper class for the cast used in the MPL for_each algorithm in the implementation of query_interface.
-/// @author Marco Clemencic
-struct GAUDI_LOCAL AppendInterfaceName {
-  /// vector to be filled.
-  std::vector<std::string> &v;
-  AppendInterfaceName(std::vector<std::string> &_v): v(_v) {}
-
-  template <typename IID>
-  inline void operator() (IID) { v.push_back(IID::name()); }
-};
-
-#endif
-
-#define _refcounting_implementation_ \
-public: \
-  /** Reference Interface instance               */ \
-  unsigned long addRef() override { return ++m_refCount; } \
-  /** Release Interface instance                 */ \
-  unsigned long release() override { \
-    /* Avoid to decrement 0 */ \
-    const unsigned long count = (m_refCount) ? --m_refCount : load_counter(&m_refCount); \
-    if (count == 0) delete this; \
-    return count; \
-  } \
-  /** Current reference count                    */ \
-  unsigned long refCount() const override { return load_counter(&m_refCount); } \
-protected: \
-  /** Reference counter                          */ \
-  /*unsigned long m_refCount = 0;*/ \
-  refCountType m_refCount{0}; \
-private:
-
-#ifndef __GCCXML__
-#define _helper_common_implementation_(N) \
-  public: \
-  /**Implementation of IInterface::i_cast. */ \
-  void *i_cast(const InterfaceID &tid) const override { \
-    void *ptr = nullptr; \
-    interfaceMatch<implements##N> matcher(this,tid,ptr); \
-    mpl::for_each<interfaces>(matcher); \
-    return ptr; \
-  } \
-  /** Implementation of IInterface::queryInterface. */ \
-  StatusCode queryInterface(const InterfaceID &ti, void** pp) override { \
-    if (!pp) return StatusCode::FAILURE; \
-    *pp = nullptr; \
-    interfaceMatch<implements##N> matcher(this,ti,*pp); \
-    mpl::for_each<interfaces>(matcher); \
-    if (!*pp) { /* cast failed */ \
-      return StatusCode::FAILURE; \
-    } \
-    this->addRef(); \
-    return StatusCode::SUCCESS; \
-  } \
-  /** Implementation of IInterface::getInterfaceNames. */ \
-  std::vector<std::string> getInterfaceNames() const override { \
-    std::vector<std::string> v; /* temporary storage */ \
-    AppendInterfaceName appender(v); \
-    mpl::for_each<interfaces>(appender); \
-    return v; \
-  } \
-  /** Default constructor */ \
-  implements##N() : m_refCount{0} {} \
-  /** Copy constructor */ \
-  implements##N(const implements##N &/*other*/) : m_refCount{0} {} \
-  /** Assignment operator (do not touch the reference count).*/ \
-  implements##N& operator=(const implements##N &/*other*/) { return *this; } \
-  /** Virtual destructor */ \
-  ~implements##N() override = default; \
-  _refcounting_implementation_
-#else
-#define _helper_common_implementation_(N) \
-  public: \
-  /**Implementation of IInterface::i_cast. */ \
-  void *i_cast(const InterfaceID &tid) const override { \
-    return nullptr; \
-  } \
-  /** Implementation of IInterface::queryInterface. */ \
-  StatusCode queryInterface(const InterfaceID &ti, void** pp) override { \
-    if (!pp) return StatusCode::FAILURE; \
-    *pp = nullptr; \
-    return StatusCode::SUCCESS; \
-  } \
-  /** Implementation of IInterface::getInterfaceNames. */ \
-  std::vector<std::string> getInterfaceNames() const override { \
-    std::vector<std::string> v; /* temporary storage */ \
-    return v; \
-  } \
-  /** Default constructor */ \
-  implements##N() = default; \
-  /** Copy constructor */ \
-  implements##N(const implements##N &/*other*/) : m_refCount{0} {} \
-  /** Assignment operator (do not touch the reference count).*/ \
-  implements##N& operator=(const implements##N &/*other*/) { return *this; } \
-  /** Virtual destructor */ \
-  ~implements##N() override = default; \
-  _refcounting_implementation_
-#endif
-
-/// Base class used to implement the interfaces.
-/// Version for one interface.
-/// @author Marco Clemencic
-template <typename I1>
-struct GAUDI_API implements1: virtual public extend_interfaces1<I1> {
-  /// Typedef to this class.
-  typedef implements1 base_class;
-  /// Typedef to the base of this class.
-  typedef extend_interfaces1<I1> extend_interfaces_base;
-#ifndef __GCCXML__
-  /// MPL set of all the implemented interfaces.
-  typedef typename extend_interfaces_base::ext_iids interfaces;
-#endif
-
-  _helper_common_implementation_(1)
-};
-
-=======
->>>>>>> aa624e17
 /// Base class used to implement the interfaces.
 template <typename... Interfaces>
 struct GAUDI_API implements: virtual public extend_interfaces<Interfaces...> {
@@ -175,16 +13,16 @@
   using extend_interfaces_base = extend_interfaces<Interfaces...>;
   using iids = typename extend_interfaces_base::ext_iids;
 
-public: 
-  /**Implementation of IInterface::i_cast. */ 
-  void *i_cast(const InterfaceID &tid) const override { 
+public:
+  /**Implementation of IInterface::i_cast. */
+  void *i_cast(const InterfaceID &tid) const override {
     return Gaudi::iid_cast(tid,iids{},this);
   }
   /** Implementation of IInterface::queryInterface. */
   StatusCode queryInterface(const InterfaceID &ti, void** pp) override {
     if (!pp) return StatusCode::FAILURE;
     *pp = Gaudi::iid_cast(ti,iids{},this);
-    if (!*pp)  return StatusCode::FAILURE; /* cast failed */ 
+    if (!*pp)  return StatusCode::FAILURE; /* cast failed */
     this->addRef();
     return StatusCode::SUCCESS;
   }
@@ -207,16 +45,16 @@
   /** Release Interface instance                 */
   unsigned long release() override {
     /* Avoid to decrement 0 */
-    auto count = ( m_refCount ? --m_refCount : m_refCount );
+    auto count = ( m_refCount ? --m_refCount : m_refCount.load() );
     if (count == 0) delete this;
     return count;
   }
   /** Current reference count                    */
-  unsigned long refCount() const override { return m_refCount; }
+  unsigned long refCount() const override { return m_refCount.load(); }
 
 protected:
   /** Reference counter                          */
-  unsigned long m_refCount = 0;
+  std::atomic_ulong m_refCount = {0};
 };
 
 
