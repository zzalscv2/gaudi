#ifndef GAUDIKERNEL_OBJECTVECTOR_H
#define GAUDIKERNEL_OBJECTVECTOR_H


// Include files
#include "GaudiKernel/Kernel.h"
#include "GaudiKernel/ClassID.h"
#include "GaudiKernel/StreamBuffer.h"
#include "GaudiKernel/ObjectContainerBase.h"

#include <vector>
#include <iomanip>


// Definition of the CLID for this class defined in ClassID.h
//static const CLID CLID_ObjectList = (1<<17);  // ObjectVector   (bit 17 set)

/** @class ObjectVector ObjectVector.h GaudiKernel/ObjectVector.h
    ObjectVector is one of the basic Gaudi container classes capable of being
    registered in Data Stores.
    It is based on Standard Library (STL) std::vector
    (see <A HREF="http://www.sgi.com/Technology/STL/">STL Programmer's Guide</A>)
    ObjectVector has all functions of the std::vector interface,
    and in addition a number of Gaudi specific functions.

    Each object is allowed to belong into a single container only.
    After inserting the object into the container, it takes over
    all responsibilities for the object.  E.g. erasing the object
    from its container causes removing the object's pointer from
    the container and deleting the object itself.


    @author  Pavel Binko
    @author  Pere Mato
    @date    19/10/1999, 30/11/2000
*/
template <class TYPE>
class ObjectVector : public ObjectContainerBase {

public:
  typedef TYPE                                                 contained_type;
  typedef typename std::vector<TYPE*>::value_type              value_type;

  typedef typename std::vector<TYPE*>::reference               reference;
  typedef typename std::vector<TYPE*>::const_reference         const_reference;

  typedef typename std::vector<TYPE*>::iterator                iterator;
  typedef typename std::vector<TYPE*>::const_iterator          const_iterator;

  typedef typename std::vector<TYPE*>::reverse_iterator        reverse_iterator;
  typedef typename std::vector<TYPE*>::const_reverse_iterator  const_reverse_iterator;
#ifdef _WIN32
  typedef typename std::vector<TYPE*>::_Tptr                   pointer;
  typedef typename std::vector<TYPE*>::_Ctptr                  const_pointer;
#else
  typedef typename std::vector<TYPE*>::pointer                 pointer;
  typedef typename std::vector<TYPE*>::const_pointer           const_pointer;
#endif

public:
  /// Constructors
  ObjectVector() = default;
<<<<<<< HEAD
  ObjectVector( const char* /* name */ ) : ObjectVector() {}

=======
>>>>>>> 628adb70
  ObjectVector( const ObjectVector<TYPE>& ) = delete;
  ObjectVector& operator=( const ObjectVector<TYPE>& ) = delete;
  ObjectVector(ObjectVector&& rhs)
      : ObjectContainerBase(std::move(rhs))
      , m_vector{std::move(rhs.m_vector)}
  {
    std::for_each(begin(), end(), [this](TYPE* obj) {obj->setParent(this);});
  }

  ObjectVector(ObjectVector&& rhs) = default;
  ObjectVector& operator=(ObjectVector&& rhs) = default;

  /// Destructor
  ~ObjectVector() override {
    for( auto& i : m_vector )  {
      // Set the back pointer to 0 to avoid repetitional searching
      // for the object in the container, and deleting the object
      i->setParent (nullptr);
      delete i;
    }
  }

  /// Retrieve class ID
  const CLID& clID() const override {
    return ObjectVector<TYPE>::classID();
  }
  /// Retrieve class ID
  static const CLID& classID() {
    static const CLID clid = TYPE::classID() + CLID_ObjectVector;
    return clid;
  }


  /// Return an iterator pointing to the beginning of the container
  typename ObjectVector<TYPE>::iterator begin () {
    return m_vector.begin();
  }

  /// Return a const_iterator pointing to the beginning of the container
  typename ObjectVector<TYPE>::const_iterator begin () const {
    return m_vector.begin();
  }

  /// Return an iterator pointing to the end of the container
  typename ObjectVector<TYPE>::iterator end () {
    return m_vector.end();
  }

  /// Return a const_iterator pointing to the end of the container
  typename ObjectVector<TYPE>::const_iterator end () const {
    return m_vector.end();
  }

  /// Return a reverse_iterator pointing to the beginning of the reversed container
  typename ObjectVector<TYPE>::reverse_iterator rbegin () {
    return m_vector.rbegin();
  }

  /// Return a const_reverse_iterator pointing to the beginning
  ///   of the reversed container
  typename ObjectVector<TYPE>::const_reverse_iterator rbegin () const {
    return m_vector.rbegin();
  }

  /// Return a reverse_iterator pointing to the end of the reversed container
  typename ObjectVector<TYPE>::reverse_iterator rend () {
    return m_vector.rend();
  }

  /// Return a const_reverse_iterator pointing to the end of the reversed container
  typename ObjectVector<TYPE>::const_reverse_iterator rend () const {
    return m_vector.rend();
  }

  /** Return the size of the container.
      Size means the number of objects stored in the container,
      independently on the amount of information stored in each object
  */
  typename ObjectVector<TYPE>::size_type size () const {
    return m_vector.size();
  }

  /// The same as size(), return number of objects in the container
  typename ObjectVector<TYPE>::size_type numberOfObjects() const override {
    return m_vector.size();
  }

  /// Return the largest possible size of the container
  typename ObjectVector<TYPE>::size_type max_size () const {
    return m_vector.max_size();
  }

  /// Return number of elements for which memory has been allocated
  /// It is always greater than or equal to size()
  typename ObjectVector<TYPE>::size_type capacity () const {
    return m_vector.capacity();
  }

  /** Reserve place for "value" objects in the container.
      If "value" is less than or equal to capacity(), this call has no effect,
      otherwise, it is a request for allocation of additional memory.
      If the request is successful, then capacity() is >= n,
      otherwise, capacity() is unchanged.
      In either case, size() is unchanged
  */
  void reserve( typename ObjectVector<TYPE>::size_type value ) {
    m_vector.reserve( value );
  }

  /// Return true if the size of the container is 0
  bool empty () const {
    return m_vector.empty();
  }

  /// Return reference to the first element
  typename ObjectVector<TYPE>::reference front () {
    return m_vector.front();
  }

  /// Return const_reference to the first element
  typename ObjectVector<TYPE>::const_reference front () const {
    return m_vector.front();
  }

  /// Return reference to the last element
  typename ObjectVector<TYPE>::reference back () {
    return m_vector.back();
  }

  /// Return const_reference to the last element
  typename ObjectVector<TYPE>::const_reference back () const {
    return m_vector.back();
  }

  /// push_back = append = insert a new element at the end of the container
  void push_back( typename ObjectVector<TYPE>::const_reference value )  {
    if( value->parent() ) {
      const_cast<ObjectContainerBase*>(value->parent())->remove(value);
    }
    value->setParent(this);
    m_vector.push_back(value);
  }

  /// Add an object to the container
  long add(ContainedObject* pObject) override {
    try {
      auto ptr = dynamic_cast<typename ObjectVector<TYPE>::value_type>(pObject);
      if ( ptr ) {
        push_back(ptr);
        return m_vector.size()-1;
      }
    }
    catch(...) {
    }
    return -1;
  }

  /// pop_back = remove the last element from the container
  /// The removed object will be deleted (see the method release)
  void pop_back () {
    auto position = m_vector.back();
    // Set the back pointer to 0 to avoid repetitional searching
    // for the object in the container, and deleting the object
    position->setParent(nullptr);
    delete position;
    // Removing from the container itself
    m_vector.pop_back();
  }

  /// Release object from the container (the poiter will be removed
  /// from the container, but the object itself will remain alive) (see the method pop_back)
  long remove(ContainedObject* value) override {
    // Find the object of the value value
    auto i = std::find_if( begin(), end(), [&](const ContainedObject* j) { return j==value; } );
    if( i == end() )  {
      // Object cannot be released from the conatiner,
      // as it is not contained in it
      return StatusCode::FAILURE;
    }
    // Set the back pointer to 0 to avoid repetitional searching
    // for the object in the container and deleting the object
    (*i)->setParent (nullptr);
    erase(i);
    return StatusCode::SUCCESS;
  }

  /// Insert "value" before "position"
  typename ObjectVector<TYPE>::iterator insert( typename ObjectVector<TYPE>::iterator position,
                                                typename ObjectVector<TYPE>::const_reference value ) {
    value->setParent(this);
    return m_vector.insert(position, value);
  }

  /// Erase the object at "position" from the container. The removed object will be deleted.
  void erase( typename ObjectVector<TYPE>::iterator position ) {
    if( (*position)->parent() ) {
      // Set the back pointer to 0 to avoid repetitional searching
      // for the object in the container, and deleting the object
      (*position)->setParent (nullptr);
      delete *position;
    }
    // Removing from the container itself
    m_vector.erase(position);
  }

  /// Erase the range [first, last) from the container. The removed object will be deleted
  void erase( typename ObjectVector<TYPE>::iterator first,
              typename ObjectVector<TYPE>::iterator last ) {
    for(auto i = first; i != last; i++ ) {
      // Set the back pointer to 0 to avoid repetitional searching
      // for the object in the container, and deleting the object
      (*i)->setParent(nullptr);
      delete *i;
    }
    // Removing from the container itself
    m_vector.erase(first, last);
  }

  /// Clear the entire content of the container and delete all contained objects
  void clear()    {
    erase(begin(), end());
  }

  /// Return the reference to the n'th object in the container
  typename ObjectVector<TYPE>::reference
  operator[] (typename ObjectVector<TYPE>::size_type n) {
    return m_vector[n];
  }

  /// Return the const_reference to the n'th object in the container
  typename ObjectVector<TYPE>::const_reference
  operator[] (typename ObjectVector<TYPE>::size_type n) const {
    return m_vector[n];
  }

  /// Return distance of a given object from the beginning of its container
  /// It correcponds to the "index" ( from 0 to size()-1 )
  /// If "obj" not fount, return -1
  long index( const ContainedObject* obj ) const override {
    auto i = std::find_if( begin(), end(), [&](const ContainedObject *o)
                           { return o == obj; } );
    return i!=end() ? std::distance( begin(), i ) : -1 ;
  }

  /// Return const pointer to an object of a given distance (index)
  ContainedObject* containedObject( long dist ) const override {
    return m_vector[dist];
  }

  /// Fill the output stream (ASCII)
  std::ostream& fillStream( std::ostream& s ) const override {
    s << "class ObjectVector :    size = "
      << std::setw(12)
      << size() << "\n";
    // Output the base class
    //ObjectContainerBase::fillStream(s);
    if ( !empty() ) {
      s << "\nContents of the STL vector :";
      long   count = 0;
      for(const auto& i : m_vector) {
        s << "\nIndex "
          << std::setw(12)
          << count++
          << " of object of type " << *i;
      }
    }
    return s;
  }

private:
  /// The STL vector itself
  std::vector<TYPE*>     m_vector;
};

#endif    // GAUDIKERNEL_OBJECTVECTOR_H<|MERGE_RESOLUTION|>--- conflicted
+++ resolved
@@ -60,11 +60,6 @@
 public:
   /// Constructors
   ObjectVector() = default;
-<<<<<<< HEAD
-  ObjectVector( const char* /* name */ ) : ObjectVector() {}
-
-=======
->>>>>>> 628adb70
   ObjectVector( const ObjectVector<TYPE>& ) = delete;
   ObjectVector& operator=( const ObjectVector<TYPE>& ) = delete;
   ObjectVector(ObjectVector&& rhs)
