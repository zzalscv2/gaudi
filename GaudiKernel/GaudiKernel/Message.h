--- conflicted
+++ resolved
@@ -14,7 +14,7 @@
 class GAUDI_API Message final {
 public:
   /// Default constructor
-  Message() = default;
+  Message();
 
   /// Constructor.
   Message ( const char* src, int type, const char* msg );
@@ -155,22 +155,17 @@
   static constexpr const char* DEFAULT_FORMAT = "% F%18W%S%7W%R%T %0W%M";
 
   /// The default time format.
-<<<<<<< HEAD
-  static const char* DEFAULT_TIME_FORMAT;
+  // Time format accepts anything that strftime does plus %f for milliseconds
+  static constexpr const char* DEFAULT_TIME_FORMAT = "%Y-%m-%d %H:%M:%S,%f";
 
   /// For slot and event number from EventContext
-  static const char SLOT;
-  static const char EVTNUM;
-  static const char THREAD;
+  static const char SLOT = 's';
+  static const char EVTNUM = 'e';
+  static const char THREAD = 'X';
 
   size_t m_ecSlot;
   long int m_ecEvt;
   pthread_t m_ecThrd;
-
-=======
-  // Time format accepts anything that strftime does plus %f for milliseconds
-  static constexpr const char* DEFAULT_TIME_FORMAT = "%Y-%m-%d %H:%M:%S,%f";
->>>>>>> 70dc41d9
 };
 
 /// Insert the message into a stream.
