--- conflicted
+++ resolved
@@ -8,6 +8,7 @@
 
 // Forward declarations
 class IAlgorithm;
+class DataObjectDescriptorCollection;
 
 /** @class IAlgTool IAlgTool.h GaudiKernel/IAlgTool.h
 
@@ -19,15 +20,7 @@
     @author Pere Mato
     @date 15/11/01 version 2 introduced
 */
-<<<<<<< HEAD
-
-
-class DataObjectDescriptorCollection;
-
-class GAUDI_API IAlgTool: virtual public INamedInterface {
-=======
 class GAUDI_API IAlgTool: virtual public extend_interfaces2<INamedInterface,IStateful> {
->>>>>>> c36ececb
 public:
   /// InterfaceID
   DeclareInterfaceID(IAlgTool,4,0);
@@ -43,50 +36,9 @@
   */
   virtual const IInterface*   parent() const = 0;
 
-<<<<<<< HEAD
-  // --- Methods from IStateful ---
-  /** Configuration (from OFFLINE to CONFIGURED).
-  */
-  virtual StatusCode configure() = 0;
-
-  /** Initialization (from CONFIGURED to INITIALIZED).
-   */
-  virtual StatusCode initialize() = 0;
-
-  /** Start (from INITIALIZED to RUNNING).
-  */
-  virtual StatusCode start() = 0;
-
-  /** Stop (from RUNNING to INITIALIZED).
-  */
-  virtual StatusCode stop() = 0;
-
-  /** Finalize (from INITIALIZED to CONFIGURED).
-  */
-  virtual StatusCode finalize() = 0;
-
-  /** Initialization (from CONFIGURED to OFFLINE).
-  */
-  virtual StatusCode terminate() = 0;
-
-
-  /** Initialization (from INITIALIZED or RUNNING to INITIALIZED, via CONFIGURED).
-  */
-  virtual StatusCode reinitialize() = 0;
-
-  /** Initialization (from RUNNING to RUNNING, via INITIALIZED).
-  */
-  virtual StatusCode restart() = 0;
-
-  /** Get the current state.
-   */
-  virtual Gaudi::StateMachine::State FSMState() const = 0;
-
   virtual const DataObjectDescriptorCollection & inputDataObjects() const = 0;
   virtual const DataObjectDescriptorCollection & outputDataObjects() const = 0;
 
-=======
->>>>>>> c36ececb
   /** Initialization of the Tool. This method is called typically
    *  by the ToolSvc. It allows to complete  the initialization that
    *  could not be done with a simply a constructor.
