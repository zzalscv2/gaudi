/*
 * CommonMessaging.h
 *
 *  Created on: Feb 20, 2009
 *      Author: Marco Clemencic
 */

#ifndef COMMONMESSAGING_H_
#define COMMONMESSAGING_H_
#include "GaudiKernel/IService.h"
#include "GaudiKernel/ISvcLocator.h"
#include "GaudiKernel/IMessageSvc.h"
#include "GaudiKernel/MsgStream.h"
#include "GaudiKernel/SmartIF.h"
#include "GaudiKernel/GaudiException.h"

#include <memory>
#include <utility>

/** Templated class to add the standard messaging functionalities
 *
 */
<<<<<<< HEAD

#define generate_has_( method, args )                     \
    template <typename T, typename SFINAE = void>         \
    struct has_ ## method : std::false_type {};           \
    template <typename T>                                 \
    struct has_ ## method<T, is_valid_t<decltype(std::declval<const T&>().method args)>> : std::true_type {};

#define generate_add_(method, ret, args )                 \
    template <typename Base, bool> struct add_ ## method; \
    template <typename Base>                              \
    struct add_ ## method <Base,false> : public Base {    \
        using Base::Base;                                 \
    };                                                    \
    template <typename Base>                              \
    struct add_ ## method <Base, true> : public Base {    \
        using Base::Base;                                 \
        virtual ~add_ ## method () = default;             \
        virtual ret method args const = 0;                \
    }; 

namespace implementation_detail {
    template <typename> struct void_t { typedef void type; };
    template <typename T> using is_valid_t = typename void_t<T>::type;

    generate_has_( name, ()  )
    generate_add_( name, const std::string&, () )
    generate_has_( serviceLocator, () )
    generate_add_( serviceLocator, SmartIF<ISvcLocator>&, () )
}
#undef generate_has_
#undef generate_add_

template <typename Base> using add_name = implementation_detail::add_name< Base, ! implementation_detail::has_name<Base>::value >;
template <typename Base> using add_serviceLocator = implementation_detail::add_serviceLocator< Base, ! implementation_detail::has_serviceLocator<Base>::value >;


template <typename BASE>
class GAUDI_API CommonMessaging: public add_serviceLocator<add_name<BASE>> {
public:
  using base_class = CommonMessaging;
=======
template <class BASE>
class GAUDI_API CommonMessaging: public BASE {
public:
  typedef CommonMessaging base_class;

  /// Forward to base class constructor
  template <typename ... Args> CommonMessaging(Args&&... args) : 
  BASE(std::forward<Args>(args)...) {}

  /// Virtual destructor
  ~CommonMessaging() override = default;
>>>>>>> 29315d59

  /// Forward constructor to base class constructor
  using add_serviceLocator<add_name<BASE>>::add_serviceLocator;

  /// Virtual destructor
  ~CommonMessaging() override = default;

  /** The standard message service.
   *  Returns a pointer to the standard message service.
   */
  inline SmartIF<IMessageSvc>& msgSvc() const {
    if (!m_msgsvc) {
      // Get default implementation of the message service.
      m_msgsvc = this->serviceLocator();
    }
    return m_msgsvc;
  }

#if defined(GAUDI_V20_COMPAT) && !defined(G21_NO_DEPRECATED)
  /** The standard message service.
   *  Returns a pointer to the standard message service.
   *  (Alias to msgSvc())
   */
  inline SmartIF<IMessageSvc>& messageService() const {
    return msgSvc();
  }
#endif

  /// Return an uninitialized MsgStream.
  inline MsgStream& msgStream() const {
    if (UNLIKELY((!m_msgStream) || (!m_streamWithService))) {
      auto& ms = msgSvc();
      m_msgStream.reset(new MsgStream(ms, this->name()));
      m_streamWithService = ms.isValid();
    }
    return *m_msgStream;
  }

  /** Predefined configurable message stream for the efficient printouts
   *
   *  @code
   *
   *  if ( a < 0 ) { msgStream( MSG::ERROR ) << "a = " << endmsg ; }
   *
   *  @endcode
   *
   *  @return Reference to the predefined stream
   */
  inline MsgStream& msgStream(const MSG::Level level) const {
    return msgStream() << level;
  }

  /// shortcut for the method msgStream(MSG::ALWAYS)
  inline MsgStream&  always() const { return msgStream(MSG::ALWAYS); }

  /// shortcut for the method msgStream(MSG::FATAL)
  inline MsgStream&   fatal() const { return msgStream(MSG::FATAL); }

  /// shortcut for the method msgStream(MSG::ERROR)
  inline MsgStream&     err() const { return msgStream(MSG::ERROR); }

  /// shortcut for the method msgStream(MSG::ERROR)
  inline MsgStream&   error() const { return msgStream(MSG::ERROR); }

  /// shortcut for the method msgStream(MSG::WARNING)
  inline MsgStream& warning() const { return msgStream(MSG::WARNING); }

  /// shortcut for the method msgStream(MSG::INFO)
  inline MsgStream&    info() const { return msgStream(MSG::INFO); }

  /// shortcut for the method msgStream(MSG::DEBUG)
  inline MsgStream&   debug() const { return msgStream(MSG::DEBUG); }

  /// shortcut for the method msgStream(MSG::VERBOSE)
  inline MsgStream& verbose() const { return msgStream(MSG::VERBOSE); }

  /// shortcut for the method msgStream(MSG::INFO)
  inline MsgStream&     msg() const { return msgStream(MSG::INFO); }

  /// get the output level from the embedded MsgStream
  inline MSG::Level msgLevel() const {
    return msgStream().level();
  }

  /// get the output level from the embedded MsgStream
  inline bool msgLevel(MSG::Level lvl) const {
    return UNLIKELY(msgLevel() <= lvl);
  }

protected:
  /// Pointer to the message service;
  mutable SmartIF<IMessageSvc> m_msgsvc;

  /// The predefined message stream
  mutable std::unique_ptr<MsgStream> m_msgStream;

  /// Flag to create a new MsgStream if it was created without the message service
  mutable bool m_streamWithService = false;

  /// Update the output level of the cached MsgStream.
  /// This function is meant to be called by the update handler of the OutputLevel property.
  void updateMsgStreamOutputLevel(int level) {
    if (m_msgStream) m_msgStream->setLevel(level);
  }

};


#endif /* COMMONMESSAGING_H_ */<|MERGE_RESOLUTION|>--- conflicted
+++ resolved
@@ -20,7 +20,6 @@
 /** Templated class to add the standard messaging functionalities
  *
  */
-<<<<<<< HEAD
 
 #define generate_has_( method, args )                     \
     template <typename T, typename SFINAE = void>         \
@@ -61,19 +60,6 @@
 class GAUDI_API CommonMessaging: public add_serviceLocator<add_name<BASE>> {
 public:
   using base_class = CommonMessaging;
-=======
-template <class BASE>
-class GAUDI_API CommonMessaging: public BASE {
-public:
-  typedef CommonMessaging base_class;
-
-  /// Forward to base class constructor
-  template <typename ... Args> CommonMessaging(Args&&... args) : 
-  BASE(std::forward<Args>(args)...) {}
-
-  /// Virtual destructor
-  ~CommonMessaging() override = default;
->>>>>>> 29315d59
 
   /// Forward constructor to base class constructor
   using add_serviceLocator<add_name<BASE>>::add_serviceLocator;
