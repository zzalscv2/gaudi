#ifndef GAUDIKERNEL_EVENTCONTEXT_H
#define GAUDIKERNEL_EVENTCONTEXT_H

#include <memory>

/** @class EventContext EventContext.h GaudiKernel/EventContext.h
 *
 * This class represents an entry point to all the event specific data.
 * It is needed to make the algorithm "aware" of the event it is operating on.
 * This was not needed in the serial version of Gaudi where the assumption
 * of 1-event-at-the-time processing was implicit.
 *
 * This class has nothing to do with the AlgContextSvc!
 *
 * @author Danilo Piparo
 * @date 2012
 **/

class EventContext;

//fwd declaration
namespace DataSvcHelpers {
  class RegistryEntry;
}
class _opaque_pthread_t;

// Thread id type
#define THREADID_TYPE unsigned long int
#ifdef __APPLE__
  #define THREADID_TYPE _opaque_pthread_t*
#endif

// fast implementation, to be better organised.
class EventContext{
public:
	long int m_evt_num;
<<<<<<< HEAD
  size_t   m_evt_slot;
	_opaque_pthread_t* m_thread_id;
  DataSvcHelpers::RegistryEntry* m_registry;
=======
	THREADID_TYPE m_thread_id;
        DataSvcHelpers::RegistryEntry* m_registry;
>>>>>>> e2bdf381
	// type is vague on purpose.
	void* m_event_data_provider_svc;
	void* m_event_data_conversion_svc;
	void* m_detector_data_provider_svc;
	void* m_detector_data_conversion_svc;
	void* m_histogram_svc; // might not be needed if we schedule correctly. It depends on DQM design
	void* m_chrono_stat_svc; // can we make it ts?
	void* m_exception_svc; // can we make it ts?
	void* m_auditor_svc; // can we make it ts?
	void* m_tools_svc; // hic sunt leones
	void* m_pMonitor_svc; // hic sunt leones
};

#endif //GAUDIKERNEL_EVENTCONTEXT_H<|MERGE_RESOLUTION|>--- conflicted
+++ resolved
@@ -34,14 +34,9 @@
 class EventContext{
 public:
 	long int m_evt_num;
-<<<<<<< HEAD
   size_t   m_evt_slot;
-	_opaque_pthread_t* m_thread_id;
+	THREADID_TYPE m_thread_id;
   DataSvcHelpers::RegistryEntry* m_registry;
-=======
-	THREADID_TYPE m_thread_id;
-        DataSvcHelpers::RegistryEntry* m_registry;
->>>>>>> e2bdf381
 	// type is vague on purpose.
 	void* m_event_data_provider_svc;
 	void* m_event_data_conversion_svc;
