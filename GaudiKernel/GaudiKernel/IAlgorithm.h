--- conflicted
+++ resolved
@@ -154,7 +154,6 @@
   /// Set the filter passed flag to the specified state
   virtual void setFilterPassed( bool state ) = 0;
 
-<<<<<<< HEAD
   /// For concurrency
   /// get the context
   virtual const EventContext* getContext() const = 0;
@@ -162,14 +161,9 @@
   /// set the context
   virtual void setContext(const EventContext* context) = 0;
 
-
- protected:
-=======
   /// Produce string represention of the control flow expression.
   virtual std::ostream& toControlFlowExpression(std::ostream& os) const = 0;
 
-protected:
->>>>>>> e6f85a52
   /// Set instantiation index of Alg
   virtual void setIndex(const unsigned int& idx) = 0;
 
