--- conflicted
+++ resolved
@@ -361,21 +361,10 @@
 
   // declare Tools to the Algorithms
   template <class T>
-<<<<<<< HEAD
   Gaudi::Details::PropertyBase* declareProperty( const std::string& name, ToolHandle<T>& hndl,
                                                  const std::string& doc = "none" )
   {
-=======
-    Property* declareProperty(const std::string& name,
-                  ToolHandle<T>& hndl,
-                  const std::string& doc = "none" ) const {
-
-    Algorithm* a = const_cast<Algorithm*>(this);
-    a->declareTool(hndl).ignore();
->>>>>>> 95cdba18
-
     this->declareTool( hndl ).ignore();
-
     return PropertyHolderImpl::declareProperty( name, hndl, doc );
   }
 
@@ -474,7 +463,6 @@
   void registerTool( IAlgTool* tool ) const;
   void deregisterTool( IAlgTool* tool ) const;
 
-<<<<<<< HEAD
   template <class T>
   StatusCode declareTool( ToolHandle<T>& handle, std::string toolTypeAndName = "", bool createIf = true )
   {
@@ -491,38 +479,14 @@
     m_toolHandles.push_back( &handle );
 
     return sc;
-=======
-  template<class T>
-  StatusCode declareTool(ToolHandle<T> &handle,
-          std::string toolTypeAndName = "",
-          bool createIf = true) {
-
-      if (toolTypeAndName == "")
-          toolTypeAndName = handle.typeAndName();
-
-      StatusCode sc = handle.initialize(toolTypeAndName,
-              handle.isPublic() ? nullptr : this,
-                      createIf);
-      if (UNLIKELY(!sc)) {
-          throw GaudiException{std::string{"Cannot create handle for "} +
-              (handle.isPublic() ? "public" : "private") +
-              " tool " + toolTypeAndName,
-              name(), sc};
-      }
-
-      m_toolHandles.push_back(&handle);
-
-      return sc;
->>>>>>> 95cdba18
   }
 
   const std::vector<IAlgTool*>& tools() const;
 
   // Return the I/O-boundness flag
-  bool isIOBound() const {return m_isIOBound;};
+  bool isIOBound() const { return m_isIOBound; };
   // Set the I/O-boundness flag
-  void setIOBound(bool value) { m_isIOBound = value;};
-
+  void setIOBound( bool value ) { m_isIOBound = value; };
 
 protected:
   std::vector<IAlgTool*>& tools();
@@ -596,7 +560,6 @@
   /// Hook for for derived classes to provide a custom visitor for data handles.
   std::unique_ptr<IDataHandleVisitor> m_updateDataHandles;
 
-<<<<<<< HEAD
 private:
   // Properties
   Gaudi::Property<int> m_outputLevel{this, "OutputLevel", MSG::NIL, "output level"};
@@ -631,6 +594,8 @@
 
   Gaudi::Property<DataObjIDColl> m_extInputDataObjs{this, "ExtraInputs", DataObjIDColl{}, "[[deprecated]]"};
   Gaudi::Property<DataObjIDColl> m_extOutputDataObjs{this, "ExtraOutputs", DataObjIDColl{}, "[[deprecated]]"};
+  Gaudi::Property<bool> m_isIOBound{this, "IsIOBound", false,
+                                    "if the algorithm is I/O-bound (in the broad sense of Von Neumann bottleneck)"};
 
   bool m_filterPassed = true;  ///< Filter passed flag
   bool m_isExecuted   = false; ///< Algorithm is executed flag
@@ -640,36 +605,6 @@
   Gaudi::StateMachine::State m_state       = Gaudi::StateMachine::CONFIGURED; ///< Algorithm has been initialized flag
   Gaudi::StateMachine::State m_targetState = Gaudi::StateMachine::CONFIGURED; ///< Algorithm has been initialized flag
   bool m_isFinalized;                                                         ///< Algorithm has been finalized flag
-=======
- private:
-  IntegerProperty m_outputLevel;   ///< Algorithm output level
-  int          m_errorMax;         ///< Algorithm Max number of errors
-  int          m_errorCount;       ///< Algorithm error counter
-  BooleanProperty m_auditInit;     ///< global flag for auditors
-  bool         m_auditorInitialize;///< flag for auditors in "initialize()"
-  bool         m_auditorReinitialize;///< flag for auditors in "Reinitialize()"
-  bool         m_auditorRestart;   ///< flag for auditors in "Restart()"
-  bool         m_auditorExecute;   ///< flag for auditors in "execute()"
-  bool         m_auditorFinalize;  ///< flag for auditors in "finalize()"
-  bool         m_auditorBeginRun;  ///< flag for auditors in "beginRun()"
-  bool         m_auditorEndRun;    ///< flag for auditors in "endRun()"
-  bool         m_auditorStart;///< flag for auditors in "initialize()"
-  bool         m_auditorStop;///< flag for auditors in "Reinitialize()"
-  bool         m_filterPassed = true;     ///< Filter passed flag
-  bool         m_isEnabled = true;        ///< Algorithm is enabled flag
-  bool         m_isExecuted = false;      ///< Algorithm is executed flag
-  mutable bool m_toolHandlesInit = false;  /// flag indicating whether ToolHandle tools have been added to m_tools
-  Gaudi::StateMachine::State m_state = Gaudi::StateMachine::CONFIGURED;            ///< Algorithm has been initialized flag
-  Gaudi::StateMachine::State m_targetState = Gaudi::StateMachine::CONFIGURED;      ///< Algorithm has been initialized flag
-  bool         m_isFinalized;      ///< Algorithm has been finalized flag
-
-  bool         m_doTimeline; // send events to TimelineSvc
-
-  bool         m_isClonable; ///< The algorithm clonability of the algorithm
-  unsigned int m_cardinality; ///< The maximum number of clones that can exist
-  std::vector<std::string> m_neededResources; ///< The named resources needed during event looping
-  bool         m_isIOBound = false;        ///< If an algorithm is blocking
->>>>>>> 95cdba18
 
   /// implementation of service method
   StatusCode service_i( const std::string& svcName, bool createIf, const InterfaceID& iid, void** ppSvc ) const;
