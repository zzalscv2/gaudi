--- conflicted
+++ resolved
@@ -576,102 +576,6 @@
   virtual void declareInput(Gaudi::DataHandle* im) override {
     m_inputHandles.push_back(im);
   }
-<<<<<<< HEAD
-
-  /** Declare input data object
-   *
-   *  @param propertyName to identify input object in python config
-   *  @param handle data handle
-   *  @param address relative or absolute address in TES
-   *  @param optional optional input
-   *  @param accessType read, write or update
-   */
-
-  template<class T>
-  StatusCode declareInput(const std::string& propertyName, DataObjectHandle<T> & handle,
-      const std::string& address = DataObjectDescriptor::NULL_,
-      bool optional = false, MinimalDataObjectHandle::AccessType accessType =
-          MinimalDataObjectHandle::READ) {
-
-    bool res = m_inputDataObjects.insert(propertyName, &handle);
-    if (UNLIKELY(!res)) {
-      throw GaudiException{"Cannot create handle for " + propertyName +
-                           " (" + address + ")",
-                           name(), res};
-    }
-
-    handle.descriptor()->setTag(propertyName);
-    handle.descriptor()->setAddress(address);
-    handle.descriptor()->setAccessType(accessType);
-    handle.descriptor()->setOptional(optional);
-
-    handle.setOwner(this);
-
-    return res;
-  }
-
-  /** Declare input data object
-   *
-   *  @param propertyName to identify input object in python config
-   *  @param handle data handle
-   *  @param addresses relative or absolute addresses in TES, first is main address
-   *  @param optional optional input
-   *  @param accessType read, write or update
-   */
-
-  template<class T>
-  StatusCode declareInput(const std::string& propertyName, DataObjectHandle<T> & handle,
-      const std::vector<std::string>& addresses,
-      bool optional = false, MinimalDataObjectHandle::AccessType accessType =
-          MinimalDataObjectHandle::READ) {
-
-    bool res = m_inputDataObjects.insert(propertyName, &handle);
-    if (UNLIKELY(!res)) {
-      throw GaudiException{"Cannot create handle for " + propertyName +
-                           " (" + (addresses.empty() ? DataObjectDescriptor::NULL_ : addresses[0]) + ")",
-                           name(), res};
-    }
-
-    handle.descriptor()->setTag(propertyName);
-    handle.descriptor()->setAddresses(addresses);
-    handle.descriptor()->setAccessType(accessType);
-    handle.descriptor()->setOptional(optional);
-
-    handle.setOwner(this);
-
-    return res;
-  }
-
-  /** Declare output data object
-   *
-   *  @param propertyName to identify input object in python config
-   *  @param handle data handle
-   *  @param address relative or absolute address in TES
-   *  @param optional optional input
-   *  @param accessType write or update
-   */
-  template<class T>
-  StatusCode declareOutput(const std::string& propertyName, DataObjectHandle<T> & handle,
-      const std::string& address = DataObjectDescriptor::NULL_,
-      bool optional = false,
-      MinimalDataObjectHandle::AccessType accessType = MinimalDataObjectHandle::WRITE) {
-
-    bool res = m_outputDataObjects.insert(propertyName, &handle);
-    if (UNLIKELY(!res)) {
-      throw GaudiException{"Cannot create handle for " + propertyName +
-                           " (" + address + ")",
-                           name(), res};
-    }
-
-    handle.descriptor()->setTag(propertyName);
-    handle.descriptor()->setAddress(address);
-    handle.descriptor()->setAccessType(accessType);
-    handle.descriptor()->setOptional(optional);
-
-    handle.setOwner(this);
-
-    return res;
-=======
   virtual void declareOutput(Gaudi::DataHandle* im) override {
     m_outputHandles.push_back(im);
   }
@@ -680,7 +584,6 @@
 
   virtual std::vector<Gaudi::DataHandle*> inputHandles() const override { return m_inputHandles; }
   virtual std::vector<Gaudi::DataHandle*> outputHandles() const override { return m_outputHandles; }
->>>>>>> d9055694
 
   virtual const DataObjIDColl& extraInputDeps() const override {
     return m_extInputDataObjs;
@@ -691,17 +594,10 @@
 
   virtual void accept(IDataHandleVisitor*) const override ;
 
-<<<<<<< HEAD
-    if (UNLIKELY(m_outputLevel <= MSG::DEBUG)) {
-      MsgStream log(msgSvc(), name());
-      log << MSG::DEBUG << "Registering tool " << tool->name() << endmsg;
-    }
-=======
   const DataObjIDColl& inputDataObjs() const { return m_inputDataObjs; }
   const DataObjIDColl& outputDataObjs() const { return m_outputDataObjs; }
 
   void commitHandles() override;
->>>>>>> d9055694
 
  private:
   std::vector<Gaudi::DataHandle*> m_inputHandles, m_outputHandles;
@@ -709,31 +605,19 @@
 
   DataObjIDColl m_extInputDataObjs, m_extOutputDataObjs;
 
-<<<<<<< HEAD
-    MsgStream log(msgSvc(), name());
-    if (it != m_tools.end()) {
-      if (UNLIKELY(m_outputLevel <= MSG::DEBUG))
-        log << MSG::DEBUG << "De-Registering tool " << tool->name() << endmsg;
-=======
  public:
 
   void registerTool(IAlgTool * tool) const;
   void deregisterTool(IAlgTool * tool) const;
->>>>>>> d9055694
 
   template<class T>
-    StatusCode declareTool(ToolHandle<T> &handle, 
+    StatusCode declareTool(ToolHandle<T> &handle,
 			   std::string toolTypeAndName = "",
 			   bool createIf = true) {
     if (handle.isPublic()) {
       return declarePublicTool(handle, toolTypeAndName, createIf);
     } else {
-<<<<<<< HEAD
-      if (UNLIKELY(m_outputLevel <= MSG::DEBUG))
-        log << MSG::DEBUG << "Could not de-register tool " << tool->name() << endmsg;
-=======
       return declarePrivateTool(handle, toolTypeAndName, createIf);
->>>>>>> d9055694
     }
   }
 
