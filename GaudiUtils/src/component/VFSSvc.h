// $Id: VFSSvc.h,v 1.2 2008/06/12 15:23:03 marcocle Exp $
#ifndef GaudiSvc_VFSSvc_H
#define GaudiSvc_VFSSvc_H 1

// Include files
#include "GaudiKernel/Service.h"
#include "GaudiKernel/IFileAccess.h"
#include "GaudiKernel/HashMap.h"

#include <list>

// Forward declarations
class IToolSvc;
class IAlgTool;

/** @class VFSSvc VFSSvc.h
 *
 *  Simple service that allows to read files independently from the storage.
 *  The service uses tools to resolve URLs and serve the files as input streams.
 *  The basic implementations read from the filesystem, and simple extensions allow to
 *  read from databases, web...
 *
 *  @author Marco Clemencic
 *  @date   2008-01-18
 */

class VFSSvc: public extends1<Service, IFileAccess> {
public:
  /// Initialize Service
  StatusCode initialize() override;
  /// Finalize Service
  StatusCode finalize() override;

  /// @see IFileAccess::open
<<<<<<< HEAD
  std::auto_ptr<std::istream> open(const std::string &url) override;
=======
  virtual std::unique_ptr<std::istream> open(const std::string &url);
>>>>>>> 89bdac4f

  /// @see IFileAccess::protocols
  const std::vector<std::string> &protocols() const override;

  /// Standard constructor
  VFSSvc(const std::string& name, ISvcLocator* svcloc);

  ~VFSSvc() override = default; ///< Destructor

private:

  /// Names of the handlers to use
  std::vector<std::string> m_urlHandlersNames = { { {"FileReadTool"} } };

  /// Protocols registered
  std::vector<std::string> m_protocols;

  /// Protocol to use in case there is not a specific tool to handle the URL.
  std::string m_fallBackProtocol;

  /// Map of the tools handling the known protocols.
  GaudiUtils::HashMap<std::string,IFileAccess*> m_urlHandlers;

  /// Handle to the tool service.
  SmartIF<IToolSvc> m_toolSvc;

  /// List of acquired tools (needed to release them).
  std::vector<IAlgTool*> m_acquiredTools;

};

#endif<|MERGE_RESOLUTION|>--- conflicted
+++ resolved
@@ -32,11 +32,7 @@
   StatusCode finalize() override;
 
   /// @see IFileAccess::open
-<<<<<<< HEAD
-  std::auto_ptr<std::istream> open(const std::string &url) override;
-=======
-  virtual std::unique_ptr<std::istream> open(const std::string &url);
->>>>>>> 89bdac4f
+  std::unique_ptr<std::istream> open(const std::string &url) override;
 
   /// @see IFileAccess::protocols
   const std::vector<std::string> &protocols() const override;
