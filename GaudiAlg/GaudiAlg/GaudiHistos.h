#ifndef GAUDIALG_GAUDIHISTOS_H
#define GAUDIALG_GAUDIHISTOS_H 1
// ============================================================================
/* @file GaudiHistos.h
 *
 *  Header file for class : GaudiHistos
 *
 *  @author Chris Jones   Christopher.Rob.Jones@cern.ch
 *  @author Vanya BELYAEV Ivan.Belyaev@itep.ru
 *  @date   2005-08-08
 */
// ============================================================================
// Include files#
// ============================================================================
// STD& STL
// ============================================================================
#include <boost/algorithm/string/replace.hpp>
#include <limits>
#include <vector>
#include <type_traits>
// ============================================================================
// GaudiKernel
// ============================================================================
#include "GaudiKernel/HistoProperty.h"
// ============================================================================
// GaudiUtils
// ============================================================================
#include "GaudiUtils/HistoTableFormat.h"
// ============================================================================
// GaudiAlg
// ============================================================================
#include "GaudiAlg/Maps.h"
#include "GaudiAlg/GaudiTool.h"
#include "GaudiAlg/GaudiAlgorithm.h"
// ============================================================================
// Forward declarations
namespace AIDA
{
  class IHistogram1D;
  class IHistogram2D;
  class IHistogram3D;
  class IProfile1D;
  class IProfile2D;
}
// ============================================================================
/** @class GaudiHistos GaudiHistos.h GaudiAlg/GaudiHistos.h
 *
 *  Templated base class providing common histogramming methods for
 *  GaudiAlgorithm and GaudiTool like classes.
 *
 *  @author Chris Jones   Christopher.Rob.Jones@cern.ch
 *  @author Vanya BELYAEV Ivan.Belyaev@itep.ru
 *  @date   2005-08-08
 */
template <class PBASE>
class GAUDI_API GaudiHistos : public PBASE
{
public:
  // ==========================================================================
  /// the actual type for histogram identifier
  typedef GaudiAlg::HistoID HistoID;
  // ==========================================================================
  /// the actual type for (ID)->(1D histogram) mapping
  typedef GaudiAlg::Histo1DMapID Histo1DMapID;
  /// the actual type for title->(1D histogram) mapping
  typedef GaudiAlg::Histo1DMapTitle Histo1DMapTitle;
  // ==========================================================================
  /// the actual type for (ID)->(2D histogram) mapping
  typedef GaudiAlg::Histo2DMapID Histo2DMapID;
  /// the actual type for title->(2D  histogram) mapping
  typedef GaudiAlg::Histo2DMapTitle Histo2DMapTitle;
  // ==========================================================================
  /// the actual type for (ID)->(3D histogram) mapping
  typedef GaudiAlg::Histo3DMapID Histo3DMapID;
  /// the actual type for title->(3D histogram) mapping
  typedef GaudiAlg::Histo3DMapTitle Histo3DMapTitle;
  // ==========================================================================
  /// the actual type for (ID)->(1D profile histogram) mapping
  typedef GaudiAlg::Profile1DMapID Profile1DMapID;
  /// the actual type for title->(1D profile histogram) mapping
  typedef GaudiAlg::Profile1DMapTitle Profile1DMapTitle;
  // ==========================================================================
  /// the actual type for (ID)->(2D profile histogram) mapping
  typedef GaudiAlg::Profile2DMapID Profile2DMapID;
  /// the actual type for title->(2D profile histogram) mapping
  typedef GaudiAlg::Profile2DMapTitle Profile2DMapTitle;
  // ==========================================================================
  /// Edges for variable binning
  typedef GaudiAlg::HistoBinEdges HistoBinEdges;
  // ==========================================================================
public:
  // ==========================================================================
  // ================================= 1D Histograms ==========================
  // ================================= Fixed Binning ==========================
  // ==========================================================================
  /** fill the 1D histogram (book on demand)
   *
   *  @code
   *
   *     const double mass = ... ;
   *     plot1D( mass , "Invariant Mass" , 2.5 , 3.5 , 100 )
   *
   *  @endcode
   *
   *  This example illustrates the filling of the histogram
   *  titled <tt>"InvariantMass"</tt> with value @c mass .
   *
   *  If the histogram with given title does not exist yet
   *  it will be automatically booked with parameters
   *  @c low equal to 2.5, parameters @c high equal to 3.5
   *  and @c bins equal to  100.
   *
   *  @attention
   *  The histogram will get a unique identifier automatically assigned which by
   *  default will be equal to the histogram title. An option exists to instead
   *  use numerical IDs. In this case the first histogram booked will be ID=1 the
   *  next ID=2 and so on. Note though this scheme is not recommended as it does
   *  NOT guarantee predictability of the ID a given histogram will be given when
   *  filled under conditional statements, since in these circumstances the order
   *  in which the histograms are first filled, and thus booked, will depend on the
   *  nature of the first few events read. This is particularly problematic when
   *  users submit many parallel 'sub-jobs' and then attempt to merge the final
   *  output ROOT (or HBOOK) files, since a given histogram could have different IDs
   *  in each of the sub-jobs. Consequently it is strongly recommended that users do
   *  not use numerical automatic IDs unless they are sure they understand what they
   *  are doing.
   *
   *  @see AIDA::IHistogram1D
   *
   *  @param value value to be filled
   *  @param title histogram title (must be unique within the algorithm)
   *  @param low   low limit for histogram
   *  @param high  high limit for histogram
   *  @param bins  number of bins
   *  @param weight weight
   *  @return pointer to AIDA 1D histogram
   */
  AIDA::IHistogram1D* plot1D( const double value, const std::string& title, const double low, const double high,
                              const unsigned long bins = 100, const double weight = 1.0 ) const;
  // ==========================================================================
  /** fill the 1D histogram (book on demand)
   *
   *  Wrapper method for the equivalent plot1D method.
   *  Retained for backwards compatibility, please use plot1D instead.
   *
   *  @param value value to be filled
   *  @param title histogram title (must be unique within the algorithm)
   *  @param low   low limit for histogram
   *  @param high  high limit for histogram
   *  @param bins  number of bins
   *  @param weight weight
   *  @return pointer to AIDA 1D histogram
   */
  inline AIDA::IHistogram1D* plot( const double value, const std::string& title, const double low, const double high,
                                   const unsigned long bins = 100, const double weight = 1.0 ) const
  {
    return plot1D( value, title, low, high, bins, weight );
  }
  // ==========================================================================
  /** fill the 1D histogram (book on demand)
   *
   *  @code
   *
   *     /// get the histogram descriptor:
   *     const Gaudi::Histo1DDef& hdef = ... ;
   *
   *     const double mass = ... ;
   *     plot1D ( mass , hdef ) ;
   *
   *  @endcode
   *
   *  The histogram will get a unique identifier automatically assigned which by
   *  default will be equal to the histogram title.
   *
   *  The histogram descriptor comes e.g. from the component properties.
   *
   *  @see AIDA::IHistogram1D
   *
   *  @param value value to be filled
   *  @param hdef histogram descriptor
   *  @param weight weight
   *  @return pointer to AIDA 1D histogram
   */
  AIDA::IHistogram1D* plot1D( const double value, const Gaudi::Histo1DDef& hdef, const double weight = 1.0 ) const;
  // ==========================================================================
  /** fill the 1D histogram (book on demand)
   *
   *  Wrapper method for the equivalent plot1D method.
   *  Retained for backwards compatibility, please use plot1D instead.
   *
   *  @param value value to be filled
   *  @param hdef histogram descriptor
   *  @param weight weight
   *  @return pointer to AIDA 1D histogram
   */
  inline AIDA::IHistogram1D* plot( const double value, const Gaudi::Histo1DDef& hdef, const double weight = 1.0 ) const
  {
    return plot1D( value, hdef, weight );
  }
  // ==========================================================================
  /** fill the 1D histogram with forced ID assignment (book on demand)
   *
   *  @code
   *
   *     const double mass = ... ;
   *     plot1D( mass , 15 , "Invariant Mass" , 2.5 , 3.5 , 100 )
   *
   *  @endcode
   *
   *  This example illustrates the filling of the 1D histogram ID=15
   *  titled <tt>"Invariant Mass"</tt> with value @c mass .
   *
   *  If the histogram with given ID does not exist yet
   *  it will be automatically booked with parameters
   *  @c low  equal to  2.5, parameters @c high equal to 3.5
   *  and @c bins equal to  100.
   *
   *  It is also possible to use literal IDs. For example :-
   *
   *  @code
   *
   *     const double mass = ... ;
   *     plot1D( mass , "mass" , "Invariant Mass" , 2.5 , 3.5 , 100 )
   *
   *  @endcode
   *
   *  Will book the same histogram, using the id "mass".
   *
   *  It is also possible using literal IDs, to place histograms in
   *  sub-directories from the main histogram directory, using for
   *  example :-
   *
   *  @code
   *
   *     const double mass = ... ;
   *     plot1D( mass , "subdir/mass" , "Invariant Mass" , 2.5 , 3.5 , 100 )
   *
   *  @endcode
   *
   *  Which will create the histogram "mass" in the sub-directory "subdir".
   *  Histograms can also be created in sub-directories with numeric IDs if
   *  IDs such as "subdir/1" are used.
   *
   *  @attention
   *  If the histogram with given ID is already booked
   *  through automatic assignment of histogram ID,
   *  the error will not be detected.
   *  Therefore it is recommended
   *  to use non-trivial histogram ID offset (property "HistoOffSet")
   *  if one need to combine these techniques together.
   *  It is still desirable to use the unique histogram title
   *  to avoid a bad interference.
   *
   *  @see AIDA::IHistogram1D
   *
   *  @param value value to be filled
   *  @param ID histogram identifier
   *  @param title histogram title (must be unique within the algorithm)
   *  @param low   low limit for histogram
   *  @param high  high limit for histogram
   *  @param bins  number of bins
   *  @param weight weight
   *  @return pointer to AIDA 1D histogram
   */
  // ==========================================================================
  AIDA::IHistogram1D* plot1D( const double value, const HistoID& ID, const std::string& title, const double low,
                              const double high, const unsigned long bins = 100, const double weight = 1.0 ) const;
  // ==========================================================================
  /** fill the 1D histogram with forced ID assignment (book on demand)
   *
   *  Wrapper method for the equivalent plot1D method.
   *  Retained for backwards compatibility, please use plot1D instead.
   *
   *  @param value value to be filled
   *  @param ID histogram identifier
   *  @param title histogram title (must be unique within the algorithm)
   *  @param low   low limit for histogram
   *  @param high  high limit for histogram
   *  @param bins  number of bins
   *  @param weight weight
   *  @return pointer to AIDA 1D histogram
   */
  inline AIDA::IHistogram1D* plot( const double value, const HistoID& ID, const std::string& title, const double low,
                                   const double high, const unsigned long bins = 100, const double weight = 1.0 ) const
  {
    return plot1D( value, ID, title, low, high, bins, weight );
  }
  // ==========================================================================
  /** fill the 1D histogram with forced ID assignment (book on demand)
   *
   *  @code
   *
   *     // get the histogram descriptor
   *     const Gaudi::Histo1DDef& hdef = ... ;
   *
   *     // get the histogram ID
   *     const HistoID ID = ... ;
   *
   *     const double mass = ... ;
   *     plot1D ( mass , ID , hdef  )
   *
   *  @endcode
   *
   *  @see AIDA::IHistogram1D
   *
   *  The histogram descriptor comes e.g. from component properties
   *
   *  @param value value to be filled
   *  @param ID histogram identifier
   *  @param hdef histogram descriptor
   *  @param weight weight
   *  @return pointer to AIDA 1D histogram
   */
  AIDA::IHistogram1D* plot1D( const double value, const HistoID& ID, const Gaudi::Histo1DDef& hdef,
                              const double weight = 1.0 ) const;
  // ==========================================================================
  /** fill the 1D histogram (book on demand)
<<<<<<< HEAD
   *
   *  Wrapper method for the equivalent plot1D method.
   *  Retained for backwards compatibility, please use plot1D instead.
   *
   *  @param value value to be filled
   *  @param ID histogram identifier
   *  @param hdef histogram descriptor
   *  @param weight weight
   *  @return pointer to AIDA 1D histogram
   */
  inline AIDA::IHistogram1D*  plot
  ( const double             value        ,
    const HistoID&           ID           ,
    const Gaudi::Histo1DDef& hdef         ,
    const double             weight = 1.0 ) const
=======
    *
    *  Wrapper method for the equivalent plot1D method.
    *  Retained for backwards compatibility, please use plot1D instead.
    *
    *  @param value value to be filled
    *  @param ID histogram identifier
    *  @param hdef histogram descriptor
    *  @param weight weight
    *  @return pointer to AIDA 1D histogram
    */
  inline AIDA::IHistogram1D* plot( const double value, const HistoID& ID, const Gaudi::Histo1DDef& hdef,
                                   const double weight = 1.0 ) const
>>>>>>> e2f40a04
  {
    return plot1D( value, ID, hdef, weight );
  }
  /** fill the 1D histogram with information from
   *  [first,last) sequence
   *
   *  @code
   *
   *  std::vector<double> v = ... ;
   *
   *  plot( sin                 , // function
   *        v.begin() , v.end() , // sequence
   *        " bla-bla "         , // title
   *        -1. , 1.0           , // low and high limits
   *        100                 ) // number of bins
   *
   *  @endcode
   *
   *  @attention
   *  The histogram will get a unique identifier automatically assigned which by
   *  default will be equal to the histogram title. An option exists to instead
   *  use numerical IDs. In this case the first histogram booked will be ID=1 the
   *  next ID=2 and so on. Note though this scheme is not recommended as it does
   *  NOT guarantee predictability of the ID a given histogram will be given when
   *  filled under conditional statements, since in these circumstances the order
   *  in which the histograms are first filled, and thus booked, will depend on the
   *  nature of the first few events read. This is particularly problematic when
   *  users submit many parallel 'sub-jobs' and then attempt to merge the final
   *  output ROOT (or HBOOK) files, since a given histogram could have different IDs
   *  in each of the sub-jobs. Consequently it is strongly recommended that users do
   *  not use numerical automatic IDs unless they are sure they understand what they
   *  are doing.
   *
   *  Sequence, objects and function can be non-trivial:
   *  @code
   *
   *  Particles* p = ... ;
   *
   *  plot( PT                  , // function
   *        p->begin()  , p->end() , // sequence
   *        " bla-bla "         , // title
   *        -1. , 1.0           , // low and high limits
   *        100                 ) ; // number of bins
   *
   *  @endcode
   *  where <c>PT</c> can be any function or function object
   *  for which the expression <c>PT(p)</c> , with <c>p</c> of type
   *  <c>Particle*</c> have some sense and can be evaluated to
   *  the values, which is convertible to <c>double</c>
   *
   *  @attention
   *  These plot methods using iterator ranges are more efficient than
   *  the simplier "value" only methods, since the associated histogram
   *  only requires locating from internal storage once per loop, as opposed
   *  to once per fill for the simplier functions. It is recommended to use
   *  these whenever possible.
   *
   *  @see AIDA::IHistogram1D
   *  @param func  function to be plotted
   *  @param first begin of the sequence
   *  @param last  end of the sequence
   *  @param title histogram title
   *  @param low   low limit for histogram
   *  @param high  high limit for histogram
   *  @param bins  number of bins for histogram
   */
  template <class FUNCTION, class OBJECT>
  inline AIDA::IHistogram1D* plot( const FUNCTION& func, OBJECT first, OBJECT last, const std::string& title,
                                   const double low, const double high, const unsigned long bins = 100 ) const
  {
    AIDA::IHistogram1D* h = nullptr;
    if ( produceHistos() ) {
      // retrieve or book the histogram
      h = histo1D( title );
      if ( !h ) {
        h = book1D( title, low, high, bins );
      }
      // fill histogram
      while ( first != last && h ) {
        h = fill( h, func( *first ), 1.0, title );
        ++first;
      }
    }
    return h;
  }
  // ==========================================================================
  /** fill the 1D histogram with forced ID and information from
   *  [first,last) sequence
   *
   *  @code
   *
   *  std::vector<double> v = ... ;
   *
   *  // Example with numeric ID
   *  plot( sin                 ,   // function
   *        v.begin() , v.end() ,   // sequence
   *        100 , " bla-bla "   ,   // ID and title
   *        -1. , 1.0           ,   // low and high limits
   *        100                 );  // number of bins
   *
   *  // Example with literal ID
   *  plot( sin                 ,   // function
   *        v.begin() , v.end() ,   // sequence
   *        "sin" , " bla-bla " ,   // ID and title
   *        -1. , 1.0           ,   // low and high limits
   *        100                 );  // number of bins
   *
   *  @endcode
   *
   *  Sequence, objects and function can be non-trivial:
   *
   *  @code
   *
   *  Particles* p = ... ;
   *
   *  plot( PT                  ,   // function
   *        p->begin()   , p->end() , // sequence
   *        100 , " bla-bla "   ,   // ID and title
   *        -1. , 1.0           ,   // low and high limits
   *        100                 ) ; // number of bins
   *
   *  @endcode
   *
   *  @attention
   *  These plot methods using iterator ranges are more efficient than
   *  the simplier "value" only methods, since the associated histogram
   *  only requires locating from internal storage once per loop, as opposed
   *  to once per fill for the simplier functions. It is recommended to use
   *  these whenever possible.
   *
   *  @see AIDA::IHistogram1D
   *
   *  @param func  function to be plotted
   *  @param first begin of the sequence
   *  @param last  end of the sequence
   *  @param ID    histogram identifier
   *  @param title histogram title
   *  @param low   low limit for histogram
   *  @param high  high limit for histogram
   *  @param bins  number of bins for histogram
   */
  template <class FUNCTION, class OBJECT>
  inline AIDA::IHistogram1D* plot( const FUNCTION& func, OBJECT first, OBJECT last, const HistoID& ID,
                                   const std::string& title, const double low, const double high,
                                   const unsigned long bins = 100 ) const
  {
    AIDA::IHistogram1D* h( 0 );
    if ( produceHistos() ) {
      // retrieve or book the histogram
      h = histo1D( ID );
      if ( !h ) {
        h = book1D( ID, title, low, high, bins );
      }
      // fill histogram
      while ( first != last && h ) {
        h = fill( h, func( *first ), 1.0, title );
        ++first;
      }
    }
    return h;
  }
  // ==========================================================================
  /** book and fill the 1D histogram with information from
   *  [first,last) sequence with given weight
   *
   *  @code
   *
   *  std::vector<double> v = ... ;
   *
   *  plot( sin                 ,   // function
   *        v.begin() , v.end() ,   // sequence
   *        " bla-bla "         ,   // title
   *        -1. , 1.0           ,   // low and high limits
   *        100                 ,   // number of bins
   *        tanh                );  // weight function
   *
   *  @endcode
   *
   *  @attention
   *  The histogram will get a unique identifier automatically assigned which by
   *  default will be equal to the histogram title. An option exists to instead
   *  use numerical IDs. In this case the first histogram booked will be ID=1 the
   *  next ID=2 and so on. Note though this scheme is not recommended as it does
   *  NOT guarantee predictability of the ID a given histogram will be given when
   *  filled under conditional statements, since in these circumstances the order
   *  in which the histograms are first filled, and thus booked, will depend on the
   *  nature of the first few events read. This is particularly problematic when
   *  users submit many parallel 'sub-jobs' and then attempt to merge the final
   *  output ROOT (or HBOOK) files, since a given histogram could have different IDs
   *  in each of the sub-jobs. Consequently it is strongly recommended that users do
   *  not use numerical automatic IDs unless they are sure they understand what they
   *  are doing.
   *
   *  Sequence, objects and function can be non-trivial:
   *  @code
   *
   *  Particles* p = ... ;
   *
   *  plot( PT                  ,  // function
   *        p->begin()  , p->end() , // sequence
   *        " bla-bla "         ,   // title
   *        -1. , 1.0           ,   // low and high limits
   *        100                 ,   // number of bins
   *        MASS                ) ; // weight function
   *
   *  @endcode
   *  where <c>PT</c> and <c>MASS</c> can be any function
   *  or function object
   *  for which the expressions <c>PT(p)</c> and
   *  <c>MASS</c> with <c>p</c> of type
   *  <c>Particle*</c> have some sense and can be evaluated to
   *  the values, which is convertible to <c>double</c>
   *
   *  @attention
   *  These plot methods using iterator ranges are more efficient than
   *  the simplier "value" only methods, since the associated histogram
   *  only requires locating from internal storage once per loop, as opposed
   *  to once per fill for the simplier functions. It is recommended to use
   *  these whenever possible.
   *
   *  @see AIDA::IHistogram1D
   *  @param first  begin of the sequence
   *  @param last   end of the sequence
   *  @param title  histogram title
   *  @param func   function to be plotted
   *  @param low    low limit for histogram
   *  @param high   high limit for histogram
   *  @param bins   number of bins for histogram
   *  @param weight weight function
   */
  template <class FUNCTION, class OBJECT, class WEIGHT>
  inline AIDA::IHistogram1D* plot( const FUNCTION& func, OBJECT first, OBJECT last, const std::string& title,
                                   const double low, const double high, const unsigned long bins,
                                   const WEIGHT& weight ) const
  {
    AIDA::IHistogram1D* h = nullptr;
    if ( produceHistos() ) {
      // retrieve or book the histogram
      h = histo1D( title );
      if ( !h ) {
        h = book1D( title, low, high, bins );
      }
      // fill histogram
      while ( first != last && h ) {
        h = fill( h, func( *first ), weight( *first ), title );
        ++first;
      }
    }
    return h;
  }
  // ==========================================================================
  /** book and fill the 1D histogram with forced ID and information from
   *  [first,last) sequence with given weight
   *
   *  @code
   *
   *  std::vector<double> v = ... ;
   *
   *  // example with numerical ID
   *  plot( sin                 ,   // function
   *        v.begin() , v.end() ,   // sequence
   *        100 , " bla-bla "   ,   // ID and title
   *        -1. , 1.0           ,   // low and high limits
   *        100                 ,   // number of bins
   *        sinh                );  // weight function
   *
   *  // example with literal ID
   *  plot( sin                 ,   // function
   *        v.begin() , v.end() ,   // sequence
   *        "sin" , " bla-bla "   ,   // ID and title
   *        -1. , 1.0           ,   // low and high limits
   *        100                 ,   // number of bins
   *        sinh                );  // weight function
   *
   *  @endcode
   *
   *  @attention no checks for NaN or Finite are performed!
   *
   *  Sequence, objects and function can be non-trivial:
   *
   *  @code
   *
   *  Particles* p = ... ;
   *
   *  plot( PT                  ,   // function
   *        p->begin()   , p->end() , // sequence
   *        100 , " bla-bla "   ,   // ID and title
   *        -1. , 1.0           ,   // low and high limits
   *        100                 ,   // number of bins
   *        MASS                ) ; // weight function
   *
   *  @endcode
   *  where <c>PT</c> and <c>MASS</c> can be any function
   *  or function object
   *  for which the expressions <c>PT(p)</c> and
   *  <c>MASS</c> with <c>p</c> of type
   *  <c>Particle*</c> have some sense and can be evaluated to
   *  the values, which is convertible to <c>double</c>
   *
   *  @attention
   *  These plot methods using iterator ranges are more efficient than
   *  the simplier "value" only methods, since the associated histogram
   *  only requires locating from internal storage once per loop, as opposed
   *  to once per fill for the simplier functions. It is recommended to use
   *  these whenever possible.
   *
   *  @see AIDA::IHistogram1D
   *  @param first begin of the sequence
   *  @param last  end of the sequence
   *  @param ID    histogram identifier
   *  @param title histogram title
   *  @param func  function to be plotted
   *  @param low   low limit for histogram
   *  @param high  high limit for histogram
   *  @param bins  number of bins for histogram
   *  @param weight weight function
   */
  template <class FUNCTION, class OBJECT, class WEIGHT>
  inline AIDA::IHistogram1D* plot( const FUNCTION& func, OBJECT first, OBJECT last, const HistoID& ID,
                                   const std::string& title, const double low, const double high,
                                   const unsigned long bins, const WEIGHT& weight ) const
  {
    AIDA::IHistogram1D* h = nullptr;
    if ( produceHistos() ) {
      // retrieve or book the histogram
      h = histo1D( ID );
      if ( !h ) {
        h = book1D( ID, title, low, high, bins );
      }
      // fill histogram
      while ( first != last && h ) {
        h = fill( h, func( *first ), weight( *first ), title );
        ++first;
      }
    }
    return h;
  }
  // ==========================================================================
  // ================================= 1D Histograms ==========================
  // =============================== Variable Binning =========================
  // ==========================================================================
  /** Fill the 1D variable binning histogram (book on demand)
   *
   *  @code
   *
   *     const GaudiAlg::HistoBinEdges edges = ...;
   *     const double mass = ... ;
   *     plot1D( mass , "Invariant Mass" , edges )
   *
   *  @endcode
   *
   *  This example illustrates the filling of the histogram
   *  titled <tt>"InvariantMass"</tt> with value @c mass.
   *
   *  If the histogram with given title does not exist yet
   *  it will be automatically booked with the given histogram bin edges.
   *
   *  @attention
   *  The histogram will get a unique identifier automatically assigned which by
   *  default will be equal to the histogram title. An option exists to instead
   *  use numerical IDs. In this case the first histogram booked will be ID=1 the
   *  next ID=2 and so on. Note though this scheme is not recommended as it does
   *  NOT guarantee predictability of the ID a given histogram will be given when
   *  filled under conditional statements, since in these circumstances the order
   *  in which the histograms are first filled, and thus booked, will depend on the
   *  nature of the first few events read. This is particularly problematic when
   *  users submit many parallel 'sub-jobs' and then attempt to merge the final
   *  output ROOT (or HBOOK) files, since a given histogram could have different IDs
   *  in each of the sub-jobs. Consequently it is strongly recommended that users do
   *  not use numerical automatic IDs unless they are sure they understand what they
   *  are doing.
   *
   *  @see AIDA::IHistogram1D
   *
   *  @param value value to be filled
   *  @param title histogram title (must be unique within the algorithm)
   *  @param edges The histogram bin edges
   *  @param weight weight
   *  @return pointer to AIDA 1D histogram
   */
  AIDA::IHistogram1D* plot1D( const double value, const std::string& title, const HistoBinEdges& edges,
                              const double weight = 1.0 ) const;
  // ==========================================================================
  /** fill the 1D variable binning histogram with forced ID assignment (book on demand)
   *
   *  @code
   *
   *     const GaudiAlg::HistoBinEdges edges = ...;
   *     const double mass = ... ;
   *     plot1D( mass , 15 , "Invariant Mass" , edges )
   *
   *  @endcode
   *
   *  This example illustrates the filling of the 1D histogram ID=15
   *  titled <tt>"Invariant Mass"</tt> with value @c mass.
   *
   *  If the histogram with given ID does not exist yet
   *  it will be automatically booked with the given histogram bin edges.
   *
   *  It is also possible to use literal IDs. For example :-
   *
   *  @code
   *
   *     const GaudiAlg::HistoBinEdges edges = ...;
   *     const double mass = ... ;
   *     plot1D( mass , "mass" , "Invariant Mass" , edges )
   *
   *  @endcode
   *
   *  Will book the same histogram, using the id "mass".
   *
   *  It is also possible using literal IDs, to place histograms in
   *  sub-directories from the main histogram directory, using for
   *  example :-
   *
   *  @code
   *
   *     const GaudiAlg::HistoBinEdges edges = ...;
   *     const double mass = ... ;
   *     plot1D( mass , "subdir/mass" , "Invariant Mass" , edges )
   *
   *  @endcode
   *
   *  Which will create the histogram "mass" in the sub-directory "subdir".
   *  Histograms can also be created in sub-directories with numeric IDs if
   *  IDs such as "subdir/1" are used.
   *
   *  @attention
   *  If the histogram with given ID is already booked
   *  through automatic assignment of histogram ID,
   *  the error will not be detected.
   *  Therefore it is recommended
   *  to use non-trivial histogram ID offset (property "HistoOffSet")
   *  if one need to combine these techniques together.
   *  It is still desirable to use the unique histogram title
   *  to avoid a bad interference.
   *
   *  @see AIDA::IHistogram1D
   *
   *  @param value value to be filled
   *  @param ID histogram identifier
   *  @param title histogram title (must be unique within the algorithm)
   *  @param edges The histogram bin edges
   *  @param weight weight
   *  @return pointer to AIDA 1D histogram
   */
  // ==========================================================================
  AIDA::IHistogram1D* plot1D( const double value, const HistoID& ID, const std::string& title,
                              const HistoBinEdges& edges, const double weight = 1.0 ) const;
  // ==========================================================================
  // ================================= 2D Histograms ==========================
  // ==========================================================================
  /** fill the 2D histogram (book on demand)
   *
   *  @code
   *
   *     const double mass1 = ... ;
   *     const double mass2 = ... ;
   *     plot2D( mass1, mass2,
   *            "Invariant Mass2 versus Mass1" ,2.5 ,3.5, 4.5, 5.5, 100, 200 );
   *
   *  @endcode
   *
   *  This example illustrates the filling of the 2D histogram
   *  titled <tt>"Invariant Mass2 versus Mass1"</tt> with
   *  values @c mass1 and @c mass2 .
   *
   *  If the histogram with given title does not exist yet
   *  it will be automatically booked with parameters
   *  @c lowX equal to 2.5, @c highX equal to 3.5,
   *  @c lowY equal to 4.5, @c highY equal to 5.5,
   *  @c binsX equal to 100 and @c binsY equal to 200.
   *
   *  @attention
   *  The histogram will get a unique identifier automatically assigned which by
   *  default will be equal to the histogram title. An option exists to instead
   *  use numerical IDs. In this case the first histogram booked will be ID=1 the
   *  next ID=2 and so on. Note though this scheme is not recommended as it does
   *  NOT guarantee predictability of the ID a given histogram will be given when
   *  filled under conditional statements, since in these circumstances the order
   *  in which the histograms are first filled, and thus booked, will depend on the
   *  nature of the first few events read. This is particularly problematic when
   *  users submit many parallel 'sub-jobs' and then attempt to merge the final
   *  output ROOT (or HBOOK) files, since a given histogram could have different IDs
   *  in each of the sub-jobs. Consequently it is strongly recommended that users do
   *  not use numerical automatic IDs unless they are sure they understand what they
   *  are doing.
   *
   *  @see AIDA::IHistogram2D
   *
   *  @param valueX x value to be filled
   *  @param valueY y value to be filled
   *  @param title histogram title (must be unique within the algorithm)
   *  @param lowX  low x limit for histogram
   *  @param highX high x limit for histogram
   *  @param lowY  low y limit for histogram
   *  @param highY high y limit for histogram
   *  @param binsX  number of bins in x
   *  @param binsY  number of bins in y
   *  @param weight weight
   *  @return pointer to AIDA 2D histogram
   */
  AIDA::IHistogram2D* plot2D( const double valueX, const double valueY, const std::string& title, const double lowX,
                              const double highX, const double lowY, const double highY, const unsigned long binsX = 50,
                              const unsigned long binsY = 50, const double weight = 1.0 ) const;
  // ==========================================================================
  /** fill the 2D histogram with forced ID assignment (book on demand)
   *
   *  @code
   *
   *     const double mass1 = ... ;
   *     const double mass2 = ... ;
   *     plot2D( mass1, mass2, 15,
   *             "Invariant Mass2 versus Mass1" ,2.5 ,3.5, 4.5, 5.5, 100, 200 );
   *
   *  @endcode
   *
   *  This example illustrates the filling of the 2D histogram ID=15
   *  titled <tt>"Invariant Mass2 versus Mass1"</tt>
   *  with values @c mass1 and @c mass2 .
   *
   *  If the histogram with given title does not exist yet
   *  it will be automatically booked with parameters
   *  @c lowX equal to 2.5, @c highX equal to 3.5,
   *  @c lowY equal to 4.5, @c highY equal to 5.5,
   *  @c binsX equal to 100 and @c binsY equal to 200.
   *
   *  It is also possible to use literal IDs. For example :-
   *
   *  @code
   *
   *     const double mass1 = ... ;
   *     const double mass2 = ... ;
   *     plot2D( mass1, mass2, "mass",
   *             "Invariant Mass2 versus Mass1" ,2.5 ,3.5, 4.5, 5.5, 100, 200 );
   *
   *  @endcode
   *
   *  Will book the same histogram, using the id "mass".
   *
   *  It is also possible using literal IDs, to place histograms in
   *  sub-directories from the main histogram directory, using for
   *  example :-
   *
   *  @code
   *
   *     const double mass1 = ... ;
   *     const double mass2 = ... ;
   *     plot2D( mass1, mass2, "subdir/mass",
   *             "Invariant Mass2 versus Mass1" ,2.5 ,3.5, 4.5, 5.5, 100, 200 );
   *
   *  @endcode
   *
   *  Which will create the histogram "mass" in the sub-directory "subdir".
   *  Histograms can also be created in sub-directories with numeric IDs if
   *  IDs such as "subdir/1" are used.
   *
   *  @attention
   *  If the histogram with given ID is already booked
   *  through automatic assignment of histogram ID,
   *  the error will not be detected.
   *  Therefore it is recommended
   *  to use non-trivial histogram ID offset  (property "HistoOffSet")
   *  if one need to combine these techniques together
   *  It is still desirable to use the unique histogram title
   *  to avoid a bad interference
   *
   *  @see AIDA::IHistogram2D
   *
   *  @param valueX x value to be filled
   *  @param valueY y value to be filled
   *  @param ID     Histogram ID to use
   *  @param title histogram title (must be unique within the algorithm)
   *  @param lowX  low x limit for histogram
   *  @param highX high x limit for histogram
   *  @param lowY  low y limit for histogram
   *  @param highY high y limit for histogram
   *  @param binsX  number of bins in x
   *  @param binsY  number of bins in y
   *  @param weight weight
   *  @return pointer to AIDA 2D histogram
   */
  AIDA::IHistogram2D* plot2D( const double valueX, const double valueY, const HistoID& ID, const std::string& title,
                              const double lowX, const double highX, const double lowY, const double highY,
                              const unsigned long binsX = 50, const unsigned long binsY = 50,
                              const double weight = 1.0 ) const;
  // ==========================================================================
  // ================================= 2D Histograms ==========================
  // =============================== Variable Binning =========================
  // ==========================================================================
  /** Fill the 2D variable binning histogram (book on demand)
   *
   *  @code
   *
   *     const GaudiAlg::HistoBinEdges edgesX = ...;
   *     const GaudiAlg::HistoBinEdges edgesY = ...;
   *     const double mass1 = ... ;
   *     const double mass2 = ... ;
   *     plot2D( mass1, mass2,
   *            "Invariant Mass2 versus Mass1" , edgesX, edgesY );
   *
   *  @endcode
   *
   *  This example illustrates the filling of the 2D histogram
   *  titled <tt>"Invariant Mass2 versus Mass1"</tt>
   *  with values @c mass1 and @c mass2 .
   *
   *  If the histogram with given title does not exist yet
   *  it will be automatically booked with the given histogram bin edges.
   *
   *  @attention
   *  The histogram will get a unique identifier automatically assigned which by
   *  default will be equal to the histogram title. An option exists to instead
   *  use numerical IDs. In this case the first histogram booked will be ID=1 the
   *  next ID=2 and so on. Note though this scheme is not recommended as it does
   *  NOT guarantee predictability of the ID a given histogram will be given when
   *  filled under conditional statements, since in these circumstances the order
   *  in which the histograms are first filled, and thus booked, will depend on the
   *  nature of the first few events read. This is particularly problematic when
   *  users submit many parallel 'sub-jobs' and then attempt to merge the final
   *  output ROOT (or HBOOK) files, since a given histogram could have different IDs
   *  in each of the sub-jobs. Consequently it is strongly recommended that users do
   *  not use numerical automatic IDs unless they are sure they understand what they
   *  are doing.
   *
   *  @see AIDA::IHistogram2D
   *
   *  @param valueX x value to be filled
   *  @param valueY y value to be filled
   *  @param title histogram title (must be unique within the algorithm)
   *  @param edgesX The histogram x bin edges
   *  @param edgesY The histogram y bin edges
   *  @param weight weight
   *  @return pointer to AIDA 2D histogram
   */
  AIDA::IHistogram2D* plot2D( const double valueX, const double valueY, const std::string& title,
                              const HistoBinEdges& edgesX, const HistoBinEdges& edgesY,
                              const double weight = 1.0 ) const;
  // ==========================================================================
  /** fill the 2D variable histogram with forced ID assignment (book on demand)
   *
   *  @code
   *
   *     const GaudiAlg::HistoBinEdges edgesX = ...;
   *     const GaudiAlg::HistoBinEdges edgesY = ...;
   *     const double mass1 = ... ;
   *     const double mass2 = ... ;
   *     plot2D( mass1, mass2, 15,
   *             "Invariant Mass2 versus Mass1", edgesX, edgesY );
   *
   *  @endcode
   *
   *  This example illustrates the filling of the 2D histogram ID=15
   *  titled <tt>"Invariant Mass2 versus Mass1"</tt>
   *  with values @c mass1 and @c mass2 .
   *
   *  If the histogram with given title does not exist yet
   *  it will be automatically booked with the given histogram bin edges.
   *
   *  It is also possible to use literal IDs. For example :-
   *
   *  @code
   *
   *     const GaudiAlg::HistoBinEdges edgesX = ...;
   *     const GaudiAlg::HistoBinEdges edgesY = ...;
   *     const double mass1 = ... ;
   *     const double mass2 = ... ;
   *     plot2D( mass1, mass2, "mass",
   *             "Invariant Mass2 versus Mass1", edgesX, edgesY );
   *
   *  @endcode
   *
   *  Will book the same histogram, using the id "mass".
   *
   *  It is also possible using literal IDs, to place histograms in
   *  sub-directories from the main histogram directory, using for
   *  example :-
   *
   *  @code
   *
   *     const GaudiAlg::HistoBinEdges edgesX = ...;
   *     const GaudiAlg::HistoBinEdges edgesY = ...;
   *     const double mass1 = ... ;
   *     const double mass2 = ... ;
   *     plot2D( mass1, mass2, "subdir/mass",
   *             "Invariant Mass2 versus Mass1", edgesX, edgesY );
   *
   *  @endcode
   *
   *  Which will create the histogram "mass" in the sub-directory "subdir".
   *  Histograms can also be created in sub-directories with numeric IDs if
   *  IDs such as "subdir/1" are used.
   *
   *  @attention
   *  If the histogram with given ID is already booked
   *  through automatic assignment of histogram ID,
   *  the error will not be detected.
   *  Therefore it is recommended
   *  to use non-trivial histogram ID offset  (property "HistoOffSet")
   *  if one need to combine these techniques together
   *  It is still desirable to use the unique histogram title
   *  to avoid a bad interference
   *
   *  @see AIDA::IHistogram2D
   *
   *  @param valueX x value to be filled
   *  @param valueY y value to be filled
   *  @param ID     Histogram ID to use
   *  @param title histogram title (must be unique within the algorithm)
   *  @param edgesX The histogram x bin edges
   *  @param edgesY The histogram y bin edges
   *  @param weight weight
   *  @return pointer to AIDA 2D histogram
   */
  AIDA::IHistogram2D* plot2D( const double valueX, const double valueY, const HistoID& ID, const std::string& title,
                              const HistoBinEdges& edgesX, const HistoBinEdges& edgesY,
                              const double weight = 1.0 ) const;
  // ==========================================================================
  // ================================= 3D Histograms ==========================
  // ==========================================================================
  /** fill the 3D histogram (book on demand)
   *
   *  @code
   *
   *     const double X = ... ;
   *     const double Y = ... ;
   *     const double Z = ... ;
   *     plot3D( X, Y, Z, "Space Points" ,
   *            2.5 , 3.5 ,
   *            4.5 , 5.5 ,
   *            6.5 , 7.5 ,
   *            10, 20, 30 );
   *
   *  @endcode
   *
   *  This example illustrates the filling of the 3D histogram
   *  titled <tt>"Space Points"</tt> with values @c X, @c Y and @c Z.
   *
   *  If the histogram with given title does not exist yet
   *  it will be automatically booked with parameters
   *  @c lowX equal to 2.5, @c highX equal to 3.5,
   *  @c lowY equal to 4.5, @c highY equal to 5.5,
   *  @c lowZ equal to 6.5, @c highZ equal to 7.5,
   *  @c binsX equal to 10, @c binsY equal to 20 and @c binsZ equal to 30.
   *
   *  @attention
   *  The histogram will get a unique identifier automatically assigned which by
   *  default will be equal to the histogram title. An option exists to instead
   *  use numerical IDs. In this case the first histogram booked will be ID=1 the
   *  next ID=2 and so on. Note though this scheme is not recommended as it does
   *  NOT guarantee predictability of the ID a given histogram will be given when
   *  filled under conditional statements, since in these circumstances the order
   *  in which the histograms are first filled, and thus booked, will depend on the
   *  nature of the first few events read. This is particularly problematic when
   *  users submit many parallel 'sub-jobs' and then attempt to merge the final
   *  output ROOT (or HBOOK) files, since a given histogram could have different IDs
   *  in each of the sub-jobs. Consequently it is strongly recommended that users do
   *  not use numerical automatic IDs unless they are sure they understand what they
   *  are doing.
   *
   *  @see AIDA::IHistogram3D
   *
   *  @param valueX x value to be filled
   *  @param valueY y value to be filled
   *  @param valueZ z value to be filled
   *  @param title histogram title (must be unique within the algorithm)
   *  @param lowX  low x limit for histogram
   *  @param highX high x limit for histogram
   *  @param lowY  low y limit for histogram
   *  @param highY high y limit for histogram
   *  @param lowZ  low z limit for histogram
   *  @param highZ high z limit for histogram
   *  @param binsX number of bins in x
   *  @param binsY number of bins in y
   *  @param binsZ number of bins in z
   *  @param weight weight
   *  @return pointer to AIDA 3D histogram
   */
  AIDA::IHistogram3D* plot3D( const double valueX, const double valueY, const double valueZ, const std::string& title,
                              const double lowX, const double highX, const double lowY, const double highY,
                              const double lowZ, const double highZ, const unsigned long binsX = 10,
                              const unsigned long binsY = 10, const unsigned long binsZ = 10,
                              const double weight = 1.0 ) const;
  // ==========================================================================
  /** fill the 3D histogram with forced ID assignment (book on demand)
   *
   *  @code
   *
   *     const double X = ... ;
   *     const double Y = ... ;
   *     const double Z = ... ;
   *     plot3D( X, Y, Z,
   *            15 , "Space Points" ,
   *             2.5 ,3.5, 4.5, 5.5, 6.5, 7.5, 10, 20, 30 );
   *
   *  @endcode
   *
   *  This example illustrates the filling of the 3D histogram ID=15
   *  titled <tt>"Space Points"</tt> with values @c X, @c Y and @c Z.
   *
   *  If the histogram with given title does not exist yet
   *  it will be automatically booked with parameters
   *  @c lowX equal to 2.5, @c highX equal to 3.5,
   *  @c lowY equal to 4.5, @c highY equal to 5.5,
   *  @c lowZ equal to 6.5, @c highZ equal to 7.5,
   *  @c binsX equal to 10, @c binsY equal to 20 and @c binsZ equal to 30.
   *
   *  It is also possible to use literal IDs. For example :-
   *
   *  @code
   *
   *     const double X = ... ;
   *     const double Y = ... ;
   *     const double Z = ... ;
   *     plot3D( X, Y, Z,
   *            "space", "Space Points" ,
   *              2.5 ,3.5, 4.5, 5.5, 6.5, 7.5, 10, 20, 30 );
   *
   *  @endcode
   *
   *  Will book the same histogram, using the id "space".
   *
   *  It is also possible using literal IDs, to place histograms in
   *  sub-directories from the main histogram directory, using for
   *  example :-
   *
   *  @code
   *
   *     const double X = ... ;
   *     const double Y = ... ;
   *     const double Z = ... ;
   *     plot3D( X, Y, Z,
   *             "subdir/space", "Space Points" ,
   *             2.5 ,3.5, 4.5, 5.5, 6.5, 7.5, 10, 20, 30 );
   *
   *  @endcode
   *
   *  Which will create the histogram "space" in the sub-directory "subdir".
   *  Histograms can also be created in sub-directories with numeric IDs if
   *  IDs such as "subdir/1" are used.
   *
   *  @attention
   *  If the histogram with given ID is already booked
   *  through automatic assignment of histogram ID,
   *  the error will not be detected.
   *  Therefore it is recommended
   *  to use non-trivial histogram ID offset  (property "HistoOffSet")
   *  if one need to combine these techniques together
   *  It is still desirable to use the unique histogram title
   *  to avoid a bad interference
   *
   *  @see AIDA::IHistogram3D
   *
   *  @param valueX x value to be filled
   *  @param valueY y value to be filled
   *  @param valueZ z value to be filled
   *  @param ID     Histogram ID to use
   *  @param title histogram title (must be unique within the algorithm)
   *  @param lowX  low x limit for histogram
   *  @param highX high x limit for histogram
   *  @param lowY  low y limit for histogram
   *  @param highY high y limit for histogram
   *  @param lowZ  low z limit for histogram
   *  @param highZ high z limit for histogram
   *  @param binsX number of bins in x
   *  @param binsY number of bins in y
   *  @param binsZ number of bins in z
   *  @param weight weight
   *  @return pointer to AIDA 3D histogram
   */
  AIDA::IHistogram3D* plot3D( const double valueX, const double valueY, const double valueZ, const HistoID& ID,
                              const std::string& title, const double lowX, const double highX, const double lowY,
                              const double highY, const double lowZ, const double highZ, const unsigned long binsX = 10,
                              const unsigned long binsY = 10, const unsigned long binsZ = 10,
                              const double weight = 1.0 ) const;
  // ==========================================================================
  // ================================= 3D Histograms ==========================
  // =============================== Variable Binning =========================
  // ==========================================================================
  /** Fill the 3D variable binning histogram (book on demand)
   *
   *  @code
   *
   *     const GaudiAlg::HistoBinEdges edgesX = ...;
   *     const GaudiAlg::HistoBinEdges edgesY = ...;
   *     const GaudiAlg::HistoBinEdges edgesZ = ...;
   *     const double X = ... ;
   *     const double Y = ... ;
   *     const double Z = ... ;
   *     plot3D( X, Y, Z, "Space Points", edgesX, edgesY, edgesZ );
   *
   *  @endcode
   *
   *  This example illustrates the filling of the 3D histogram
   *  titled <tt>"Space Points"</tt> with values @c X, @c Y and @c Z.
   *
   *  If the histogram with given title does not exist yet
   *  it will be automatically booked with the given histogram bin edges.
   *
   *  @attention
   *  The histogram will get a unique identifier automatically assigned which by
   *  default will be equal to the histogram title. An option exists to instead
   *  use numerical IDs. In this case the first histogram booked will be ID=1 the
   *  next ID=2 and so on. Note though this scheme is not recommended as it does
   *  NOT guarantee predictability of the ID a given histogram will be given when
   *  filled under conditional statements, since in these circumstances the order
   *  in which the histograms are first filled, and thus booked, will depend on the
   *  nature of the first few events read. This is particularly problematic when
   *  users submit many parallel 'sub-jobs' and then attempt to merge the final
   *  output ROOT (or HBOOK) files, since a given histogram could have different IDs
   *  in each of the sub-jobs. Consequently it is strongly recommended that users do
   *  not use numerical automatic IDs unless they are sure they understand what they
   *  are doing.
   *
   *  @see AIDA::IHistogram3D
   *
   *  @param valueX x value to be filled
   *  @param valueY y value to be filled
   *  @param valueZ z value to be filled
   *  @param title histogram title (must be unique within the algorithm)
   *  @param edgesX The histogram x bin edges
   *  @param edgesY The histogram y bin edges
   *  @param edgesZ The histogram z bin edges
   *  @param weight weight
   *  @return pointer to AIDA 3D histogram
   */
  AIDA::IHistogram3D* plot3D( const double valueX, const double valueY, const double valueZ, const std::string& title,
                              const HistoBinEdges& edgesX, const HistoBinEdges& edgesY, const HistoBinEdges& edgesZ,
                              const double weight = 1.0 ) const;
  // ==========================================================================
  // ==========================================================================
  /** fill the 3D histogram with forced ID assignment (book on demand)
   *
   *  @code
   *
   *     const GaudiAlg::HistoBinEdges edgesX = ...;
   *     const GaudiAlg::HistoBinEdges edgesY = ...;
   *     const GaudiAlg::HistoBinEdges edgesZ = ...;
   *     const double X = ... ;
   *     const double Y = ... ;
   *     const double Z = ... ;
   *     plot3D( X, Y, Z, "Space Points", edgesX, edgesY, edgesZ );
   *
   *  @endcode
   *
   *  This example illustrates the filling of the 3D histogram ID=15
   *  titled <tt>"Space Points"</tt> with values @c X, @c Y and @c Z.
   *
   *  If the histogram with given title does not exist yet
   *  it will be automatically booked with the given histogram bin edges and
   *  histogram ID.
   *
   *  It is also possible to use literal IDs. For example :-
   *
   *  @code
   *
   *     const GaudiAlg::HistoBinEdges edgesX = ...;
   *     const GaudiAlg::HistoBinEdges edgesY = ...;
   *     const GaudiAlg::HistoBinEdges edgesZ = ...;
   *     const double X = ... ;
   *     const double Y = ... ;
   *     const double Z = ... ;
   *     plot3D( X, Y, Z,
   *             "space", "Space Points" ,
   *             edgesX, edgesY, edgesZ );
   *
   *  @endcode
   *
   *  Will book the same histogram, using the id "space".
   *
   *  It is also possible using literal IDs, to place histograms in
   *  sub-directories from the main histogram directory, using for
   *  example :-
   *
   *  @code
   *
   *     const GaudiAlg::HistoBinEdges edgesX = ...;
   *     const GaudiAlg::HistoBinEdges edgesY = ...;
   *     const GaudiAlg::HistoBinEdges edgesZ = ...;
   *     const double X = ... ;
   *     const double Y = ... ;
   *     const double Z = ... ;
   *     plot3D( X, Y, Z,
   *             "subdir/space", "Space Points" ,
   *             edgesX, edgesY, edgesZ );
   *
   *  @endcode
   *
   *  Which will create the histogram "space" in the sub-directory "subdir".
   *  Histograms can also be created in sub-directories with numeric IDs if
   *  IDs such as "subdir/1" are used.
   *
   *  @attention
   *  If the histogram with given ID is already booked
   *  through automatic assignment of histogram ID,
   *  the error will not be detected.
   *  Therefore it is recommended
   *  to use non-trivial histogram ID offset  (property "HistoOffSet")
   *  if one need to combine these techniques together
   *  It is still desirable to use the unique histogram title
   *  to avoid a bad interference
   *
   *  @see AIDA::IHistogram3D
   *
   *  @param valueX x value to be filled
   *  @param valueY y value to be filled
   *  @param valueZ z value to be filled
   *  @param ID     Histogram ID to use
   *  @param title histogram title (must be unique within the algorithm)
   *  @param edgesX The histogram x bin edges
   *  @param edgesY The histogram y bin edges
   *  @param edgesZ The histogram z bin edges
   *  @param weight weight
   *  @return pointer to AIDA 3D histogram
   */
  AIDA::IHistogram3D* plot3D( const double valueX, const double valueY, const double valueZ, const HistoID& ID,
                              const std::string& title, const HistoBinEdges& edgesX, const HistoBinEdges& edgesY,
                              const HistoBinEdges& edgesZ, const double weight = 1.0 ) const;
  // ==========================================================================
  // ================================= 1D Profile =============================
  // ================================= Fixed binning ==========================
  // ==========================================================================
  /** fill the 1D profile histogram (book on demand)
   *
   *  @code
   *
   *     const double mass1 = ... ;
   *     const double mass2 = ... ;
   *     profile1D( mass1, mass2, "Invariant Mass2 versus Mass1" ,2.5 ,3.5, 100 );
   *
   *  @endcode
   *
   *  This example illustrates the filling of the 1D profile histogram
   *  titled <tt>"Invariant Mass2 versus Mass1"</tt>
   *   with values @c mass1 and @c mass2 .
   *
   *  If the histogram with given title does not exist yet
   *  it will be automatically booked with parameters
   *  @c lowX equal to 2.5, @c highX equal to 3.5,
   *  @c binsX equal to 100
   *
   *  @attention
   *  The histogram will get a unique identifier automatically assigned which by
   *  default will be equal to the histogram title. An option exists to instead
   *  use numerical IDs. In this case the first histogram booked will be ID=1 the
   *  next ID=2 and so on. Note though this scheme is not recommended as it does
   *  NOT guarantee predictability of the ID a given histogram will be given when
   *  filled under conditional statements, since in these circumstances the order
   *  in which the histograms are first filled, and thus booked, will depend on the
   *  nature of the first few events read. This is particularly problematic when
   *  users submit many parallel 'sub-jobs' and then attempt to merge the final
   *  output ROOT (or HBOOK) files, since a given histogram could have different IDs
   *  in each of the sub-jobs. Consequently it is strongly recommended that users do
   *  not use numerical automatic IDs unless they are sure they understand what they
   *  are doing.
   *
   *  @see AIDA::IProfile1D
   *
   *  @param valueX x value to be filled
   *  @param valueY y value to be filled
   *  @param title histogram title (must be unique within the algorithm)
   *  @param lowX  low x limit for histogram
   *  @param highX high x limit for histogram
   *  @param binsX  number of bins in x
   *  @param opt    the options, used for evaluation of errors
   *  @param lowY   the min cut-off for y-values
   *  @param highY  the max cut-off for y-values
   *  @param weight weight
   *  @return pointer to AIDA 1D profile histogram
   */
  AIDA::IProfile1D* profile1D( const double valueX, const double valueY, const std::string& title, const double lowX,
                               const double highX, const unsigned long binsX = 100, const std::string& opt = "",
                               const double lowY   = -std::numeric_limits<double>::max(),
                               const double highY  = std::numeric_limits<double>::max(),
                               const double weight = 1.0 ) const;
  // ==========================================================================
  /** fill the 1D profile histogram with forced ID assignment (book on demand)
   *
   *  @code
   *
   *     const double mass1 = ... ;
   *     const double mass2 = ... ;
   *     profile1D( mass1, mass2,
   *             15, "Invariant Mass2 versus Mass1" ,2.5 ,3.5, 100 );
   *
   *  @endcode
   *
   *  This example illustrates the filling of the 1D profile histogram with ID=15
   *  titled <tt>"Invariant Mass2 versus Mass1"</tt> with
   *  values @c mass1 and @c mass2 .
   *
   *  If the histogram with given title does not exist yet
   *  it will be automatically booked with parameters
   *  @c lowX equal to 2.5, @c highX equal to 3.5,
   *  @c binsX equal to 100
   *
   *  It is also possible to use literal IDs. For example :-
   *
   *  @code
   *
   *     const double mass1 = ... ;
   *     const double mass2 = ... ;
   *     profile1D( mass1, mass2,
   *             "mass", "Invariant Mass2 versus Mass1" ,2.5 ,3.5, 100 );
   *
   *  @endcode
   *
   *  Will book the same histogram, using the id "mass".
   *
   *  It is also possible using literal IDs, to place histograms in
   *  sub-directories from the main histogram directory, using for
   *  example :-
   *
   *  @code
   *
   *     const double mass1 = ... ;
   *     const double mass2 = ... ;
   *     profile1D( mass1, mass2,
   *        "subdir/mass", "Invariant Mass2 versus Mass1" ,2.5 ,3.5, 100 );
   *
   *  @endcode
   *
   *  Which will create the histogram "mass" in the sub-directory "subdir".
   *  Histograms can also be created in sub-directories with numeric IDs if
   *  IDs such as "subdir/1" are used.
   *
   *  @see AIDA::IProfile1D
   *
   *  @param valueX x value to be filled
   *  @param valueY y value to be filled
   *  @param ID histogram identifier
   *  @param title histogram title (must be unique within the algorithm)
   *  @param lowX  low x limit for histogram
   *  @param highX high x limit for histogram
   *  @param binsX  number of bins in x
   *  @param opt    the options, used for evaluation of errors
   *  @param lowY   the min cut-off for y-values
   *  @param highY  the max cut-off for y-values
   *  @param weight weight
   *  @return pointer to AIDA 1D profile histogram
   */
  AIDA::IProfile1D* profile1D( const double valueX, const double valueY, const HistoID& ID, const std::string& title,
                               const double lowX, const double highX, const unsigned long binsX = 100,
                               const std::string& opt = "", const double lowY = -std::numeric_limits<double>::max(),
                               const double highY  = std::numeric_limits<double>::max(),
                               const double weight = 1.0 ) const;
  // ==========================================================================
  // ================================= 1D Profile =============================
  // ============================== Variable binning ==========================
  // ==========================================================================
  /** fill the 1D variable binning profile histogram (book on demand)
   *
   *  @code
   *
   *     const GaudiAlg::HistoBinEdges edges = ...;
   *     const double mass1 = ... ;
   *     const double mass2 = ... ;
   *     profile1D( mass1, mass2, "Invariant Mass2 versus Mass1", edges );
   *
   *  @endcode
   *
   *  This example illustrates the filling of the 1D profile histogram
   *  titled <tt>"Invariant Mass2 versus Mass1"</tt>
   *   with values @c mass1 and @c mass2 .
   *
   *  If the histogram with given title does not exist yet
   *  it will be automatically booked with the given histogram bin edges.
   *
   *  @attention
   *  The histogram will get a unique identifier automatically assigned which by
   *  default will be equal to the histogram title. An option exists to instead
   *  use numerical IDs. In this case the first histogram booked will be ID=1 the
   *  next ID=2 and so on. Note though this scheme is not recommended as it does
   *  NOT guarantee predictability of the ID a given histogram will be given when
   *  filled under conditional statements, since in these circumstances the order
   *  in which the histograms are first filled, and thus booked, will depend on the
   *  nature of the first few events read. This is particularly problematic when
   *  users submit many parallel 'sub-jobs' and then attempt to merge the final
   *  output ROOT (or HBOOK) files, since a given histogram could have different IDs
   *  in each of the sub-jobs. Consequently it is strongly recommended that users do
   *  not use numerical automatic IDs unless they are sure they understand what they
   *  are doing.
   *
   *  @see AIDA::IProfile1D
   *
   *  @param valueX x value to be filled
   *  @param valueY y value to be filled
   *  @param title histogram title (must be unique within the algorithm)
   *  @param edges The histogram bin edges
   *  @param weight weight
   *  @return pointer to AIDA 1D profile histogram
   */
  AIDA::IProfile1D* profile1D( const double valueX, const double valueY, const std::string& title,
                               const HistoBinEdges& edges, const double weight = 1.0 ) const;
  // ==========================================================================
  /** fill the 1D variable binning profile histogram with forced ID assignment (book on demand)
   *
   *  @code
   *
   *     const GaudiAlg::HistoBinEdges edges = ...;
   *     const double mass1 = ... ;
   *     const double mass2 = ... ;
   *     profile1D( mass1, mass2,
   *             15, "Invariant Mass2 versus Mass1", edges );
   *
   *  @endcode
   *
   *  This example illustrates the filling of the 1D profile histogram with ID=15
   *  titled <tt>"Invariant Mass2 versus Mass1"</tt> with
   *  values @c mass1 and @c mass2 .
   *
   *  If the histogram with given ID does not exist yet
   *  it will be automatically booked with the given histogram bin edges.
   *
   *  It is also possible to use literal IDs. For example :-
   *
   *  @code
   *
   *     const GaudiAlg::HistoBinEdges edges = ...;
   *     const double mass1 = ... ;
   *     const double mass2 = ... ;
   *     profile1D( mass1, mass2,
   *             "mass", "Invariant Mass2 versus Mass1", edges );
   *
   *  @endcode
   *
   *  Will book the same histogram, using the id "mass".
   *
   *  It is also possible using literal IDs, to place histograms in
   *  sub-directories from the main histogram directory, using for
   *  example :-
   *
   *  @code
   *
   *     const GaudiAlg::HistoBinEdges edges = ...;
   *     const double mass1 = ... ;
   *     const double mass2 = ... ;
   *     profile1D( mass1, mass2,
   *        "subdir/mass", "Invariant Mass2 versus Mass1", edges );
   *
   *  @endcode
   *
   *  Which will create the histogram "mass" in the sub-directory "subdir".
   *  Histograms can also be created in sub-directories with numeric IDs if
   *  IDs such as "subdir/1" are used.
   *
   *  @see AIDA::IProfile1D
   *
   *  @param valueX x value to be filled
   *  @param valueY y value to be filled
   *  @param ID histogram identifier
   *  @param title histogram title (must be unique within the algorithm)
   *  @param edges The histogram bin edges
   *  @param weight weight
   *  @return pointer to AIDA 1D profile histogram
   */
  AIDA::IProfile1D* profile1D( const double valueX, const double valueY, const HistoID& ID, const std::string& title,
                               const HistoBinEdges& edges, const double weight = 1.0 ) const;
  // ==========================================================================
  // ================================= 2D Profile =============================
  // ==========================================================================
  /** fill the 2D profile histogram (book on demand)
   *
   *  @code
   *
   *     const double X = ... ;
   *     const double Y = ... ;
   *     const double Z = ... ;
   *     profile2( X, Y, Z, "Space Points" ,2.5 ,3.5, 4.5, 5.5, 10, 20 );
   *
   *  @endcode
   *
   *  This example illustrates the filling of the 2D profile histogram
   *  titled <tt>"Space Points"</tt> with values @c X, @c Y and @c Z.
   *
   *  If the histogram with given title does not exist yet
   *  it will be automatically booked with parameters
   *  @c lowX equal to 2.5, @c highX equal to 3.5,
   *  @c lowY equal to 4.5, @c highY equal to 5.5,
   *  @c binsX equal to 10, @c binsY equal to 20.
   *
   *  @attention
   *  The histogram will get a unique identifier automatically assigned which by
   *  default will be equal to the histogram title. An option exists to instead
   *  use numerical IDs. In this case the first histogram booked will be ID=1 the
   *  next ID=2 and so on. Note though this scheme is not recommended as it does
   *  NOT guarantee predictability of the ID a given histogram will be given when
   *  filled under conditional statements, since in these circumstances the order
   *  in which the histograms are first filled, and thus booked, will depend on the
   *  nature of the first few events read. This is particularly problematic when
   *  users submit many parallel 'sub-jobs' and then attempt to merge the final
   *  output ROOT (or HBOOK) files, since a given histogram could have different IDs
   *  in each of the sub-jobs. Consequently it is strongly recommended that users do
   *  not use numerical automatic IDs unless they are sure they understand what they
   *  are doing.
   *
   *  @see AIDA::IProfile2D
   *
   *  @param valueX x value to be filled
   *  @param valueY y value to be filled
   *  @param valueZ z value to be filled
   *  @param title histogram title (must be unique within the algorithm)
   *  @param lowX  low x limit for histogram
   *  @param highX high x limit for histogram
   *  @param lowY  low y limit for histogram
   *  @param highY high y limit for histogram
   *  @param binsX number of bins in x
   *  @param binsY number of bins in y
   *  @param weight weight
   *  @return pointer to AIDA 2D profile histogram
   */
  AIDA::IProfile2D* profile2D( const double valueX, const double valueY, const double valueZ, const std::string& title,
                               const double lowX, const double highX, const double lowY, const double highY,
                               const unsigned long binsX = 50, const unsigned long binsY = 50,
                               const double weight = 1.0 ) const;
  // ==========================================================================
  /** fill the 2D profile histogram with forced ID assignment (book on demand)
   *
   *  @code
   *
   *     const double X = ... ;
   *     const double Y = ... ;
   *     const double Z = ... ;
   *     profile2D( X, Y, Z, 15, "Space Points" ,2.5 ,3.5, 4.5, 5.5, 10, 20 );
   *
   *  @endcode
   *
   *  This example illustrates the filling of the 2D profile histogram with ID=15
   *  titled <tt>"Space Points"</tt> with values @c X, @c Y and @c Z.
   *
   *  If the histogram with given title does not exist yet
   *  it will be automatically booked with parameters
   *  @c lowX equal to 2.5, @c highX equal to 3.5,
   *  @c lowY equal to 4.5, @c highY equal to 5.5,
   *  @c binsX equal to 10, @c binsY equal to 20.
   *
   *  It is also possible to use literal IDs. For example :-
   *
   *  @code
   *
   *     const double X = ... ;
   *     const double Y = ... ;
   *     const double Z = ... ;
   *     profile2D( X, Y, Z, "space", "Space Points" ,2.5 ,3.5, 4.5, 5.5, 10, 20 );
   *
   *  @endcode
   *
   *  Will book the same histogram, using the id "space".
   *
   *  It is also possible using literal IDs, to place histograms in
   *  sub-directories from the main histogram directory, using for
   *  example :-
   *
   *  @code
   *
   *     const double X = ... ;
   *     const double Y = ... ;
   *     const double Z = ... ;
   *     profile2D( X, Y, Z,
   *                "subdir/space", "Space Points" ,2.5 ,3.5, 4.5, 5.5, 10, 20 );
   *
   *  @endcode
   *
   *  Which will create the histogram "space" in the sub-directory "subdir".
   *  Histograms can also be created in sub-directories with numeric IDs if
   *  IDs such as "subdir/1" are used.
   *
   *  @see AIDA::IProfile2D
   *
   *  @param valueX x value to be filled
   *  @param valueY y value to be filled
   *  @param valueZ z value to be filled
   *  @param ID histogram identifier
   *  @param title histogram title (must be unique within the algorithm)
   *  @param lowX  low x limit for histogram
   *  @param highX high x limit for histogram
   *  @param lowY  low y limit for histogram
   *  @param highY high y limit for histogram
   *  @param binsX number of bins in x
   *  @param binsY number of bins in y
   *  @param weight weight
   *  @return pointer to AIDA 2D profile histogram
   */
  AIDA::IProfile2D* profile2D( const double valueX, const double valueY, const double valueZ, const HistoID& ID,
                               const std::string& title, const double lowX, const double highX, const double lowY,
                               const double highY, const unsigned long binsX = 50, const unsigned long binsY = 50,
                               const double weight = 1.0 ) const;
  // ==========================================================================
  // ================================= 2D Profile =============================
  // ============================== Variable binning ==========================
  // ==========================================================================
  /** fill the 2D variable binning profile histogram (book on demand)
   *
   *  @code
   *
   *     const GaudiAlg::HistoBinEdges edgesX = ...;
   *     const GaudiAlg::HistoBinEdges edgesY = ...;
   *     const double X = ... ;
   *     const double Y = ... ;
   *     const double Z = ... ;
   *     profile2D( X, Y, Z, "Space Points", edgesX, edgesY );
   *
   *  @endcode
   *
   *  This example illustrates the filling of the 2D profile histogram
   *  titled <tt>"Space Points"</tt> with values @c X, @c Y and @c Z.
   *
   *  If the histogram with given title does not exist yet
   *  it will be automatically booked with the given histogram bin edges.
   *
   *  @attention
   *  The histogram will get a unique identifier automatically assigned which by
   *  default will be equal to the histogram title. An option exists to instead
   *  use numerical IDs. In this case the first histogram booked will be ID=1 the
   *  next ID=2 and so on. Note though this scheme is not recommended as it does
   *  NOT guarantee predictability of the ID a given histogram will be given when
   *  filled under conditional statements, since in these circumstances the order
   *  in which the histograms are first filled, and thus booked, will depend on the
   *  nature of the first few events read. This is particularly problematic when
   *  users submit many parallel 'sub-jobs' and then attempt to merge the final
   *  output ROOT (or HBOOK) files, since a given histogram could have different IDs
   *  in each of the sub-jobs. Consequently it is strongly recommended that users do
   *  not use numerical automatic IDs unless they are sure they understand what they
   *  are doing.
   *
   *  @see AIDA::IProfile2D
   *
   *  @param valueX x value to be filled
   *  @param valueY y value to be filled
   *  @param valueZ z value to be filled
   *  @param title histogram title (must be unique within the algorithm)
   *  @param edgesX The histogram x bin edges
   *  @param edgesY The histogram x bin edges
   *  @param weight weight
   *  @return pointer to AIDA 1D profile histogram
   */
  AIDA::IProfile2D* profile2D( const double valueX, const double valueY, const double valueZ, const std::string& title,
                               const HistoBinEdges& edgesX, const HistoBinEdges& edgesY,
                               const double weight = 1.0 ) const;
  // ==========================================================================
  /** fill the 2D variable binning profile histogram with forced ID assignment (book on demand)
   *
   *  @code
   *
   *     const GaudiAlg::HistoBinEdges edgesX = ...;
   *     const GaudiAlg::HistoBinEdges edgesY = ...;
   *     const double X = ... ;
   *     const double Y = ... ;
   *     const double Z = ... ;
   *     profile2( X, Y, Z, "Space Points", edgesX, edgesY );
   *
   *  @endcode
   *
   *  This example illustrates the filling of the 2D profile histogram
   *  titled <tt>"Space Points"</tt> with values @c X, @c Y and @c Z.
   *
   *  If the histogram with given ID does not exist yet
   *  it will be automatically booked with the given histogram bin edges.
   *
   *  It is also possible to use literal IDs. For example :-
   *
   *  @code
   *
   *     const double X = ... ;
   *     const double Y = ... ;
   *     const double Z = ... ;
   *     profile2D( X, Y, Z, "space", "Space Points", edgesX, edgesY );
   *
   *  @endcode
   *
   *  Will book the same histogram, using the id "mass".
   *
   *  It is also possible using literal IDs, to place histograms in
   *  sub-directories from the main histogram directory, using for
   *  example :-
   *
   *  @code
   *
   *     const double X = ... ;
   *     const double Y = ... ;
   *     const double Z = ... ;
   *     profile2D( X, Y, Z,
   *                "subdir/space", "Space Points", edgesX, edgesY );
   *
   *  @endcode
   *
   *  Which will create the histogram "mass" in the sub-directory "subdir".
   *  Histograms can also be created in sub-directories with numeric IDs if
   *  IDs such as "subdir/1" are used.
   *
   *  @see AIDA::IProfile2D
   *
   *  @param valueX x value to be filled
   *  @param valueY y value to be filled
   *  @param valueZ z value to be filled
   *  @param ID histogram identifier
   *  @param title histogram title (must be unique within the algorithm)
   *  @param edgesX The histogram x bin edges
   *  @param edgesY The histogram y bin edges
   *  @param weight weight
   *  @return pointer to AIDA 1D profile histogram
   */
  AIDA::IProfile2D* profile2D( const double valueX, const double valueY, const double valueZ, const HistoID& ID,
                               const std::string& title, const HistoBinEdges& edgesX, const HistoBinEdges& edgesY,
                               const double weight = 1.0 ) const;
  // ==========================================================================

<<<<<<< HEAD
public:

  // ==========================================================================
  /** book the 1D histogram
   *
   *  The histogram will be assigned a unique identifier
   *
   *  @see AIDA::IHistogram1D
   *  @param title histogram title (must be unique within the algorithm)
   *  @param low   low limit for histogram
   *  @param high  high limit for histogram
   *  @param bins  number of bins
   *  @return pointer to AIDA 1D histogram
   */
  AIDA::IHistogram1D*  book1D
  ( const std::string&  title        ,
    const double        low    =   0 ,
    const double        high   = 100 ,
    const unsigned long bins   = 100 ) const ;
=======
public: // 1D Fixed
        // ==========================================================================
        /** book the 1D histogram
         *
         *  The histogram will be assigned a unique identifier
         *
         *  @see AIDA::IHistogram1D
         *  @param title histogram title (must be unique within the algorithm)
         *  @param low   low limit for histogram
         *  @param high  high limit for histogram
         *  @param bins  number of bins
         *  @return pointer to AIDA 1D histogram
         */
  AIDA::IHistogram1D* book1D( const std::string& title, const double low = 0, const double high = 100,
                              const unsigned long bins = 100 ) const;
>>>>>>> e2f40a04
  // ==========================================================================
  /** book the 1D histogram
   *
   *  Wrapper method for the equivalent book1D method.
   *  Retained for backwards compatibility, please use book1D instead.
   *
   *  @see IHistogram1D
   *  @param title histogram title (must be unique within the algorithm)
   *  @param low   low limit for histogram
   *  @param high  high limit for histogram
   *  @param bins  number of bins
   *  @return pointer to AIDA 1D histogram
   */
  inline AIDA::IHistogram1D* book( const std::string& title, const double low = 0, const double high = 100,
                                   const unsigned long bins = 100 ) const
  {
    return book1D( title, low, high, bins );
  }
  // ==========================================================================
  /** book the 1D histogram
   *
   *  The histogram will be assigned a unique identifier
   *
   *  @see AIDA::IHistogram1D
   *  @param hdef histogram description/definition
   *  @return pointer to AIDA 1D histogram
   */
  AIDA::IHistogram1D* book( const Gaudi::Histo1DDef& hdef ) const;
  // ==========================================================================
  /** book the 1D histogram with forced ID
   *
   *  @see IHistogram1D
   *  @param ID  unique histogram ID
   *  @param title histogram title (must be unique within the algorithm)
   *  @param low   low limit for histogram
   *  @param high  high limit for histogram
   *  @param bins  number of bins
   *  @return pointer to AIDA histogram
   */
  AIDA::IHistogram1D* book1D( const HistoID& ID, const std::string& title, const double low = 0,
                              const double high = 100, const unsigned long bins = 100 ) const;
  // ==========================================================================
  /** book the 1D histogram with forced ID
   *
   *  Wrapper method for the equivalent book1D method.
   *  Retained for backwards compatibility, please use book1D instead.
   *
   *  @see IHistogram1D
   *  @param ID  unique histogram ID
   *  @param title histogram title (must be unique within the algorithm)
   *  @param low   low limit for histogram
   *  @param high  high limit for histogram
   *  @param bins  number of bins
   *  @return pointer to AIDA histogram
   */
  inline AIDA::IHistogram1D* book( const HistoID& ID, const std::string& title, const double low = 0,
                                   const double high = 100, const unsigned long bins = 100 ) const
  {
    return book1D( ID, title, low, high, bins );
  }
  // ==========================================================================
  /** book the 1D histogram with forced ID
   *
   *  @see IHistogram1D
   *  @param ID  unique histogram ID
   *  @param hdef histogram descriptor
   *  @return pointer to AIDA histogram
   */
  inline AIDA::IHistogram1D* book( const HistoID& ID, const Gaudi::Histo1DDef& hdef ) const;
  // ==========================================================================

<<<<<<< HEAD
public:

  // ==========================================================================
  /** book the 1D variable binning histogram
   *
   *  The histogram will be assigned a unique identifier
   *
   *  @see AIDA::IHistogram1D
   *
   *  @param title histogram title (must be unique within the algorithm)
   *  @param edges The histogram bin edges
   *  @return pointer to AIDA 1D histogram
   */
  AIDA::IHistogram1D*  book1D
  ( const std::string&   title       ,
    const HistoBinEdges& edges       ) const ;
=======
public: // 1D Variable
        // ==========================================================================
        /** book the 1D variable binning histogram
         *
         *  The histogram will be assigned a unique identifier
         *
         *  @see AIDA::IHistogram1D
         *
         *  @param title histogram title (must be unique within the algorithm)
         *  @param edges The histogram bin edges
         *  @return pointer to AIDA 1D histogram
         */
  AIDA::IHistogram1D* book1D( const std::string& title, const HistoBinEdges& edges ) const;
>>>>>>> e2f40a04
  // ==========================================================================
  /** book the 1D variable binning histogram with given ID
   *
   *  @see AIDA::IHistogram1D
   *
   *  @param ID  unique histogram ID
   *  @param title histogram title (must be unique within the algorithm)
   *  @param edges The histogram bin edges
   *  @return pointer to AIDA 1D histogram
   */
  AIDA::IHistogram1D* book1D( const HistoID& ID, const std::string& title, const HistoBinEdges& edges ) const;
  // ==========================================================================

<<<<<<< HEAD
public:

  // ==========================================================================
  /** book the 2D histogram
   *
   *  The histogram will be assigned a unique identifier
   *
   *  @see IHistogram2D
   *  @param title histogram title (must be unique within the algorithm)
   *  @param lowX   low x limit for histogram
   *  @param highX  high x limit for histogram
   *  @param binsX  number of bins in x
   *  @param lowY   low y limit for histogram
   *  @param highY  high y limit for histogram
   *  @param binsY  number of bins in y
   *  @return pointer to AIDA 2D histogram
   */
  AIDA::IHistogram2D*  book2D
  ( const std::string&  title         ,
    const double        lowX    =   0 ,
    const double        highX   = 100 ,
    const unsigned long binsX   =  50 ,
    const double        lowY    =   0 ,
    const double        highY   = 100 ,
    const unsigned long binsY   =  50 ) const ;
=======
public: // 2D Fixed
        // ==========================================================================
        /** book the 2D histogram
         *
         *  The histogram will be assigned a unique identifier
         *
         *  @see IHistogram2D
         *  @param title histogram title (must be unique within the algorithm)
         *  @param lowX   low x limit for histogram
         *  @param highX  high x limit for histogram
         *  @param binsX  number of bins in x
         *  @param lowY   low y limit for histogram
         *  @param highY  high y limit for histogram
         *  @param binsY  number of bins in y
         *  @return pointer to AIDA 2D histogram
         */
  AIDA::IHistogram2D* book2D( const std::string& title, const double lowX = 0, const double highX = 100,
                              const unsigned long binsX = 50, const double lowY = 0, const double highY = 100,
                              const unsigned long binsY = 50 ) const;
>>>>>>> e2f40a04
  // ==========================================================================
  /** book the 2D histogram with forced ID
   *
   *  @see IHistogram2D
   *  @param ID  unique histogram ID
   *  @param title histogram title (must be unique within the algorithm)
   *  @param low   low limit for histogram
   *  @param high  high limit for histogram
   *  @param bins  number of bins
   *  @return pointer to AIDA histogram
   */
  AIDA::IHistogram2D* book2D( const HistoID& ID, const std::string& title, const double lowX = 0,
                              const double highX = 100, const unsigned long binsX = 50, const double lowY = 0,
                              const double highY = 100, const unsigned long binsY = 50 ) const;
  // ==========================================================================

<<<<<<< HEAD
public:

  // ==========================================================================
  /** book the 2D variable binning histogram
   *
   *  The histogram will be assigned a unique identifier
   *
   *  @see AIDA::IHistogram2D
   *
   *  @param title histogram title (must be unique within the algorithm)
   *  @param edgesX The histogram x bin edges
   *  @param edgesY The histogram y bin edges
   *  @return pointer to AIDA 2D histogram
   */
  AIDA::IHistogram2D * book2D
  ( const std::string&   title    ,
    const HistoBinEdges& edgesX   ,
    const HistoBinEdges& edgesY   ) const ;
=======
public: // 2D Variable
        // ==========================================================================
        /** book the 2D variable binning histogram
         *
         *  The histogram will be assigned a unique identifier
         *
         *  @see AIDA::IHistogram2D
         *
         *  @param title histogram title (must be unique within the algorithm)
         *  @param edgesX The histogram x bin edges
         *  @param edgesY The histogram y bin edges
         *  @return pointer to AIDA 2D histogram
         */
  AIDA::IHistogram2D* book2D( const std::string& title, const HistoBinEdges& edgesX,
                              const HistoBinEdges& edgesY ) const;
>>>>>>> e2f40a04
  // ==========================================================================
  /** book the 2D variable binning histogram with given ID
   *
   *  @see AIDA::IHistogram2D
   *
   *  @param ID  unique histogram ID
   *  @param title histogram title (must be unique within the algorithm)
   *  @param edgesX The histogram x bin edges
   *  @param edgesY The histogram y bin edges
   *  @return pointer to AIDA 2D histogram
   */
  AIDA::IHistogram2D* book2D( const HistoID& ID, const std::string& title, const HistoBinEdges& edgesX,
                              const HistoBinEdges& edgesY ) const;
  // ==========================================================================

<<<<<<< HEAD
public:

  // ==========================================================================
  /** book the 3D histogram
   *
   *  The histogram will be assigned a unique identifier
   *
   *  @see IHistogram3D
   *  @param title histogram title (must be unique within the algorithm)
   *  @param lowX   low x limit for histogram
   *  @param highX  high x limit for histogram
   *  @param binsX  number of bins in x
   *  @param lowY   low y limit for histogram
   *  @param highY  high y limit for histogram
   *  @param binsY  number of bins in y
   *  @param lowZ   low y limit for histogram
   *  @param highZ  high y limit for histogram
   *  @param binsZ  number of bins in y
   *  @return pointer to AIDA 3D histogram
   */
  AIDA::IHistogram3D*  book3D
  ( const std::string&  title         ,
    const double        lowX    =   0 ,
    const double        highX   = 100 ,
    const unsigned long binsX   =  10 ,
    const double        lowY    =   0 ,
    const double        highY   = 100 ,
    const unsigned long binsY   =  10 ,
    const double        lowZ    =   0 ,
    const double        highZ   = 100 ,
    const unsigned long binsZ   =  10 ) const ;
=======
public: // 3D Fixed
        // ==========================================================================
        /** book the 3D histogram
         *
         *  The histogram will be assigned a unique identifier
         *
         *  @see IHistogram3D
         *  @param title histogram title (must be unique within the algorithm)
         *  @param lowX   low x limit for histogram
         *  @param highX  high x limit for histogram
         *  @param binsX  number of bins in x
         *  @param lowY   low y limit for histogram
         *  @param highY  high y limit for histogram
         *  @param binsY  number of bins in y
         *  @param lowZ   low y limit for histogram
         *  @param highZ  high y limit for histogram
         *  @param binsZ  number of bins in y
         *  @return pointer to AIDA 3D histogram
         */
  AIDA::IHistogram3D* book3D( const std::string& title, const double lowX = 0, const double highX = 100,
                              const unsigned long binsX = 10, const double lowY = 0, const double highY = 100,
                              const unsigned long binsY = 10, const double lowZ = 0, const double highZ = 100,
                              const unsigned long binsZ = 10 ) const;
>>>>>>> e2f40a04
  // ==========================================================================
  /** book the 3D histogram with forced ID
   *
   *  @see IHistogram3D
   *  @param ID  unique histogram ID
   *  @param title histogram title (must be unique within the algorithm)
   *  @param lowX   low x limit for histogram
   *  @param highX  high x limit for histogram
   *  @param binsX  number of bins in x
   *  @param lowY   low y limit for histogram
   *  @param highY  high y limit for histogram
   *  @param binsY  number of bins in y
   *  @param lowZ   low y limit for histogram
   *  @param highZ  high y limit for histogram
   *  @param binsZ  number of bins in y
   *  @return pointer to AIDA 3D histogram
   */
  AIDA::IHistogram3D* book3D( const HistoID& ID, const std::string& title, const double lowX = 0,
                              const double highX = 100, const unsigned long binsX = 10, const double lowY = 0,
                              const double highY = 100, const unsigned long binsY = 10, const double lowZ = 0,
                              const double highZ = 100, const unsigned long binsZ = 10 ) const;
  // ==========================================================================

<<<<<<< HEAD
public:

  // ==========================================================================
  /** book the 3D variable binning histogram
   *
   *  The histogram will be assigned a unique identifier
   *
   *  @see AIDA::IHistogram3D
   *
   *  @param title histogram title (must be unique within the algorithm)
   *  @param edgesX The histogram x bin edges
   *  @param edgesY The histogram y bin edges
   *  @param edgesZ The histogram z bin edges
   *  @return pointer to AIDA 3D histogram
   */
  AIDA::IHistogram3D * book3D
  ( const std::string&   title    ,
    const HistoBinEdges& edgesX   ,
    const HistoBinEdges& edgesY   ,
    const HistoBinEdges& edgesZ   ) const ;
=======
public: // 3D Variable
        // ==========================================================================
        /** book the 3D variable binning histogram
         *
         *  The histogram will be assigned a unique identifier
         *
         *  @see AIDA::IHistogram3D
         *
         *  @param title histogram title (must be unique within the algorithm)
         *  @param edgesX The histogram x bin edges
         *  @param edgesY The histogram y bin edges
         *  @param edgesZ The histogram z bin edges
         *  @return pointer to AIDA 3D histogram
         */
  AIDA::IHistogram3D* book3D( const std::string& title, const HistoBinEdges& edgesX, const HistoBinEdges& edgesY,
                              const HistoBinEdges& edgesZ ) const;
>>>>>>> e2f40a04
  // ==========================================================================
  /** book the 3D variable binning histogram with given ID
   *
   *  @see AIDA::IHistogram3D
   *
   *  @param ID  unique histogram ID
   *  @param title histogram title (must be unique within the algorithm)
   *  @param edgesX The histogram x bin edges
   *  @param edgesY The histogram y bin edges
   *  @param edgesZ The histogram z bin edges
   *  @return pointer to AIDA 3D histogram
   */
  AIDA::IHistogram3D* book3D( const HistoID& ID, const std::string& title, const HistoBinEdges& edgesX,
                              const HistoBinEdges& edgesY, const HistoBinEdges& edgesZ ) const;
  // ==========================================================================

<<<<<<< HEAD
public:

  // ==========================================================================
  /** book the 1D profile histogram
   *
   *  The histogram will be assigned a unique identifier
   *
   *  @see IHistogram1D
   *  @param title histogram title (must be unique within the algorithm)
   *  @param low   low limit for histogram
   *  @param high  high limit for histogram
   *  @param bins  number of bins
   *  @param opt    the options, used for evaluation of errors
   *  @param lowY   the min cut-off for y-values
   *  @param highY  the max cut-off for y-values
   *  @return pointer to AIDA 1D profile histogram
   */
  AIDA::IProfile1D*  bookProfile1D
  ( const std::string&  title        ,
    const double        low    =   0 ,
    const double        high   = 100 ,
    const unsigned long bins   = 100 ,
    const std::string&  opt    = ""  ,
    const double        lowY   = -std::numeric_limits<double>::max() ,
    const double        highY  =  std::numeric_limits<double>::max() ) const;
=======
public: // 1D Fixed Profiles
        // ==========================================================================
        /** book the 1D profile histogram
         *
         *  The histogram will be assigned a unique identifier
         *
         *  @see IHistogram1D
         *  @param title histogram title (must be unique within the algorithm)
         *  @param low   low limit for histogram
         *  @param high  high limit for histogram
         *  @param bins  number of bins
         *  @param opt    the options, used for evaluation of errors
         *  @param lowY   the min cut-off for y-values
         *  @param highY  the max cut-off for y-values
         *  @return pointer to AIDA 1D profile histogram
         */
  AIDA::IProfile1D* bookProfile1D( const std::string& title, const double low = 0, const double high = 100,
                                   const unsigned long bins = 100, const std::string& opt = "",
                                   const double lowY  = -std::numeric_limits<double>::max(),
                                   const double highY = std::numeric_limits<double>::max() ) const;
>>>>>>> e2f40a04
  // ==========================================================================
  /** book the 1D profile histogram
   *
   *  The histogram will be assigned a unique identifier
   *
   *  @see IHistogram1D
   *  @param title histogram title (must be unique within the algorithm)
   *  @param edges The histogram bin edges
   *  @param low   low limit for histogram
   *  @param high  high limit for histogram
   *  @param bins  number of bins
   *  @param opt    the options, used for evaluation of errors
   *  @param lowY   the min cut-off for y-values
   *  @param highY  the max cut-off for y-values
   *  @return pointer to AIDA 1D profile histogram
   */
  AIDA::IProfile1D* bookProfile1D( const HistoID& ID, const std::string& title, const double low = 0,
                                   const double high = 100, const unsigned long bins = 100, const std::string& opt = "",
                                   const double lowY  = -std::numeric_limits<double>::max(),
                                   const double highY = std::numeric_limits<double>::max() ) const;
  // ==========================================================================

<<<<<<< HEAD
public:

=======
public: // 1D Variable Profiles
        // ==========================================================================
        /** book the 1D profile histogram
         *
         *  The histogram will be assigned a unique identifier
         *
         *  @see IHistogram1D
         *  @param title histogram title (must be unique within the algorithm)
         *  @param edges The histogram bin edges
         *  @return pointer to AIDA 1D profile histogram
         */
  AIDA::IProfile1D* bookProfile1D( const std::string& title, const HistoBinEdges& edges ) const;
>>>>>>> e2f40a04
  // ==========================================================================
  /** book the 1D profile histogram
   *
   *  The histogram will be assigned a unique identifier
   *
   *  @see IHistogram1D
   *  @param title histogram title (must be unique within the algorithm)
   *  @param edges The histogram bin edges
   *  @return pointer to AIDA 1D profile histogram
   */
  AIDA::IProfile1D* bookProfile1D( const HistoID& ID, const std::string& title, const HistoBinEdges& edges ) const;
  // ==========================================================================

<<<<<<< HEAD
public:

  // ==========================================================================
  /** book the 2D profile histogram
   *
   *  The histogram will be assigned a unique identifier
   *
   *  @see AIDA::IProfile2D
   *  @param title histogram title (must be unique within the algorithm)
   *  @param lowX   low x limit for histogram
   *  @param highX  high x limit for histogram
   *  @param binsX  number of bins in x
   *  @param lowY   low y limit for histogram
   *  @param highY  high y limit for histogram
   *  @param binsY  number of bins in y
   *  @return pointer to AIDA 2D histogram
   */
  AIDA::IProfile2D*  bookProfile2D
  ( const std::string&  title         ,
    const double        lowX    =   0 ,
    const double        highX   = 100 ,
    const unsigned long binsX   =  50 ,
    const double        lowY    =   0 ,
    const double        highY   = 100 ,
    const unsigned long binsY   =  50 ) const ;
=======
public: // 2D Profiles
        // ==========================================================================
        /** book the 2D profile histogram
         *
         *  The histogram will be assigned a unique identifier
         *
         *  @see AIDA::IProfile2D
         *  @param title histogram title (must be unique within the algorithm)
         *  @param lowX   low x limit for histogram
         *  @param highX  high x limit for histogram
         *  @param binsX  number of bins in x
         *  @param lowY   low y limit for histogram
         *  @param highY  high y limit for histogram
         *  @param binsY  number of bins in y
         *  @return pointer to AIDA 2D histogram
         */
  AIDA::IProfile2D* bookProfile2D( const std::string& title, const double lowX = 0, const double highX = 100,
                                   const unsigned long binsX = 50, const double lowY = 0, const double highY = 100,
                                   const unsigned long binsY = 50 ) const;
>>>>>>> e2f40a04
  // ==========================================================================
  /** book the 2D profile histogram with forced ID
   *
   *  @see AIDA::IProfile2D
   *  @param ID  unique histogram ID
   *  @param title histogram title (must be unique within the algorithm)
   *  @param lowX   low x limit for histogram
   *  @param highX  high x limit for histogram
   *  @param binsX  number of bins in x
   *  @param lowY   low y limit for histogram
   *  @param highY  high y limit for histogram
   *  @param binsY  number of bins in y
   *  @return pointer to AIDA histogram
   */
  AIDA::IProfile2D* bookProfile2D( const HistoID& ID, const std::string& title, const double lowX = 0,
                                   const double highX = 100, const unsigned long binsX = 50, const double lowY = 0,
                                   const double highY = 100, const unsigned long binsY = 50 ) const;
  // ==========================================================================

<<<<<<< HEAD
public:

  // ==========================================================================
  /** book the 2D profile histogram
   *
   *  The histogram will be assigned a unique identifier
   *
   *  @see AIDA::IProfile2D
   *  @param title histogram title (must be unique within the algorithm)
   *  @param edgesX x bin edges
   *  @param edgesY y bin edges
   *  @return pointer to AIDA 2D histogram
   */
  AIDA::IProfile2D*  bookProfile2D
  ( const std::string&   title         ,
    const HistoBinEdges& edgesX,
    const HistoBinEdges& edgesY ) const ;
=======
public: // 2D Profiles
        // ==========================================================================
        /** book the 2D profile histogram
         *
         *  The histogram will be assigned a unique identifier
         *
         *  @see AIDA::IProfile2D
         *  @param title histogram title (must be unique within the algorithm)
         *  @param edgesX x bin edges
         *  @param edgesY y bin edges
         *  @return pointer to AIDA 2D histogram
         */
  AIDA::IProfile2D* bookProfile2D( const std::string& title, const HistoBinEdges& edgesX,
                                   const HistoBinEdges& edgesY ) const;
>>>>>>> e2f40a04
  // ==========================================================================
  /** book the 2D profile histogram with forced ID
   *
   *  @see AIDA::IProfile2D
   *  @param ID  unique histogram ID
   *  @param title histogram title (must be unique within the algorithm)
   *  @param edgesX x bin edges
   *  @param edgesY y bin edges
   *  @return pointer to AIDA histogram
   */
  AIDA::IProfile2D* bookProfile2D( const HistoID& ID, const std::string& title, const HistoBinEdges& edgesX,
                                   const HistoBinEdges& edgesY ) const;
  // ==========================================================================

public:
  // ==========================================================================
  /** fill the 1D histogram with the value and weight
   *  @param histo 1D histogram to be filled
   *  @param value value to be put into the histogram
   *  @param weight weight to be used
   *  @param title  histogram title (to be used for error report)
   *  @return pointer to AIDA 1D histogram
   */
  AIDA::IHistogram1D* fill( AIDA::IHistogram1D* histo, const double value, const double weight,
                            const std::string& title = "" ) const;
  // ==========================================================================
  /** fill the 2D histogram with the value and weight
   *  @param histo 2D histogram to be filled
   *  @param valueX x value to be put into the histogram
   *  @param valueY y value to be put into the histogram
   *  @param weight weight to be used
   *  @param title  histogram title (to be used for error report)
   *  @return pointer to AIDA 2D histogram
   */
  AIDA::IHistogram2D* fill( AIDA::IHistogram2D* histo, const double valueX, const double valueY, const double weight,
                            const std::string& title = "" ) const;
  // ==========================================================================
  /** fill the 3D histogram with the value and weight
   *  @param histo 3D histogram to be filled
   *  @param valueX x value to be put into the histogram
   *  @param valueY y value to be put into the histogram
   *  @param valueZ z value to be put into the histogram
   *  @param weight weight to be used
   *  @param title  histogram title (to be used for error report)
   *  @return pointer to AIDA 3D histogram
   */
  AIDA::IHistogram3D* fill( AIDA::IHistogram3D* histo, const double valueX, const double valueY, const double valueZ,
                            const double weight, const std::string& title = "" ) const;
  // ==========================================================================
  /** fill the 1D profile histogram with the values and weight
   *  @param histo 1D profile histogram to be filled
   *  @param valueX x value to be put into the histogram
   *  @param valueY y value to be put into the histogram
   *  @param weight weight to be used
   *  @param title  histogram title (to be used for error report)
   *  @return pointer to AIDA 1D histogram
   */
  AIDA::IProfile1D* fill( AIDA::IProfile1D* histo, const double valueX, const double valueY, const double weight,
                          const std::string& title = "" ) const;
  // ==========================================================================
  /** fill the 2D profile histogram with the values and weight
   *  @param histo 2D profile histogram to be filled
   *  @param valueX x value to be put into the histogram
   *  @param valueY y value to be put into the histogram
   *  @param valueZ z value to be put into the histogram
   *  @param weight weight to be used
   *  @param title  histogram title (to be used for error report)
   *  @return pointer to AIDA 1D histogram
   */
  AIDA::IProfile2D* fill( AIDA::IProfile2D* histo, const double valueX, const double valueY, const double valueZ,
                          const double weight, const std::string& title = "" ) const;
  // ==========================================================================
public:
  // ==========================================================================
  /** access the EXISTING 1D histogram by title
   *  return the pointer to existing 1D histogram or NULL
   */
  inline AIDA::IHistogram1D* histo1D( const std::string& title ) const
  {
    auto found = histo1DMapTitle().find( title );
    return found != histo1DMapTitle().end() ? found->second : nullptr;
  }
  // ==========================================================================
  /** access the EXISTING 1D histogram by title
   *
   *  Wrapper method for the equivalent histo1D method.
   *  Retained for backwards compatibility, please use histo1D instead.
   *
   *  return the pointer to existing 1D histogram or NULL
   */
  inline AIDA::IHistogram1D* histo( const std::string& title ) const { return histo1D( title ); }
  // ==========================================================================
  /** access the EXISTING 2D histogram by title
   *  return the pointer to existing 2D histogram or NULL
   */
  inline AIDA::IHistogram2D* histo2D( const std::string& title ) const
  {
    auto found = histo2DMapTitle().find( title );
    return histo2DMapTitle().end() != found ? found->second : nullptr;
  }
  // ==========================================================================
  /** access the EXISTING 3D histogram by title
   *  return the pointer to existing 3D histogram or NULL
   */
  inline AIDA::IHistogram3D* histo3D( const std::string& title ) const
  {
    auto found = histo3DMapTitle().find( title );
    return histo3DMapTitle().end() != found ? found->second : nullptr;
  }
  // ==========================================================================
  /** access the EXISTING 1D profile histogram by title
   *  return the pointer to existing 1D profile histogram or NULL
   */
  inline AIDA::IProfile1D* profile1D( const std::string& title ) const
  {
    auto found = profile1DMapTitle().find( title );
    return profile1DMapTitle().end() != found ? found->second : nullptr;
  }
  // ==========================================================================
  /** access the EXISTING 2D profile histogram by title
   *  return the pointer to existing 2D profile histogram or NULL
   */
  inline AIDA::IProfile2D* profile2D( const std::string& title ) const
  {
    auto found = profile2DMapTitle().find( title );
    return profile2DMapTitle().end() != found ? found->second : nullptr;
  }
  // ==========================================================================
public:
  // ==========================================================================
  /** access the EXISTING 1D histogram by ID
   *  return the pointer to existing 1D histogram or NULL
   */
  AIDA::IHistogram1D* histo1D( const HistoID& ID ) const;
  // ==========================================================================
  /** access the EXISTING 1D histogram by ID
   *
   *  Wrapper method for the equivalent histo1D method.
   *  Retained for backwards compatibility, please use histo1D instead.
   *
   *  return the pointer to existing 1D histogram or NULL
   */
  inline AIDA::IHistogram1D* histo( const HistoID& ID ) const { return histo1D( ID ); }
  // ==========================================================================
  /** access the EXISTING 2D histogram by ID
   *  return the pointer to existing 2D histogram or NULL
   */
  AIDA::IHistogram2D* histo2D( const HistoID& ID ) const;
  // ==========================================================================
  /** access the EXISTING 3D histogram by ID
   *  return the pointer to existing 3D histogram or NULL
   */
  AIDA::IHistogram3D* histo3D( const HistoID& ID ) const;
  // ==========================================================================
  /** access the EXISTING 1D profile histogram by ID
   *  return the pointer to existing 1D profile histogram or NULL
   */
  AIDA::IProfile1D* profile1D( const HistoID& ID ) const;
  // ==========================================================================
  /** access the EXISTING 2D profile histogram by ID
   *  return the pointer to existing 2D profile histogram or NULL
   */
  AIDA::IProfile2D* profile2D( const HistoID& ID ) const;
  // ==========================================================================
public:
  // ==========================================================================
  /// check the existence AND validity of the histogram with given title
  inline bool histoExists( const std::string& title ) const
  {
    return ( 0 != histo( title ) || 0 != histo2D( title ) || 0 != histo3D( title ) || 0 != profile1D( title ) ||
             0 != profile2D( title ) );
  }
  // ==========================================================================
  /// check the existence AND validity of the histogram with given title
  inline bool histoExists( const HistoID& ID ) const
  {
    return ( 0 != histo( ID ) || 0 != histo2D( ID ) || 0 != histo3D( ID ) || 0 != profile1D( ID ) ||
             0 != profile2D( ID ) );
  }
  /// Returns the total number of histograms (of all types) currently booked
  unsigned int totalNumberOfHistos() const;
  // ==========================================================================
public: // trivial & non-trivial accessors
  // ==========================================================================
  /// get the flag for histogram production (property "HistoProduce")
  inline bool produceHistos() const { return m_produceHistos; }
  /// get flag to control output level of histograms
  inline bool fullDetail() const { return m_fullDetail; }
  /// get the flag for NaN checks           (property "HistoCheckForNan")
  inline bool checkForNaN() const { return m_checkForNaN; }
  /// get the flag for histogram path split (property "HistoSplitDir")
  inline bool splitHistoDir() const { return m_splitHistoDir; }
  /// get the value for histogram offset    (property "HistoOffSet")
  inline HistoID::NumericID histoOffSet() const { return m_histoOffSet; }
  /// get top-level histogram directory (property "HistoTopDir")
  inline const std::string& histoTopDir() const { return m_histoTopDir; }
  /// get histogram directory           (property "HistoDir")
  inline const std::string& histoDir() const { return m_histoDir; }
  /// get the constructed histogram path
  std::string histoPath() const;
  /// print histograms at finalization ?
  inline bool histosPrint() const { return m_histosPrint; }
  /// print histogram counters at finalization ?
  inline bool histoCountersPrint() const { return m_histoCountersPrint; }
  /// Use old style sequencial numerical automatically assigned IDs ?
  inline bool useNumericAutoIDs() const { return m_useNumericAutoIDs; }
  // ==========================================================================
  /** perform the actual printout of histograms
   *  @param  level The message level to print at
   *  @return number of active histograms
   */
  int printHistos( const MSG::Level level = MSG::ALWAYS ) const;
  // ==========================================================================
  /** get access to the map of all 1D histograms indexed via their title
   *
   *  Using this method one can inspect e.g. a list of active histograms
   *
   *  @code
   *
   *  // iterate over the map!
   *  for ( const auto& entry :histo1DMapTitle()  )
   *     {
   *        // histogram title
   *        const std::string&   title = entry.first ;
   *        // histogram itself
   *        AIDA::IHistogram1D* hist  = entry.second ;
   *        if( !hist )  { continue ; }                // ATTENTION!
   *
   *        std::cout << " Histogram title " << title << std::endl ;
   *
   *     }
   *
   *  @endcode
   *
   *  @attention The map *COULD* contains NULL pointers,
   *     the check before use is mandatory!
   *
   */
  const Histo1DMapTitle& histo1DMapTitle() const { return m_histo1DMapTitle; }
  // ==========================================================================
  /** get access to the map of all 1D histograms index via ID
   *
   *  @code
   *
   *  // iterate over the map!
   *  for ( const auto& entry : histo1DMapID() )
   *     {
   *        // histogram ID
   *        const HistoID        ID = entry.first ;
   *        // histogram itself
   *        AIDA::IHistogram1D* h  = entry.second ;
   *        if ( 0 == h ) { continue ;}
   *
   *        std::cout << " Histogram ID    " << ID
   *                  << " Histogram title " << h->title() << std::endl ;
   *
   *     }
   *
   *  @endcode
   *
   *
   */
  const Histo1DMapID& histo1DMapID() const { return m_histo1DMapID; }
  // ==========================================================================
  /** get access to the map of all 2D histograms indexed via their title
   *
   *  Using this method one can inspect e.g. a list of active histograms
   *
   *  @code
   *
   *  // iterate over the map!
   *  for ( const auto& entry : histo2DMapTitle() )
   *     {
   *        // histogram title
   *        const std::string&   title = entry.first ;
   *        // histogram itself
   *        AIDA::IHistogram2D* hist  = entry.second ;
   *        if( 0 == hist )  { continue ; }                // ATTENTION!
   *
   *        std::cout << " Histogram title " << title << std::endl ;
   *
   *     }
   *
   *  @endcode
   *
   *  @attention The map *COULD* contains NULL pointers,
   *     the check before use is mandatory!
   *
   */
  const Histo2DMapTitle& histo2DMapTitle() const { return m_histo2DMapTitle; }
  // ==========================================================================
  /** get access to the map of 2D histograms index via ID
   *
   *  @code
   *
   *  // iterate over the map!
   *  for ( const auto& entry : histo2DMapID() )
   *     {
   *        // histogram ID
   *        const HistoID        ID = entry.first ;
   *        // histogram itself
   *        AIDA::IHistogram2D* h  = entry.second ;
   *        if ( 0 == h ) { continue ;}
   *
   *        std::cout << " Histogram ID    " << ID
   *                  << " Histogram title " << h->title() << std::endl ;
   *
   *     }
   *
   *  @endcode
   *
   */
  const Histo2DMapID& histo2DMapID() const { return m_histo2DMapID; }
  // ==========================================================================
  /** get access to the map of all 3D histograms indexed via their title
   *
   *  Using this method one can inspect e.g. a list of active histograms
   *
   *  @code
   *
   *  // iterate over the map!
   *  for ( const auto& entry : histo3DMapTitle() )
   *     {
   *        // histogram title
   *        const std::string&   title = entry.first ;
   *        // histogram itself
   *        AIDA::IHistogram3D* hist  = entry.second ;
   *        if( 0 == hist )  { continue ; }                // ATTENTION!
   *
   *        std::cout << " Histogram title " << title << std::endl ;
   *
   *     }
   *
   *  @endcode
   *
   *  @attention The map *COULD* contains NULL pointers,
   *     the check before use is mandatory!
   *
   */
  const Histo3DMapTitle& histo3DMapTitle() const { return m_histo3DMapTitle; }
  // ==========================================================================
  /** get access to the map of all 3D histograms index via a ID
   *
   *  @code
   *
   *  // iterate over the map!
   *  for ( const auto&  entry :  histo3DMapID() )
   *     {
   *        // histogram ID
   *        const HistoID        ID = entry.first ;
   *        // histogram itself
   *        AIDA::IHistogram3D* h  = entry.second ;
   *        if ( 0 == h ) { continue ;}
   *
   *        std::cout << " Histogram ID    " << ID
   *                  << " Histogram title " << h->title() << std::endl ;
   *
   *     }
   *
   *  @endcode
   *
   */
  const Histo3DMapID& histo3DMapID() const { return m_histo3DMapID; }
  // ==========================================================================
  /** get access to the map of all 1D profile histograms indexed via their title
   *
   *  Using this method one can inspect e.g. a list of active histograms
   *
   *  @code
   *
   *  const Profile1DMapTitle& histos = profile1DMapTitle() ;
   *  // iterate over the map!
   *  for ( Profile1DMapTitle::const_iterator entry = histos.begin() ;
   *        histos.end() != entry ; ++entry  )
   *     {
   *        // histogram title
   *        const std::string&   title = entry->first ;
   *        // histogram itself
   *        AIDA::IProfile1D* hist  = entry->second ;
   *        if( 0 == hist )  { continue ; }                // ATTENTION!
   *
   *        std::cout << " Histogram title " << title << std::endl ;
   *
   *     }
   *
   *  @endcode
   *
   *  @attention The map *COULD* contains NULL pointers,
   *     the check before use is mandatory!
   *
   */
  const Profile1DMapTitle& profile1DMapTitle() const { return m_profile1DMapTitle; }
  // ==========================================================================
  /** get access to the map of 1D profile histograms index via a ID
   *
   *  @code
   *
   *  // iterate over the map!
   *  for ( const auto& entry : profile1DMapID() )
   *     {
   *        // histogram ID
   *        const HistoID        ID = entry.first ;
   *        // histogram itself
   *        AIDA::IProfile1D* h  = entry.second ;
   *        if ( 0 == h ) { continue ;}
   *
   *        std::cout << " Histogram ID    " << ID
   *                  << " Histogram title " << h->title() << std::endl ;
   *
   *     }
   *
   *  @endcode
   *
   */
  const Profile1DMapID& profile1DMapID() const { return m_profile1DMapID; }
  // ==========================================================================
  /** get access to the map of all 2D profile histograms indexed via their title
   *
   *  Using this method one can inspect e.g. a list of active histograms
   *
   *  @code
   *
   *  // iterate over the map!
   *  for ( const auto& entry : profile2DMapTitle() )
   *     {
   *        // histogram title
   *        const std::string&   title = entry.first ;
   *        // histogram itself
   *        AIDA::IProfile2D* hist  = entry.second ;
   *        if( 0 == hist )  { continue ; }                // ATTENTION!
   *
   *        std::cout << " Histogram title " << title << std::endl ;
   *
   *     }
   *
   *  @endcode
   *
   *  @attention The map *COULD* contains NULL pointers,
   *     the check before use is mandatory!
   *
   */
  const Profile2DMapTitle& profile2DMapTitle() const { return m_profile2DMapTitle; }
  // ==========================================================================
  /** get access to the map of 2D profile histograms index via a ID
   *
   *  @code
   *
   *  // iterate over the map!
   *  for ( const auto& entry : profile2DMapID() )
   *     {
   *        // histogram ID
   *        const HistoID        ID = entry.first ;
   *        // histogram itself
   *        AIDA::IProfile2D* h  = entry.second ;
   *        if ( 0 == h ) { continue ;}
   *
   *        std::cout << " Histogram ID    " << ID
   *                  << " Histogram title " << h->title() << std::endl ;
   *
   *     }
   *
   *  @endcode
   *
   */
  const Profile2DMapID& profile2DMapID() const { return m_profile2DMapID; }
  // ==========================================================================
public: // trivial setters
  // ==========================================================================
  /// set the flag for histogram production (property "HistoProduce")
  inline void setProduceHistos( const bool val ) { m_produceHistos = val; }
  /// set flag to control output level of histograms
  inline void setFullDetail( const bool val ) { m_fullDetail = val; }
  /// set the flag for NaN checks           (property "HistoCheckForNan")
  inline void setCheckForNaN( const bool val ) { m_checkForNaN = val; }
  /// set the flag for histogram path split (property "HistoSplitDir")
  inline void setSplitHistoDir( const bool val ) { m_splitHistoDir = val; }
  /// set a value for histogram offset      (property "HistoOffSet"
  inline void setHistoOffSet( const HistoID::NumericID val ) { m_histoOffSet = val; }
  // ==========================================================================
  /// set top-level histogram directory (property "HistoTopDir")
  inline void setHistoTopDir( const std::string& val ) { m_histoTopDir = val; }
  // ==========================================================================
  /// set histogram directory           (property "HistoDir")
  inline void setHistoDir( const std::string& val ) { m_histoDir = val; }
  // ==========================================================================
public:
  // ==========================================================================
  /// Algorithm constructor - the SFINAE constraint below ensures that this is
  /// constructor is only defined if PBASE derives from GaudiAlgorithm
  template <typename U = PBASE, class = typename std::enable_if<std::is_base_of<GaudiAlgorithm,PBASE>::value,U>::type>
  GaudiHistos ( const std::string & name,
                ISvcLocator * pSvcLocator ) : PBASE(name,pSvcLocator) {
      initGaudiHistosConstructor();
  }
  // ==========================================================================
  /// Tool constructor - SFINAE-ed to insure this constructor is only defined
  /// if PBASE derives from GaudiTool.
  template <typename U = PBASE, class = typename std::enable_if<std::is_base_of<GaudiTool,PBASE>::value,U>::type >
  GaudiHistos ( const std::string& type   ,
                const std::string& name   ,
                const IInterface*  parent ) : PBASE(type,name,parent) {
      initGaudiHistosConstructor();
  }
  // ==========================================================================
protected:
  // ==========================================================================
  /** standard initialization method
   *  @return status code
   */
  StatusCode initialize() override
#ifdef __ICC
  {
    return i_ghInitialize();
  }
  StatusCode i_ghInitialize()
#endif
      ;
  // ==========================================================================
  /** standard finalization method
   *  @return status code
   */
  StatusCode finalize() override
#ifdef __ICC
  {
    return i_ghFinalize();
  }
  StatusCode i_ghFinalize()
#endif
      ;
  // ==========================================================================
private:
  // ==========================================================================
  /// Check if all histogram maps are empty
  bool noHistos() const;
  // ===========================================unsigned===============================
  /// Constructor initialisation and job options
  void initGaudiHistosConstructor();
  // ==========================================================================
  /** @brief Declare a histogram to the monitor service
   *
   *  Uses the histogram ID as the 'name' sent to the monitor service and
   *  the histogram title as the long description
   */
  void monitorHisto( const AIDA::IBaseHistogram* hist, const HistoID& ID ) const;
  // ==========================================================================
  /** Create a new histogram ID using the given title
   *  @param[in]  title Histogram title
   *  @param[out] ID The ID to use for the new histogram
   */
  void newHistoID( const std::string& title, HistoID& ID ) const;
  // ==========================================================================
protected:
  // ==========================================================================
  /// Create an ID string from a title string
  std::string convertTitleToID( std::string title ) const;
  // ==========================================================================
private:
  // ==========================================================================
  /// the handler for "HistoPrint" property
  void printHistoHandler( Gaudi::Details::PropertyBase& /* theProp */ ); // "HistoPrint"
  // ==========================================================================
private:
  Gaudi::Property<bool> m_produceHistos{this, "HistoProduce", true, "Switch on/off the production of histograms"};
  Gaudi::Property<bool> m_histosPrint{this, "HistoPrint", false,
                                      "Switch on/off the printout of histograms at finalization"};
  Gaudi::Property<bool> m_histoCountersPrint{this, "HistoCountersPrint", true,
                                             "Switch on/off the printout of histogram counters at finalization"};
  Gaudi::Property<bool> m_checkForNaN{this, "HistoCheckForNaN", true,
                                      "Switch on/off the checks for NaN and Infinity for histogram fill"};
  Gaudi::Property<bool> m_splitHistoDir{this, "HistoSplitDir", false,
                                        "Split long directory names into short pieces (suitable for HBOOK)"};
  Gaudi::Property<HistoID::NumericID> m_histoOffSet{
      this, "HistoOffSet", 0, "OffSet for automatically assigned histogram numerical identifiers "};
  Gaudi::Property<std::string> m_histoTopDir{this, "HistoTopDir", "",
                                             "Top level histogram directory (take care that it ends with '/')"};
  Gaudi::Property<std::string> m_histoDir{
      this, "HistoDir", boost::algorithm::replace_all_copy( this->name(), ":", "_" ), "Histogram Directory"};
  Gaudi::Property<bool> m_fullDetail{this, "FullDetail", false};
  Gaudi::Property<bool> m_declareMoniHists{this, "MonitorHistograms", true};
  Gaudi::Property<std::string> m_histo1DTableFormat{this, "FormatFor1DHistoTable",
                                                    Gaudi::Utils::Histos::Formats::format(),
                                                    "Format string for printout of 1D histograms"};
  Gaudi::Property<std::string> m_histo1DTableFormatShort{this, "ShortFormatFor1DHistoTable", " | %1$-25.25s %2%",
                                                         "Format string for printout of 1D histograms"};
  Gaudi::Property<std::string> m_histo1DTableHeader{this, "HeaderFor1DHistoTable",
                                                    Gaudi::Utils::Histos::Formats::header(),
                                                    "The table header for printout of 1D histograms "};
  Gaudi::Property<bool> m_useNumericAutoIDs{
      this, "UseSequencialNumericAutoIDs", false,
      "Flag to allow users to switch back to the old style of creating numerical automatic IDs"};
  Gaudi::Property<std::map<std::string, std::string>> m_idReplaceInfo{
      this,
      "AutoStringIDPurgeMap",
      {{"/", "=SLASH="}},
      "Map of strings to search and replace when using the title "
      "as the basis of automatically generated literal IDs"};
  // ==========================================================================
  /// the actual storage/access of 1D histograms by unique title
  mutable Histo1DMapTitle m_histo1DMapTitle;
  /// the actual storage/access of 1D histograms by unique ID
  mutable Histo1DMapID m_histo1DMapID;
  // ==========================================================================
  /// the actual storage/access of 2D histograms by unique title
  mutable Histo2DMapTitle m_histo2DMapTitle;
  /// the actual storage/access of 2D histograms by unique ID
  mutable Histo2DMapID m_histo2DMapID;
  // ==========================================================================
  /// the actual storage/access of 3D histograms by unique title
  mutable Histo3DMapTitle m_histo3DMapTitle;
  /// the actual storage/access of 3D histograms by unique ID
  mutable Histo3DMapID m_histo3DMapID;
  // ==========================================================================
  /// the actual storage/access of 1D profile histograms by unique title
  mutable Profile1DMapTitle m_profile1DMapTitle;
  /// the actual storage/access of 1D profile histograms by unique ID
  mutable Profile1DMapID m_profile1DMapID;
  // ==========================================================================
  /// the actual storage/access of 2D profile histograms by unique title
  mutable Profile2DMapTitle m_profile2DMapTitle;
  /// the actual storage/access of 2D profile histograms by unique ID
  mutable Profile2DMapID m_profile2DMapID;
  // ==========================================================================
};
// ============================================================================
// The END
// ============================================================================
#endif // GAUDIALG_GAUDIHISTOS_H
// ============================================================================<|MERGE_RESOLUTION|>--- conflicted
+++ resolved
@@ -315,23 +315,6 @@
                               const double weight = 1.0 ) const;
   // ==========================================================================
   /** fill the 1D histogram (book on demand)
-<<<<<<< HEAD
-   *
-   *  Wrapper method for the equivalent plot1D method.
-   *  Retained for backwards compatibility, please use plot1D instead.
-   *
-   *  @param value value to be filled
-   *  @param ID histogram identifier
-   *  @param hdef histogram descriptor
-   *  @param weight weight
-   *  @return pointer to AIDA 1D histogram
-   */
-  inline AIDA::IHistogram1D*  plot
-  ( const double             value        ,
-    const HistoID&           ID           ,
-    const Gaudi::Histo1DDef& hdef         ,
-    const double             weight = 1.0 ) const
-=======
     *
     *  Wrapper method for the equivalent plot1D method.
     *  Retained for backwards compatibility, please use plot1D instead.
@@ -344,7 +327,6 @@
     */
   inline AIDA::IHistogram1D* plot( const double value, const HistoID& ID, const Gaudi::Histo1DDef& hdef,
                                    const double weight = 1.0 ) const
->>>>>>> e2f40a04
   {
     return plot1D( value, ID, hdef, weight );
   }
@@ -1852,27 +1834,6 @@
                                const double weight = 1.0 ) const;
   // ==========================================================================
 
-<<<<<<< HEAD
-public:
-
-  // ==========================================================================
-  /** book the 1D histogram
-   *
-   *  The histogram will be assigned a unique identifier
-   *
-   *  @see AIDA::IHistogram1D
-   *  @param title histogram title (must be unique within the algorithm)
-   *  @param low   low limit for histogram
-   *  @param high  high limit for histogram
-   *  @param bins  number of bins
-   *  @return pointer to AIDA 1D histogram
-   */
-  AIDA::IHistogram1D*  book1D
-  ( const std::string&  title        ,
-    const double        low    =   0 ,
-    const double        high   = 100 ,
-    const unsigned long bins   = 100 ) const ;
-=======
 public: // 1D Fixed
         // ==========================================================================
         /** book the 1D histogram
@@ -1888,7 +1849,6 @@
          */
   AIDA::IHistogram1D* book1D( const std::string& title, const double low = 0, const double high = 100,
                               const unsigned long bins = 100 ) const;
->>>>>>> e2f40a04
   // ==========================================================================
   /** book the 1D histogram
    *
@@ -1960,24 +1920,6 @@
   inline AIDA::IHistogram1D* book( const HistoID& ID, const Gaudi::Histo1DDef& hdef ) const;
   // ==========================================================================
 
-<<<<<<< HEAD
-public:
-
-  // ==========================================================================
-  /** book the 1D variable binning histogram
-   *
-   *  The histogram will be assigned a unique identifier
-   *
-   *  @see AIDA::IHistogram1D
-   *
-   *  @param title histogram title (must be unique within the algorithm)
-   *  @param edges The histogram bin edges
-   *  @return pointer to AIDA 1D histogram
-   */
-  AIDA::IHistogram1D*  book1D
-  ( const std::string&   title       ,
-    const HistoBinEdges& edges       ) const ;
-=======
 public: // 1D Variable
         // ==========================================================================
         /** book the 1D variable binning histogram
@@ -1991,7 +1933,6 @@
          *  @return pointer to AIDA 1D histogram
          */
   AIDA::IHistogram1D* book1D( const std::string& title, const HistoBinEdges& edges ) const;
->>>>>>> e2f40a04
   // ==========================================================================
   /** book the 1D variable binning histogram with given ID
    *
@@ -2005,33 +1946,6 @@
   AIDA::IHistogram1D* book1D( const HistoID& ID, const std::string& title, const HistoBinEdges& edges ) const;
   // ==========================================================================
 
-<<<<<<< HEAD
-public:
-
-  // ==========================================================================
-  /** book the 2D histogram
-   *
-   *  The histogram will be assigned a unique identifier
-   *
-   *  @see IHistogram2D
-   *  @param title histogram title (must be unique within the algorithm)
-   *  @param lowX   low x limit for histogram
-   *  @param highX  high x limit for histogram
-   *  @param binsX  number of bins in x
-   *  @param lowY   low y limit for histogram
-   *  @param highY  high y limit for histogram
-   *  @param binsY  number of bins in y
-   *  @return pointer to AIDA 2D histogram
-   */
-  AIDA::IHistogram2D*  book2D
-  ( const std::string&  title         ,
-    const double        lowX    =   0 ,
-    const double        highX   = 100 ,
-    const unsigned long binsX   =  50 ,
-    const double        lowY    =   0 ,
-    const double        highY   = 100 ,
-    const unsigned long binsY   =  50 ) const ;
-=======
 public: // 2D Fixed
         // ==========================================================================
         /** book the 2D histogram
@@ -2051,7 +1965,6 @@
   AIDA::IHistogram2D* book2D( const std::string& title, const double lowX = 0, const double highX = 100,
                               const unsigned long binsX = 50, const double lowY = 0, const double highY = 100,
                               const unsigned long binsY = 50 ) const;
->>>>>>> e2f40a04
   // ==========================================================================
   /** book the 2D histogram with forced ID
    *
@@ -2068,26 +1981,6 @@
                               const double highY = 100, const unsigned long binsY = 50 ) const;
   // ==========================================================================
 
-<<<<<<< HEAD
-public:
-
-  // ==========================================================================
-  /** book the 2D variable binning histogram
-   *
-   *  The histogram will be assigned a unique identifier
-   *
-   *  @see AIDA::IHistogram2D
-   *
-   *  @param title histogram title (must be unique within the algorithm)
-   *  @param edgesX The histogram x bin edges
-   *  @param edgesY The histogram y bin edges
-   *  @return pointer to AIDA 2D histogram
-   */
-  AIDA::IHistogram2D * book2D
-  ( const std::string&   title    ,
-    const HistoBinEdges& edgesX   ,
-    const HistoBinEdges& edgesY   ) const ;
-=======
 public: // 2D Variable
         // ==========================================================================
         /** book the 2D variable binning histogram
@@ -2103,7 +1996,6 @@
          */
   AIDA::IHistogram2D* book2D( const std::string& title, const HistoBinEdges& edgesX,
                               const HistoBinEdges& edgesY ) const;
->>>>>>> e2f40a04
   // ==========================================================================
   /** book the 2D variable binning histogram with given ID
    *
@@ -2119,39 +2011,6 @@
                               const HistoBinEdges& edgesY ) const;
   // ==========================================================================
 
-<<<<<<< HEAD
-public:
-
-  // ==========================================================================
-  /** book the 3D histogram
-   *
-   *  The histogram will be assigned a unique identifier
-   *
-   *  @see IHistogram3D
-   *  @param title histogram title (must be unique within the algorithm)
-   *  @param lowX   low x limit for histogram
-   *  @param highX  high x limit for histogram
-   *  @param binsX  number of bins in x
-   *  @param lowY   low y limit for histogram
-   *  @param highY  high y limit for histogram
-   *  @param binsY  number of bins in y
-   *  @param lowZ   low y limit for histogram
-   *  @param highZ  high y limit for histogram
-   *  @param binsZ  number of bins in y
-   *  @return pointer to AIDA 3D histogram
-   */
-  AIDA::IHistogram3D*  book3D
-  ( const std::string&  title         ,
-    const double        lowX    =   0 ,
-    const double        highX   = 100 ,
-    const unsigned long binsX   =  10 ,
-    const double        lowY    =   0 ,
-    const double        highY   = 100 ,
-    const unsigned long binsY   =  10 ,
-    const double        lowZ    =   0 ,
-    const double        highZ   = 100 ,
-    const unsigned long binsZ   =  10 ) const ;
-=======
 public: // 3D Fixed
         // ==========================================================================
         /** book the 3D histogram
@@ -2175,7 +2034,6 @@
                               const unsigned long binsX = 10, const double lowY = 0, const double highY = 100,
                               const unsigned long binsY = 10, const double lowZ = 0, const double highZ = 100,
                               const unsigned long binsZ = 10 ) const;
->>>>>>> e2f40a04
   // ==========================================================================
   /** book the 3D histogram with forced ID
    *
@@ -2199,28 +2057,6 @@
                               const double highZ = 100, const unsigned long binsZ = 10 ) const;
   // ==========================================================================
 
-<<<<<<< HEAD
-public:
-
-  // ==========================================================================
-  /** book the 3D variable binning histogram
-   *
-   *  The histogram will be assigned a unique identifier
-   *
-   *  @see AIDA::IHistogram3D
-   *
-   *  @param title histogram title (must be unique within the algorithm)
-   *  @param edgesX The histogram x bin edges
-   *  @param edgesY The histogram y bin edges
-   *  @param edgesZ The histogram z bin edges
-   *  @return pointer to AIDA 3D histogram
-   */
-  AIDA::IHistogram3D * book3D
-  ( const std::string&   title    ,
-    const HistoBinEdges& edgesX   ,
-    const HistoBinEdges& edgesY   ,
-    const HistoBinEdges& edgesZ   ) const ;
-=======
 public: // 3D Variable
         // ==========================================================================
         /** book the 3D variable binning histogram
@@ -2237,7 +2073,6 @@
          */
   AIDA::IHistogram3D* book3D( const std::string& title, const HistoBinEdges& edgesX, const HistoBinEdges& edgesY,
                               const HistoBinEdges& edgesZ ) const;
->>>>>>> e2f40a04
   // ==========================================================================
   /** book the 3D variable binning histogram with given ID
    *
@@ -2254,33 +2089,6 @@
                               const HistoBinEdges& edgesY, const HistoBinEdges& edgesZ ) const;
   // ==========================================================================
 
-<<<<<<< HEAD
-public:
-
-  // ==========================================================================
-  /** book the 1D profile histogram
-   *
-   *  The histogram will be assigned a unique identifier
-   *
-   *  @see IHistogram1D
-   *  @param title histogram title (must be unique within the algorithm)
-   *  @param low   low limit for histogram
-   *  @param high  high limit for histogram
-   *  @param bins  number of bins
-   *  @param opt    the options, used for evaluation of errors
-   *  @param lowY   the min cut-off for y-values
-   *  @param highY  the max cut-off for y-values
-   *  @return pointer to AIDA 1D profile histogram
-   */
-  AIDA::IProfile1D*  bookProfile1D
-  ( const std::string&  title        ,
-    const double        low    =   0 ,
-    const double        high   = 100 ,
-    const unsigned long bins   = 100 ,
-    const std::string&  opt    = ""  ,
-    const double        lowY   = -std::numeric_limits<double>::max() ,
-    const double        highY  =  std::numeric_limits<double>::max() ) const;
-=======
 public: // 1D Fixed Profiles
         // ==========================================================================
         /** book the 1D profile histogram
@@ -2301,7 +2109,6 @@
                                    const unsigned long bins = 100, const std::string& opt = "",
                                    const double lowY  = -std::numeric_limits<double>::max(),
                                    const double highY = std::numeric_limits<double>::max() ) const;
->>>>>>> e2f40a04
   // ==========================================================================
   /** book the 1D profile histogram
    *
@@ -2324,10 +2131,6 @@
                                    const double highY = std::numeric_limits<double>::max() ) const;
   // ==========================================================================
 
-<<<<<<< HEAD
-public:
-
-=======
 public: // 1D Variable Profiles
         // ==========================================================================
         /** book the 1D profile histogram
@@ -2340,7 +2143,6 @@
          *  @return pointer to AIDA 1D profile histogram
          */
   AIDA::IProfile1D* bookProfile1D( const std::string& title, const HistoBinEdges& edges ) const;
->>>>>>> e2f40a04
   // ==========================================================================
   /** book the 1D profile histogram
    *
@@ -2354,33 +2156,6 @@
   AIDA::IProfile1D* bookProfile1D( const HistoID& ID, const std::string& title, const HistoBinEdges& edges ) const;
   // ==========================================================================
 
-<<<<<<< HEAD
-public:
-
-  // ==========================================================================
-  /** book the 2D profile histogram
-   *
-   *  The histogram will be assigned a unique identifier
-   *
-   *  @see AIDA::IProfile2D
-   *  @param title histogram title (must be unique within the algorithm)
-   *  @param lowX   low x limit for histogram
-   *  @param highX  high x limit for histogram
-   *  @param binsX  number of bins in x
-   *  @param lowY   low y limit for histogram
-   *  @param highY  high y limit for histogram
-   *  @param binsY  number of bins in y
-   *  @return pointer to AIDA 2D histogram
-   */
-  AIDA::IProfile2D*  bookProfile2D
-  ( const std::string&  title         ,
-    const double        lowX    =   0 ,
-    const double        highX   = 100 ,
-    const unsigned long binsX   =  50 ,
-    const double        lowY    =   0 ,
-    const double        highY   = 100 ,
-    const unsigned long binsY   =  50 ) const ;
-=======
 public: // 2D Profiles
         // ==========================================================================
         /** book the 2D profile histogram
@@ -2400,7 +2175,6 @@
   AIDA::IProfile2D* bookProfile2D( const std::string& title, const double lowX = 0, const double highX = 100,
                                    const unsigned long binsX = 50, const double lowY = 0, const double highY = 100,
                                    const unsigned long binsY = 50 ) const;
->>>>>>> e2f40a04
   // ==========================================================================
   /** book the 2D profile histogram with forced ID
    *
@@ -2420,25 +2194,6 @@
                                    const double highY = 100, const unsigned long binsY = 50 ) const;
   // ==========================================================================
 
-<<<<<<< HEAD
-public:
-
-  // ==========================================================================
-  /** book the 2D profile histogram
-   *
-   *  The histogram will be assigned a unique identifier
-   *
-   *  @see AIDA::IProfile2D
-   *  @param title histogram title (must be unique within the algorithm)
-   *  @param edgesX x bin edges
-   *  @param edgesY y bin edges
-   *  @return pointer to AIDA 2D histogram
-   */
-  AIDA::IProfile2D*  bookProfile2D
-  ( const std::string&   title         ,
-    const HistoBinEdges& edgesX,
-    const HistoBinEdges& edgesY ) const ;
-=======
 public: // 2D Profiles
         // ==========================================================================
         /** book the 2D profile histogram
@@ -2453,7 +2208,6 @@
          */
   AIDA::IProfile2D* bookProfile2D( const std::string& title, const HistoBinEdges& edgesX,
                                    const HistoBinEdges& edgesY ) const;
->>>>>>> e2f40a04
   // ==========================================================================
   /** book the 2D profile histogram with forced ID
    *
