#ifndef GAUDIALG_GAUDITUPLES_H
#define GAUDIALG_GAUDITUPLES_H 1
// ============================================================================
/* @file GaudiTuples.h
 *
 *  Header file for class : GaudiTuples
 *
 *  @author Chris Jones   Christopher.Rob.Jones@cern.ch
 *  @author Vanya BELYAEV Ivan.Belyaev@itep.ru
 *  @date   2005-08-08
 */
// ============================================================================
// Include files
// ============================================================================
#include "boost/algorithm/string/replace.hpp"
// ============================================================================
// GaudiKernel
// ============================================================================
#include "GaudiKernel/ClassID.h"
// ============================================================================
// GaudiAlg
// ============================================================================
#include "GaudiAlg/Maps.h"
#include "GaudiAlg/Tuple.h"
#include "GaudiAlg/TupleObj.h"
#include "GaudiAlg/GaudiHistoTool.h"
#include "GaudiAlg/GaudiHistoAlg.h"
// ============================================================================
/** @class GaudiTuples GaudiTuples.h GaudiAlg/GaudiTuples.h
 *
 *  Templated base class providing common 'ntupling' methods
 *
 *  @author Chris Jones   Christopher.Rob.Jones@cern.ch
 *  @author Vanya BELYAEV Ivan.Belyaev@itep.ru
 *  @date   2005-08-08
 */
// ============================================================================
template <class PBASE>
class GAUDI_API GaudiTuples : public PBASE
{
public:
  // ==========================================================================
  /// the actual type for histogram identifier
  typedef GaudiAlg::HistoID HistoID;
  /// the actual type of the tuple
  typedef Tuples::Tuple Tuple;
  /// the actual type of N-tuple ID
  typedef GaudiAlg::TupleID TupleID;
  /// the actual type of (title) -> (tuple) mappping
  typedef GaudiAlg::TupleMapTitle TupleMapTitle;
  /// the actual type of    (Numeric ID) -> (tuple) mappping
  typedef GaudiAlg::TupleMapID TupleMapID;
  // ==========================================================================
public:
  // ==========================================================================
  /** Access an N-Tuple object (book on-demand) with unique identifier
   *
   *  @code
   *
   *  Tuple tuple = nTuple( "My N-Tuple" ) ;
   *  tuple->column( "A" , sin(0.1) );
   *  tuple->column( "B" , cos(0.1) );
   *  tuple->column( "C" , tan(0.1) );
   *  tuple->write();
   *
   *  @endcode
   *
   *  @attention
   *  The NTuple will get a unique identifier automatically assigned which by
   *  default will be equal to the histogram title. An option exists to instead
   *  use numerical IDs. In this case the first NTuple booked will be ID=1 the
   *  next ID=2 and so on. Note though this scheme is not recommended as it does
   *  NOT guarantee predictability of the ID a given NTuple will be given when
   *  filled under conditional statements, since in these circumstances the order
   *  in which the NTuple are first filled, and thus booked, will depend on the
   *  nature of the first few events read. This is particularly problematic when
   *  users submit many parallel 'sub-jobs' and then attempt to merge the final
   *  output ROOT (or HBOOK) files, since a given NTuple could have different IDs
   *  in each of the sub-jobs. Consequently it is strongly recommended that users do
   *  not use numerical automatic IDs unless they are sure they understand what they
   *  are doing.
   *
   *  @param title   Unique title for N-Tuple
   *  @param clid    N-Tuple class identifier (row or column wise)
   *  @return ntuple The ntuple object
   */
  Tuple nTuple( const std::string& title, const CLID& clid = CLID_ColumnWiseTuple ) const;

  /** Access an N-Tuple object (book on-demand) with forced identifier
   *
   *  @code
   *
   *  // Book Ntuple with a numeric ID
   *  Tuple tuple = nTuple(  1,  "My tuple" ) ;
   *  // ... or
   *  Tuple tuple = nTuple( "1", "My tuple" ) ;
   *
   *  // ... or, Book Ntuple with a literal ID
   *  Tuple tuple = nTuple( "mytuple", "My tuple" ) ;
   *
   *  // ... or, Book Ntuple with a literal ID in a sub-dir
   *  Tuple tuple = nTuple( "subdir/mytuple", "My tuple" ) ;
   *
   *  // Fill and write NTuple
   *  tuple->column( "A" , sin(0.1) );
   *  tuple->column( "B" , cos(0.1) );
   *  tuple->column( "C" , tan(0.1) );
   *  tuple->write();
   *
   *  @endcode
   *
   *  @attention
   *   If the N-Tuple with given ID is already booked
   *   through automatic assignment of N-Tuple ID,
   *   the error will not be detected.
   *   Therefore it is recommended
   *   to use a non-trivial N-Tuple ID offset  (property "NTupleOffSet")
   *   if one need to combine these techniques together
   *   It is still desirable to use the unique N-Tuple title
   *   to avoid a bad interference.
   *
   *  @param ID      The forced N-Tuple ID
   *  @param title   Unique title for N-Tuple
   *  @param clid    N-Tuple class identifier (row or column wise)
   *  @return ntuple The ntuple object
   */
  Tuple nTuple( const TupleID& ID, const std::string& title, const CLID& clid = CLID_ColumnWiseTuple ) const;

  /** Access an Event Tag Collection object (book on-demand) with unique identifier
   *
   *  @code
   *
   *  Tuple tuple = evtCol( "My Tag Collection" ) ;
   *  tuple->column( "A" , sin(0.1) );
   *  tuple->column( "B" , cos(0.1) );
   *  tuple->column( "C" , tan(0.1) );
   *  tuple->write();
   *
   *  @endcode
   *
   *  The Event Tag Collection will get a unique identifier automatically assigned which by
   *  default will be equal to the histogram title. An option exists to instead
   *  use numerical IDs. In this case the first  Event Tag Collection booked will be ID=1 the
   *  next ID=2 and so on. Note though this scheme is not recommended as it does
   *  NOT guarantee predictability of the ID a given  Event Tag Collection will be given when
   *  filled under conditional statements, since in these circumstances the order
   *  in which the  Event Tag Collection are first filled, and thus booked, will depend on the
   *  nature of the first few events read. This is particularly problematic when
   *  users submit many parallel 'sub-jobs' and then attempt to merge the final
   *  output ROOT (or HBOOK) files, since a given  Event Tag Collection could have different IDs
   *  in each of the sub-jobs. Consequently it is strongly recommended that users do
   *  not use numerical automatic IDs unless they are sure they understand what they
   *  are doing.
   *
   *  @param title   Unique title for Event Tag Collection
   *  @param clid    N-Tuple class identifier (row or column wise)
   *  @return ntuple The Event Tag Collection object
   */
  Tuple evtCol( const std::string& title, const CLID& clid = CLID_ColumnWiseTuple ) const;

  /** Access an Event Tag Collection object (book on-demand) with forced identifier
   *
   *  @code
   *
   *  // Book Ntuple with a numeric ID
   *  Tuple tuple = evtCol(  1,  "My Tag Collection" ) ;
   *  // ... or
   *  Tuple tuple = evtCol( "1", "My Tag Collection" ) ;
   *
   *  // ... or, Book Ntuple with a literal ID
   *  Tuple tuple = evtCol( "mytuple", "My Tag Collection" ) ;
   *
   *  // ... or, Book Ntuple with a literal ID in a sub-dir
   *  Tuple tuple = evtCol( "subdir/mytuple", "My Tag Collection" ) ;
   *
   *  // Fill and write
   *  tuple->column( "A" , sin(0.1) );
   *  tuple->column( "B" , cos(0.1) );
   *  tuple->column( "C" , tan(0.1) );
   *  tuple->write();
   *
   *  @endcode
   *
   *  @attention
   *   If the Event Tag Collection with given ID is already booked
   *   through automatic assignment of Event Tag Collection ID,
   *   the error will not be detected.
   *   Therefore it is recommended
   *   to use a non-trivial Event Tag Collection ID offset  (property "EvtColOffSet")
   *   if one need to combine these techniques together
   *   It is still desirable to use the unique Event Tag Collection title
   *   to avoid a bad interference.
   *
   *  @param ID      The forced Event Tag Collection ID
   *  @param title   Unique title for Event Tag Collection
   *  @param clid    N-Tuple class identifier (row or column wise)
   *  @return ntuple The Event Tag Collection object
   */
  Tuple evtCol( const TupleID& ID, const std::string& title, const CLID& clid = CLID_ColumnWiseTuple ) const;
  // ==========================================================================
public: // trivial accessors
  // ==========================================================================
  /// get the flag for N-Tuple production (property "NTupleProduce")
  bool produceNTuples() const { return m_produceNTuples; }
  /// get the flag for N-Tuple path split (property "NTupleSplitDir")
  bool splitNTupleDir() const { return m_splitNTupleDir; }
  /// get the logical unit for N-Tuples   (property "NTupleLUN")
  const std::string& nTupleLUN() const { return m_nTupleLUN; }
  /// get the top-level N-Tuple directory (property "NTupleTopDir")
  const std::string& nTupleTopDir() const { return m_nTupleTopDir; }
  /// get the N-Tuple directory           (property "NTupleDir")
  const std::string& nTupleDir() const { return m_nTupleDir; }
  /// get the value for N-Tuple offset    (property "NTupleOffSet")
  TupleID::NumericID nTupleOffSet() const { return m_nTupleOffSet; }
  /// get the constructed N-Tuple path
  std::string nTuplePath() const;
  /// get the flag for Event Tag Collection production (property "EvtColsProduce")
  bool produceEvtCols() const { return m_produceEvtCols; }
  /// get the flag for Event Tag Collection path split (property "EvtColsSplitDir")
  bool splitEvtColDir() const { return m_splitEvtColDir; }
  /// get the logical unit for Event Tag Collections   (property "EvtColsLUN")
  const std::string& evtColLUN() const { return m_evtColLUN; }
  /// get the top-level Event Tag Collection directory (property "EvtColsTopDir")
  const std::string& evtColTopDir() const { return m_evtColTopDir; }
  /// get the Event Tag Collection directory           (property "EvtColsDir")
  const std::string& evtColDir() const { return m_evtColDir; }
  /// get the value for Event Tag Collection offset    (property "EvtColsOffSet")
  TupleID::NumericID evtColOffSet() const { return m_evtColOffSet; }
  /// get the constructed Event Tag Collection path
  std::string evtColPath() const;
  /// print tuples at finalization
  bool tuplesPrint() const { return m_tuplesPrint; }
  /// print event collections at finalization
  bool evtColsPrint() const { return m_evtColsPrint; }
  // ==========================================================================
public:
  // ==========================================================================
  /** perform the actual printout of N-tuples
   *  @return number of active N-Tuples
   */
  long printTuples() const;
  /** perform the actual printout of Event Tag Collections
   *  @return number of active Event Tag Collections
   */
  long printEvtCols() const;
  // ==========================================================================
public:
  // ==========================================================================
  /// check the existence AND validity of the N-Tuple with the given ID
  bool nTupleExists( const TupleID& ID ) const;
  /// check the existence AND validity of the Event Tag Collection with the given ID
  bool evtColExists( const TupleID& ID ) const;
  // ==========================================================================
protected:
  // ==========================================================================
  /// access to the all ntuples by title
  const TupleMapTitle& nTupleMapTitle() const { return m_nTupleMapTitle; }
  /// access to the all evet tag collections by title
  const TupleMapTitle& evtColMapTitle() const { return m_evtColMapTitle; }
  /// access to the all ntuples by numeric ID
  const TupleMapID& nTupleMapID() const { return m_nTupleMapID; }
  /// access to the all evet tag collections by numeric ID
  const TupleMapID& evtColMapID() const { return m_evtColMapID; }
  // ==========================================================================
protected:
  // ==========================================================================
  /** create TupleObj
   *  @attention The method should never used directly by users
   *  @param name  name/title
   *  @param tuple the underlying ntuple implementation
   *  @param clid  unique classID for ntuple
   *  @return pointer to newly created TupleObj
   */
  virtual Tuples::TupleObj* createNTuple( const std::string& name, NTuple::Tuple* tuple, const CLID& clid ) const;
  /** create TupleObj for event tag collection
   *  @attention The method should never used directly by users
   *  @param name  name/title
   *  @param tuple the underlying ntuple implementation
   *  @param clid  unique classID for ntuple
   *  @return pointer to newly created TupelObj
   */
  virtual Tuples::TupleObj* createEvtCol( const std::string& name, NTuple::Tuple* tuple, const CLID& clid ) const;
  // ==========================================================================
public:
  // ==========================================================================
<<<<<<< HEAD
  /// Algorithm constructor
  GaudiTuples( const std::string& name, ISvcLocator* pSvcLocator );
  /// Tool constructor
  GaudiTuples( const std::string& type, const std::string& name, const IInterface* parent );
=======
  /// Algorithm constructor - the SFINAE constraint below ensures that this is 
  /// constructor is only defined if PBASE derives from GaudiHistoAlg
  template <typename U = PBASE, class = typename std::enable_if<std::is_base_of<GaudiHistoAlg,PBASE>::value,U>::type>
  GaudiTuples ( const std::string&   name,
                ISvcLocator * pSvcLocator ) : PBASE(name,pSvcLocator)
    {
        initGaudiTuplesConstructor();
    }
  /// Tool constructor - SFINAE-ed to insure this constructor is only defined
  /// if PBASE derives from AlgTool.
  template <typename U = PBASE, class = typename std::enable_if<std::is_base_of<GaudiHistoTool,PBASE>::value,U>::type >
  GaudiTuples ( const std::string& type   ,
                const std::string& name   ,
                const IInterface*  parent ) : PBASE(type,name,parent) 
    {
        initGaudiTuplesConstructor();
    }
>>>>>>> e6f85a52
  /// Destructor
  ~GaudiTuples() override = default;
  // ==========================================================================
protected:
  // ==========================================================================
  /** standard initialization method
   *  @return status code
   */
  StatusCode initialize() override
#ifdef __ICC
  {
    return i_gtInitialize();
  }
  StatusCode i_gtInitialize()
#endif
      ;
  /** standard finalization method
   *  @return status code
   */
  StatusCode finalize() override
#ifdef __ICC
  {
    return i_gtFinalize();
  }
  StatusCode i_gtFinalize()
#endif
      ;
  // ==========================================================================
private:
  // ==========================================================================
  /// Constructor initialization and job options
  inline void initGaudiTuplesConstructor()
  {
    m_tuplesPrint.declareUpdateHandler( &GaudiTuples<PBASE>::printNTupleHandler, this );
    m_evtColsPrint.declareUpdateHandler( &GaudiTuples<PBASE>::printEvtColHandler, this );
  }
  // ==========================================================================
private:
  // ==========================================================================
  /// handler for "NTuplePrint" property
  void printNTupleHandler( Gaudi::Details::PropertyBase& /* theProp */ ); //       "NTuplePrint"
  /// handler for "EvtColsPrint" property
  void printEvtColHandler( Gaudi::Details::PropertyBase& /* theProp */ ); //      "EvtcolsPrint"
  // ==========================================================================
private:
  // ==========================================================================
  Gaudi::Property<bool> m_produceNTuples{this, "NTupleProduce", true, "general switch to enable/disable N-tuples"};
  Gaudi::Property<bool> m_tuplesPrint{this, "NTuplePrint", true, "print N-tuple statistics"};
  Gaudi::Property<bool> m_splitNTupleDir{this, "NTupleSplitDir", false,
                                         "split long directory names into short pieces (suitable for HBOOK)"};
  Gaudi::Property<TupleID::NumericID> m_nTupleOffSet{this, "NTupleOffSet", 0, "offset for numerical N-tuple ID"};
  Gaudi::Property<std::string> m_nTupleLUN{this, "NTupleLUN", "FILE1", "Logical File Unit for N-tuples"};
  Gaudi::Property<std::string> m_nTupleTopDir{this, "NTupleTopDir", "", "top-level directory for N-Tuples"};
  Gaudi::Property<std::string> m_nTupleDir{
      this, "NTupleDir", boost::algorithm::replace_all_copy( this->name(), ":", "_" ), "subdirectory for N-Tuples"};

  Gaudi::Property<bool> m_produceEvtCols{this, "EvtColsProduce", false,
                                         "general switch to enable/disable Event Tag Collections"};
  Gaudi::Property<bool> m_evtColsPrint{this, "EvtColsPrint", false, "print statistics for Event Tag Collections "};
  Gaudi::Property<bool> m_splitEvtColDir{this, "EvtColSplitDir", false, "split long directory names into short pieces"};
  Gaudi::Property<TupleID::NumericID> m_evtColOffSet{this, "EvtColOffSet", 0, "offset for numerical N-tuple ID"};
  Gaudi::Property<std::string> m_evtColLUN{this, "EvtColLUN", "EVTCOL", "Logical File Unit for Event Tag Collections"};
  Gaudi::Property<std::string> m_evtColTopDir{this, "EvtColTopDir", "",
                                              "Top-level directory for Event Tag Collections"};
  Gaudi::Property<std::string> m_evtColDir{this, "EvtColDir",
                                           boost::algorithm::replace_all_copy( this->name(), ":", "_" ),
                                           "Subdirectory for Event Tag Collections"};
  // ==========================================================================
  /// the actual storage of ntuples by title
  mutable TupleMapTitle m_nTupleMapTitle;
  /// the actual storage of ntuples by ID
  mutable TupleMapID m_nTupleMapID;
  // ==========================================================================
  /// the actual storage of event collections by title
  mutable TupleMapTitle m_evtColMapTitle;
  /// the actual storage of event collections by ID
  mutable TupleMapID m_evtColMapID;
  // ==========================================================================
};
// ============================================================================
// The END
// ============================================================================
#endif // GAUDIALG_GAUDITUPLES_H
// ============================================================================<|MERGE_RESOLUTION|>--- conflicted
+++ resolved
@@ -283,13 +283,7 @@
   // ==========================================================================
 public:
   // ==========================================================================
-<<<<<<< HEAD
-  /// Algorithm constructor
-  GaudiTuples( const std::string& name, ISvcLocator* pSvcLocator );
-  /// Tool constructor
-  GaudiTuples( const std::string& type, const std::string& name, const IInterface* parent );
-=======
-  /// Algorithm constructor - the SFINAE constraint below ensures that this is 
+  /// Algorithm constructor - the SFINAE constraint below ensures that this is
   /// constructor is only defined if PBASE derives from GaudiHistoAlg
   template <typename U = PBASE, class = typename std::enable_if<std::is_base_of<GaudiHistoAlg,PBASE>::value,U>::type>
   GaudiTuples ( const std::string&   name,
@@ -302,11 +296,10 @@
   template <typename U = PBASE, class = typename std::enable_if<std::is_base_of<GaudiHistoTool,PBASE>::value,U>::type >
   GaudiTuples ( const std::string& type   ,
                 const std::string& name   ,
-                const IInterface*  parent ) : PBASE(type,name,parent) 
+                const IInterface*  parent ) : PBASE(type,name,parent)
     {
         initGaudiTuplesConstructor();
     }
->>>>>>> e6f85a52
   /// Destructor
   ~GaudiTuples() override = default;
   // ==========================================================================
