#ifndef GAUDIALG_GAUDITOOL_H
#define GAUDIALG_GAUDITOOL_H 1
// ============================================================================
// Include files
// ============================================================================
// GaudiKernel
// ============================================================================
#include "GaudiKernel/AlgTool.h"
#include "GaudiKernel/DataObject.h"
// ============================================================================
// GaudiAlg
// ============================================================================
#include "GaudiAlg/GaudiAlg.h"
#include "GaudiAlg/GaudiCommon.h"
#include "GaudiKernel/DataObjectHandle.h"
// ============================================================================
// forward declarations
// ============================================================================
class IDataProviderSvc;
class IChronoStatSvc;
class IIncidentSvc;
class IHistogramSvc;
class GaudiException;
class INTupleSvc;
class IAlgContextSvc;
namespace std
{
  class exception;
}
// ============================================================================
/** @file GaudiTool.h
 *
 * Header file for class GaudiAlgorithm.
 * The actual code is mainly imported from
 *   - LHCb Calorimeter software and
 *   - LHCb C++ toolkit for smart and friendly physics analysis "LoKi"
 *
 * This base class allows "easy"(=="1 line") access to tools
 * and services. This access is safe in the sense that there
 * is no need to worry about the reference counts for tools
 * and services.
 *
 * The base class allows "easy" (=="1 line") access to data in
 * Gaudi Transient Stores. The functionality includes the checking
 * of the presence of the data at the given location, checking the
 * validity of the data, retrieval of valid data and "forced" retrieve
 * of valid data (create if there is no data).
 *
 * The base class allows to perform an easy error, warning and exception
 * treatments, including the accumulated statistics of exceptions, errors
 * and warnings.
 *
 * The base class included also utilities for general statistical counters.
 *
 * It has been reported that usage of this base class results in
 * significant reduction of existing code lines.
 *
 *  @attention
 *  See also the class GaudiCommon, which implements some of the common
 *  functionality between GaudiTool and GaudiAlgorithm.
 *
 *  @author Vanya BELYAEV Ivan.Belyaev@itep.ru
 *  @author Chris Jones   Christopher.Rob.Jones@cern.ch
 *  @date 01/11/2001
 */
// ============================================================================
/** @class GaudiTool GaudiTool.h GaudiTools/GaudiTool.h
 *
 *  The useful base class for tools.
 *  Small extension of ordinary the AlgTool base class.
 *
 *  This base class allows "easy"(=="1 line") access to tools
 *  and services. This access is safe in the sense that there
 *  is no need to worry about the reference counts for tools
 *  and services.
 *
 *  The base class allows "easy" (=="1 line") access to data in
 *  Gaudi Transient Stores. The functionality includes the checking
 *  of the presence of the data at the given location, checking the
 *  validity of the data, retrieval of valid data and "forced" retrieve
 *  of valid data (create if there is no data).
 *
 *  The base class allows to perform an easy error, warning and exception
 *  treatments, including the accumulated statistics of exceptions, errors
 *  and warnings.
 *
 *  The base class also includes utilities for general statistical counters.
 *
 *  It has been reported that usage of this base class results in
 *  significant reduction of existing code lines.
 *
 *  @attention
 *  See the class GaudiCommon, which implements some of the common functionality
 *  between GaudiTool and GaudiAlgorithm
 *
 *  @author Vanya BELYAEV Ivan.Belyaev@itep.ru
 *  @author Chris Jones   Christopher.Rob.Jones@cern.ch
 *  @date   2003-07-07
 */
// ============================================================================
class GAUDI_API GaudiTool : public GaudiCommon<AlgTool>
{
public:
  // ==========================================================================
  /** standard initialization method
   *  @see  AlgTool
   *  @see IAlgTool
   *  @return status code
   */
  StatusCode initialize() override;
  /** standard finalization method
   *  @see  AlgTool
   *  @see IAlgTool
   *  @return status code
   */
<<<<<<< HEAD
  StatusCode    finalize   () override;
  // ==========================================================================
 public:
=======
  StatusCode finalize() override;
>>>>>>> e2f40a04
  // ==========================================================================
public: // accessors
        // ==========================================================================
        /** Access the standard N-Tuple
         *  @return pointer to N-Tuple service .
         */
  INTupleSvc* ntupleSvc() const;
  /** Access the standard event collection service
   *  @return pointer to the event collection service
   */
  INTupleSvc* evtColSvc() const;
  /** accessor to detector service
   *  @return pointer to detector service
   */
  IDataProviderSvc* detSvc() const;

  /** accessor to Incident Service
   *  @return pointer to the Incident Service
   */
  IIncidentSvc* incSvc() const;
  /** accessor to Chrono & Stat Service
   *  @return pointer to the Chrono & Stat Service
   */
  IChronoStatSvc* chronoSvc() const;
  /** acessor to the histogram service
   *  @return pointer to the histogram service
   */
  IHistogramSvc* histoSvc() const;
  /** acessor to the Algorithm Context Service
   *  @return pointer to the Algorithm Context Service
   */
  IAlgContextSvc* contextSvc() const;
  // ==========================================================================
public:
  // ==========================================================================
  // following methods cannot go in GaudiCommon since they use methods ( evtSvc()
  // and detSvc() ) that are not members of AlgTool.
  // Also some methods seem which are members of the base class do not seem
  // to be found unless forwarding methods are put here ??
  // ==========================================================================

  /** @brief Register a data object or container into Gaudi Event Transient Store
   *
   *  @code
   *
   *  MCHits * hits = new MCHits();
   *  put( evtSvc(), hits, "/Event/MC/Hits" );
   *
   *  @endcode
   *
   *  @attention The method respects the setting of the job option
   *             RootInTES by prepending the value of this to the
   *             data location that is passed.
   *             The default setting for RootInTES is "" so has no effect.
   *             This behavior can be suppressed by passing the argument
   *             useRootInTES = false
   *
   *  @see IDataProviderSvc
   *
   *  @param svc        Pointer to data provider service
   *  @param object     Data object or container to be registered
   *  @param address    Address in Gaudi Event Transient Store ("/Event" could be omitted )
   *  @param useRootInTES Flag to turn on(TRUE) off(FALSE) the use of
   *                      the RootInTES location property
   *  @exception        GaudiException for invalid event data service
   *  @exception        GaudiException for invalid object
   *  @exception        GaudiException for error result from event data service
   *  @return StatusCode
   *  @retval StatusCode::SUCCESS Data was successfully placed in the TES.
   *  @retval StatusCode::FAILURE Failed to store data in the TES.
   */
  inline DataObject* put( IDataProviderSvc* svc, DataObject* object, const std::string& address,
                          const bool useRootInTES = true ) const
  {
    return GaudiCommon<AlgTool>::put( svc, object, address, useRootInTES );
  }

  /** @brief Register a data object or container into Gaudi Event Transient Store
   *
   *  @see IDataProviderSvc
   *
   *  @code
   *
   *  MCHits * hits = put( new MCHits(), "/Event/MC/Hits" );
   *
   *  @endcode
   *
   *  @attention The method respects the setting of the job option
   *             RootInTES by prepending the value of this to the
   *             data location that is passed.
   *             The default setting for RootInTES is "" so has no effect.
   *             This behavior can be suppressed by passing the argument
   *             useRootInTES = false
   *
   *  @param object     Data object or container to be registered
   *  @param address    Address in Gaudi Event Transient Store ("/Event" could be omitted )
   *  @param useRootInTES Flag to turn on(TRUE) off(FALSE) the use of
   *                      the RootInTES location property
   *  @exception        GaudiException for invalid event data service
   *  @exception        GaudiException for invalid object
   *  @exception        GaudiException for error result from event data service
   *  @return StatusCode
   *  @retval StatusCode::SUCCESS Data was successfully placed in the TES.
   *  @retval StatusCode::FAILURE Failed to store data in the TES.
   */
  inline DataObject* put( DataObject* object, const std::string& address, const bool useRootInTES = true ) const
  {
    return GaudiCommon<AlgTool>::put( evtSvc(), object, address, useRootInTES );
  }

  /** @brief Templated access to the data in Gaudi Transient Store
   *
   *  Quick and safe access to the data in Gaudi transient store.
   *  The method located the data at given address and perform the
   *  debug printout about located data
   *
   *  @code
   *
   *  MCHits* hits = get<MCHits>( evtSvc() , "/Event/MC/Hits" );
   *
   *  @endcode
   *
   *  @attention The method respects the setting of the job option
   *             RootInTES by prepending the value of this to the
   *             data location that is passed.
   *             The default setting for RootInTES is "" so has no effect.
   *             This behavior can be suppressed by passing the argument
   *             useRootInTES = false
   *
   *  @see IDataProviderSvc
   *  @see SmartDataPtr
   *
   *  @exception      GaudiException for Invalid Data Provider Service
   *  @exception      GaudiException for invalid/unavailable data
   *
   *  @param svc      Pointer to data service (data provider)
   *  @param location data location/address in Gaudi Transient Store
   *  @param useRootInTES Flag to turn on(TRUE) off(FALSE) the use of
   *                      the RootInTES location property
   *  @return pointer to the data object
   */
  template <class TYPE>
  inline typename Gaudi::Utils::GetData<TYPE>::return_type get( IDataProviderSvc* svc, const std::string& location,
                                                                const bool useRootInTES = true ) const
  {
    return GaudiCommon<AlgTool>::get<TYPE>( svc, location, useRootInTES );
  }

  /** @brief Templated access to the data in Gaudi Transient Store
   *
   *  Quick and safe access to the data in Gaudi transient store.
   *  The method located the data at given address and perform the
   *  debug printout about located data.
   *
   *  Skips the check on the data as performed by 'get'. No exception
   *  is thrown if the data is missing.
   *
   *  @code
   *
   *  MCHits* hits = getIfExists<MCHits>( evtSvc() , "/Event/MC/Hits" );
   *
   *  @endcode
   *
   *  @attention The method respects the setting of the job option
   *             RootInTES by prepending the value of this to the
   *             data location that is passed.
   *             The default setting for RootInTES is "" so has no effect.
   *             This behavior can be suppressed by passing the argument
   *             useRootInTES = false
   *
   *  @see IDataProviderSvc
   *  @see SmartDataPtr
   *
   *  @param svc      Pointer to data service (data provider)
   *  @param location data location/address in Gaudi Transient Store
   *  @param useRootInTES Flag to turn on(TRUE) off(FALSE) the use of
   *                      the RootInTES location property
   *
   *  @return pointer to the data object.
   *  @retval NULL If data does not exist.
   */
  template <class TYPE>
  inline typename Gaudi::Utils::GetData<TYPE>::return_type
  getIfExists( IDataProviderSvc* svc, const std::string& location, const bool useRootInTES = true ) const
  {
    return GaudiCommon<AlgTool>::getIfExists<TYPE>( svc, location, useRootInTES );
  }

  /** @brief Templated access to the data from Gaudi Event Transient Store
   *
   *  Quick and safe access to the data in Gaudi transient store.
   *
   *  The method located the data at the given address and perform the
   *  debug printout about located data.
   *
   *  @code
   *
   *  MCParticles* mcps = get<MCParticles>( MCParticleLocation::Default );
   *
   *  @endcode
   *
   *  @attention The method respects the setting of the job option
   *             RootInTES by prepending the value of this to the
   *             data location that is passed.
   *             The default setting for RootInTES is "" so has no effect.
   *             This behavior can be suppressed by passing the argument
   *             useRootInTES = false
   *
   *  @param location Data location/address in Gaudi Transient Store
   *  @param useRootInTES Flag to turn on(TRUE) off(FALSE) the use of
   *                      the RootInTES location property
   *  @return         Pointer to the data object
   */
  template <class TYPE>
  inline typename Gaudi::Utils::GetData<TYPE>::return_type get( const std::string& location,
                                                                const bool useRootInTES = true ) const
  {
    return GaudiCommon<AlgTool>::get<TYPE>( evtSvc(), location, useRootInTES );
  }

  /** @brief Templated access to the data in Gaudi Transient Store
   *
   *  Quick and safe access to the data in Gaudi transient store.
   *  The method located the data at given address and perform the
   *  debug printout about located data.
   *
   *  Skips the check on the data as performed by 'get'. No exception
   *  is thrown if the data is missing.
   *
   *  @code
   *
   *  MCHits* hits = getIfExists<MCHits>( "/Event/MC/Hits" );
   *
   *  @endcode
   *
   *  @attention The method respects the setting of the job option
   *             RootInTES by prepending the value of this to the
   *             data location that is passed.
   *             The default setting for RootInTES is "" so has no effect.
   *             This behavior can be suppressed by passing the argument
   *             useRootInTES = false
   *
   *  @see IDataProviderSvc
   *  @see SmartDataPtr
   *
   *  @param location data location/address in Gaudi Transient Store
   *  @param useRootInTES Flag to turn on(TRUE) off(FALSE) the use of
   *                      the RootInTES location property
   *
   *  @return pointer to the data object.
   *  @retval NULL If data does not exist.
   */
  template <class TYPE>
  inline typename Gaudi::Utils::GetData<TYPE>::return_type getIfExists( const std::string& location,
                                                                        const bool useRootInTES = true ) const
  {
    return GaudiCommon<AlgTool>::getIfExists<TYPE>( evtSvc(), location, useRootInTES );
  }

  /** @brief Templated access to the detector data from the
   *         Gaudi Detector Transient Store
   *
   *  Quick and safe access to the detector data in Gaudi transient store.
   *
   *  The method located the detector at the given address and perform the
   *  debug printout about located detector.
   *
   *  @code
   *
   *  MyDet* mdet = getDet<MyDet>( detSvc() , "/dd/Structure/LHCb/MyDet" );
   *
   *  @endcode
   *
   *  @param svc       Pointer to data service (data provider)
   *  @param location  Detector location/address in Gaudi Transient Store
   *  @return          Pointer to the detector object
   */
  template <class TYPE>
  inline TYPE* getDet( IDataProviderSvc* svc, const std::string& location ) const
  {
    return GaudiCommon<AlgTool>::get<TYPE>( svc, location, false );
  }

  /** @brief Templated access to the detector data from the
   *         Gaudi Detector Transient Store
   *
   *  Quick and safe access to the detector data in Gaudi transient store.
   *
   *  The method located the detector at the given address and perform the
   *  debug printout about located detector.
   *
   *  Skips the check on the data as performed by 'get'. No exception
   *  is thrown if the data is missing.
   *
   *  @code
   *
   *  MyDet* mdet = getDetIfExists<MyDet>( detSvc() , "/dd/Structure/LHCb/MyDet" );
   *
   *  @endcode
   *
   *  @param svc       Pointer to data service (data provider)
   *  @param location  Detector location/address in Gaudi Transient Store
   *  @return          Pointer to the detector object
   *  @retval NULL If the detector object does not exist.
   */
  template <class TYPE>
  inline typename Gaudi::Utils::GetData<TYPE>::return_type getDetIfExists( IDataProviderSvc* svc,
                                                                           const std::string& location ) const
  {
    return GaudiCommon<AlgTool>::getIfExists<TYPE>( svc, location, false );
  }

  /** @brief Templated access to the detector data from the
   *         Gaudi Detector Transient Store
   *
   *  Quick and safe access to the detector data in Gaudi transient store.
   *
   *  The method located the detector at the given address and perform the
   *  debug printout about located detector.
   *
   *  @code
   *
   *  MyDet* mdet = getDet<MyDet>( "/dd/Structure/LHCb/MyDet" );
   *
   *  @endcode
   *
   *  @param location  Detector location/address in Gaudi Transient Store
   *  @return          Pointer to the detector object
   */
  template <class TYPE>
  inline TYPE* getDet( const std::string& location ) const
  {
    return GaudiCommon<AlgTool>::get<TYPE>( detSvc(), location, false );
  }

  /** @brief Templated access to the detector data from the
   *         Gaudi Detector Transient Store
   *
   *  Quick and safe access to the detector data in Gaudi transient store.
   *
   *  The method located the detector at the given address and perform the
   *  debug printout about located detector.
   *
   *  Skips the check on the data as performed by 'get'. No exception
   *  is thrown if the data is missing.
   *
   *  @code
   *
   *  MyDet* mdet = getDetIfExists<MyDet>( "/dd/Structure/LHCb/MyDet" );
   *
   *  @endcode
   *
   *  @param location  Detector location/address in Gaudi Transient Store
   *  @return          Pointer to the detector object
   *  @retval NULL If the detector object does not exist.
   */
  template <class TYPE>
  inline typename Gaudi::Utils::GetData<TYPE>::return_type getDetIfExists( const std::string& location ) const
  {
    return GaudiCommon<AlgTool>::getIfExists<TYPE>( detSvc(), location, false );
  }

  /** @brief Check the existence of a data object or container
   *         in the Gaudi Transient Event Store
   *
   *  @code
   *
   *  bool a1 = exist<DataObject>( evtSvc(), "/Event/MyObject" ) ;
   *  bool a2 = exist<MyHits>    ( evtSvc(), "/Event/MyHits"   ) ;
   *
   *  @endcode
   *
   *  @attention The method respects the setting of the job option
   *             RootInTES by prepending the value of this to the
   *             data location that is passed.
   *             The default setting for RootInTES is "" so has no effect.
   *             This behavior can be suppressed by passing the argument
   *             useRootInTES = false
   *
   *  @param svc       Pointer to data service (data provider)
   *  @param  location Address in Gaudi Transient Event Store
   *  @param useRootInTES Flag to turn on(TRUE) off(FALSE) the use of
   *                      the RootInTES location property
   *  @return          Boolean indicating status of the request
   *  @retval true     Data object or container exists and implements a proper interface
   *  @retval true     Failed to locate the data object or container
   */
  template <class TYPE>
  inline bool exist( IDataProviderSvc* svc, const std::string& location, const bool useRootInTES = true ) const
  {
    return GaudiCommon<AlgTool>::exist<TYPE>( svc, location, useRootInTES );
  }

  /** @brief Check the existence of a data object or container
   *         in the Gaudi Transient Event Store
   *
   *  @code
   *
   *  bool a1 = exist<DataObject>( "/Event/MyObject" ) ;
   *  bool a2 = exist<MyHits>    ( "/Event/MyHits"   ) ;
   *
   *  @endcode
   *
   *  @attention The method respects the setting of the job option
   *             RootInTES by prepending the value of this to the
   *             data location that is passed.
   *             The default setting for RootInTES is "" so has no effect.
   *             This behavior can be suppressed by passing the argument
   *             useRootInTES = false
   *
   *  @param  location Address in Gaudi Transient Event Store
   *  @return          Boolean indicating status of the request
   *  @retval true     Data object or container exists and implements a proper interface
   *  @retval true     Failed to locate the data object or container
   */
  template <class TYPE>
  inline bool exist( const std::string& location, const bool useRootInTES = true ) const
  {
    return GaudiCommon<AlgTool>::exist<TYPE>( evtSvc(), location, useRootInTES );
  }

  /** @brief Check the existence of detector objects in the Gaudi
   *         Transient Detector Store
   *
   *  @code
   *
   *  bool a1 = existDet<DataObject> ( detSvc(), "/dd/Structure/MyObject"     ) ;
   *  bool a2 = existDet<Material>   ( detSvc(), "/dd/Structure/Material/Air" ) ;
   *
   *  @endcode
   *
   *  @param svc       Pointer to data service (data provider)
   *  @param  location Address in Gaudi Transient Detector Store
   *  @return          Boolean indicating status of the request
   *  @retval true     Detector object exists and implements a proper interface
   *  @retval false    Failed to locate the data object
   */
  template <class TYPE>
  inline bool existDet( IDataProviderSvc* svc, const std::string& location ) const
  {
    return GaudiCommon<AlgTool>::exist<TYPE>( svc, location, false );
  }

  /** @brief Check the existence of detector objects in the Gaudi
   *         Transient Detector Store
   *
   *  @code
   *
   *  bool a1 = existDet<DataObject> ( "/dd/Structure/MyObject"     ) ;
   *  bool a2 = existDet<Material>   ( "/dd/Structure/Material/Air" ) ;
   *
   *  @endcode
   *
   *  @param  location Address in Gaudi Transient Detector Store
   *  @return          Boolean indicating status of the request
   *  @retval true     Detector object exists and implements a proper interface
   *  @retval false    Failed to locate the data object
   */
  template <class TYPE>
  inline bool existDet( const std::string& location ) const
  {
    return GaudiCommon<AlgTool>::exist<TYPE>( detSvc(), location, false );
  }

  /** @brief Get the existing data object from Gaudi Event Transient store.
   *         Alternatively, create new object and register it in TES
   *         and return if object does not exist.
   *
   *  @code
   *
   *  MyHits* hits = getOrCreate<MyHits,MyHits>( evtSvc() , "/Event/MyHits" ) ;
   *
   *  @endcode
   *
   *  @attention The method respects the setting of the job option
   *             RootInTES by prepending the value of this to the
   *             data location that is passed.
   *             The default setting for RootInTES is "" so has no effect.
   *             This behavior can be suppressed by passing the argument
   *             useRootInTES = false
   *
   *  @exception GaudiException for Invalid Data Provider Service
   *  @exception GaudiException for invalid/unavailable  data
   *
   *  @param svc        Pointer to data service (data provider)
   *  @param  location  Location in Gaudi Transient Event Store
   *  @param useRootInTES Flag to turn on(TRUE) off(FALSE) the use of
   *                      the RootInTES location property
   *  @return A valid pointer to the object
   */
  template <class TYPE, class TYPE2>
  inline typename Gaudi::Utils::GetData<TYPE>::return_type
  getOrCreate( IDataProviderSvc* svc, const std::string& location, const bool useRootInTES = true ) const
  {
    return GaudiCommon<AlgTool>::getOrCreate<TYPE, TYPE2>( svc, location, useRootInTES );
  }

  /** @brief Get the existing data object from Gaudi Event Transient store.
   *         Alternatively, create new object and register it in TES
   *         and return if object does not exist.
   *
   *  @code
   *
   *  MyHits* hits = getOrCreate<MyHits,MyHits>( "/Event/MyHits" ) ;
   *
   *  @endcode
   *
   *  @attention The method respects the setting of the job option
   *             RootInTES by prepending the value of this to the
   *             data location that is passed.
   *             The default setting for RootInTES is "" so has no effect.
   *             This behavior can be suppressed by passing the argument
   *             useRootInTES = false
   *
   *  @exception GaudiException for Invalid Data Provider Service
   *  @exception GaudiException for invalid/unavailable  data
   *
   *  @param  location  Location in Gaudi Transient Event Store
   *  @param useRootInTES Flag to turn on(TRUE) off(FALSE) the use of
   *                      the RootInTES location property
   *  @return A valid pointer to the object
   */
  template <class TYPE, class TYPE2>
  inline typename Gaudi::Utils::GetData<TYPE>::return_type getOrCreate( const std::string& location,
                                                                        const bool useRootInTES = true ) const
  {
    return GaudiCommon<AlgTool>::getOrCreate<TYPE, TYPE2>( evtSvc(), location, useRootInTES );
  }
  // ==========================================================================
public:
  // ==========================================================================
  /** Print the error message and return with the given StatusCode.
   *
   *  Also performs statistical analysis of the error messages and
   *  suppression after the defined number of error instances.
   *
   *  @code
   *
   *   if( a < 0 ) { return Error("a is negative!") ;}
   *   if( b < 0 ) { return Error("b is illegal!" , StatusCode(25) );
   *   if( c < 0 )
   *      { return Error("c is negative" , StatusCode(35) , 50 );
   *
   *  @endcode
   *
   *  @see MsgStream
   *  @see IMessageSvc
   *  @see StatusCode
   *
   *  @param msg    Error message
   *  @param st     StatusCode to return
   *  @param mx     Maximum number of printouts for this message
   *  @return       StatusCode
   */
  inline StatusCode Error( const std::string& msg, const StatusCode st = StatusCode::FAILURE,
                           const size_t mx = 10 ) const
  {
    return GaudiCommon<AlgTool>::Error( m_isPublic ? msg + getCurrentAlgName() : msg, st, mx );
  }
  /** Print the warning message and return with the given StatusCode.
   *
   *  Also performs statistical analysis of the warning messages and
   *  suppression after the defined number of error instances.
   *
   *  @code
   *
   *   if( a < 0 ) { return Warning("a is negative!") ;}
   *   if( b < 0 ) { return Warning("b is illegal!" , StatusCode(25) );
   *   if( c < 0 )
   *      { return Warning("c is negative" , StatusCode(35) , 50 );
   *
   *  @endcode
   *
   *  @see MsgStream
   *  @see IMessageSvc
   *  @see StatusCode
   *
   *  @param msg    Warning message
   *  @param st     StatusCode to return
   *  @param mx     Maximum number of printouts for this message
   *  @return       The given StatusCode
   */
  inline StatusCode Warning( const std::string& msg, const StatusCode st = StatusCode::FAILURE,
                             const size_t mx = 10 ) const
  {
    return GaudiCommon<AlgTool>::Warning( m_isPublic ? msg + getCurrentAlgName() : msg, st, mx );
  }
  /** Print the info message and return with the given StatusCode.
   *
   *  Also performs statistical analysis of the info messages and
   *  suppression after the defined number of instances.
   *
   *  @see MsgStream
   *  @see IMessageSvc
   *  @see StatusCode
   *  @see GaudiCommon::Warning
   *
   *  @param msg    Info message
   *  @param st     StatusCode to return
   *  @param mx     Maximum number of printouts for this message
   *  @return       The given StatusCode
   */
  inline StatusCode Info( const std::string& msg, const StatusCode st = StatusCode::SUCCESS,
                          const size_t mx = 10 ) const
  {
    return GaudiCommon<AlgTool>::Info( m_isPublic ? msg + getCurrentAlgName() : msg, st, mx );
  }
  // ==========================================================================
public:
  // ==========================================================================
  /// enable/disable summary
  static bool enableSummary( bool );
  /// is summary enabled?
  static bool summaryEnabled();

  // ==========================================================================
  /** Standard constructor
   *  @see AlgTool
   *  @param type tool type (useless)
   *  @param name tool name
   *  @param parent pointer to parent object (service, algorithm or tool)
   */
  GaudiTool( const std::string& type, const std::string& name, const IInterface* parent );

  /// destructor, virtual and protected
  ~GaudiTool() override;
  // ==========================================================================
private:
  // ==========================================================================
  /// no default/copy constructor, no assignment
  GaudiTool()                   = delete;
  GaudiTool( const GaudiTool& ) = delete;
  GaudiTool& operator=( const GaudiTool& ) = delete;
  // ==========================================================================
private:
  // ==========================================================================
  /// Determines if this tool is public or not (i.e. owned by the ToolSvc).
  bool isPublic() const;
  /// Returns the current active algorithm name via the context service
  inline std::string getCurrentAlgName() const
  {
    const IAlgContextSvc* asvc = this->contextSvc();
    const IAlgorithm* current  = ( asvc ? asvc->currentAlg() : NULL );
    return ( current ? " [" + current->name() + "]" : "" );
  }
  // ==========================================================================
private:
  // ==========================================================================
  /// pointer to the N-Tuple service
  mutable SmartIF<INTupleSvc>     m_ntupleSvc;
  /// pointer to the event tag collection service
  mutable SmartIF<INTupleSvc>     m_evtColSvc;
  /// pointer to Detector Data Service
  mutable SmartIF<IDataProviderSvc> m_detSvc;
  /// pointer to Chrono & Stat Service
  mutable SmartIF<IChronoStatSvc> m_chronoSvc;
  /// pointer to Incident Service
  mutable SmartIF<IIncidentSvc>   m_incSvc;
  /// pointer for histogram service
  mutable SmartIF<IHistogramSvc>  m_histoSvc;
  // Pointer to the Algorithm Context Service
  mutable SmartIF<IAlgContextSvc> m_contextSvc; ///< Algorithm Context Service

  Gaudi::Property<std::string> m_contextSvcName{this, "ContextService", "AlgContextSvc",
                                                "the name of Algorithm Context Service"};
  // ==========================================================================
private:
  // ==========================================================================
  /// Flag to say if the tool is a public or private tool
  bool m_isPublic = false;
  // ==========================================================================
private:
  // ==========================================================================
  /// full tool name "type/name"
  const std::string m_local;
  // ==========================================================================
private:
  // ==========================================================================
  /// enable printout of summary?
  static bool s_enableSummary;
  // ==========================================================================
<<<<<<< HEAD

 public:
  using AlgTool::declareProperty;
  template <class T>
    Property* declareProperty
    ( const std::string& name,
      DataObjectHandle<T>&     hndl,
      const std::string& doc = "none" ) const
  {

    if ( hndl.mode() & Gaudi::DataHandle::Reader ) {
      (const_cast<GaudiTool*>(this))->AlgTool::declareInput(&hndl);
    }

    if ( hndl.mode() & Gaudi::DataHandle::Writer ) {
      (const_cast<GaudiTool*>(this))->AlgTool::declareOutput(&hndl);
    }

    if (hndl.owner() == 0) {
      hndl.setOwner((const_cast<GaudiTool*>(this)));
    }

    return m_propertyMgr->declareProperty(name, hndl, doc);
  }


=======
>>>>>>> e2f40a04
};
// ============================================================================

// ============================================================================
// The END
// ============================================================================
#endif // GAUDIALG_GAUDITOOL_H
// ============================================================================<|MERGE_RESOLUTION|>--- conflicted
+++ resolved
@@ -113,13 +113,7 @@
    *  @see IAlgTool
    *  @return status code
    */
-<<<<<<< HEAD
-  StatusCode    finalize   () override;
-  // ==========================================================================
- public:
-=======
   StatusCode finalize() override;
->>>>>>> e2f40a04
   // ==========================================================================
 public: // accessors
         // ==========================================================================
@@ -801,35 +795,6 @@
   /// enable printout of summary?
   static bool s_enableSummary;
   // ==========================================================================
-<<<<<<< HEAD
-
- public:
-  using AlgTool::declareProperty;
-  template <class T>
-    Property* declareProperty
-    ( const std::string& name,
-      DataObjectHandle<T>&     hndl,
-      const std::string& doc = "none" ) const
-  {
-
-    if ( hndl.mode() & Gaudi::DataHandle::Reader ) {
-      (const_cast<GaudiTool*>(this))->AlgTool::declareInput(&hndl);
-    }
-
-    if ( hndl.mode() & Gaudi::DataHandle::Writer ) {
-      (const_cast<GaudiTool*>(this))->AlgTool::declareOutput(&hndl);
-    }
-
-    if (hndl.owner() == 0) {
-      hndl.setOwner((const_cast<GaudiTool*>(this)));
-    }
-
-    return m_propertyMgr->declareProperty(name, hndl, doc);
-  }
-
-
-=======
->>>>>>> e2f40a04
 };
 // ============================================================================
 
