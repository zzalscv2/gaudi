--- conflicted
+++ resolved
@@ -49,16 +49,7 @@
        // TODO/FIXME: replace vector of string property + call-back with a
        //             vector<handle> property ... as soon as declareProperty can deal with that.
        auto p = this->declareProperty( inputs.first, m_inputLocations );
-<<<<<<< HEAD
        p->declareUpdateHandler( [=](Gaudi::Details::PropertyBase&) {
-           //@FIXME: if any handles, de-register ('retract') them first!
-           // std::for_each( this->m_inputs.begin(), this->m_inputs.end(), [&](auto& h) { this->retractInput(&h); } );
-           if (!this->m_inputs.empty()) {
-              this->warning() << "DataHandle property about to be updated, some DataHandles are about to run out of scope. This will cause a crash later..." << endmsg;
-           }
-=======
-       p->declareUpdateHandler( [=](Property&) {
->>>>>>> c9d1bb5c
            this->m_inputs = details::make_vector_of_handles<decltype(this->m_inputs)>
                             (this, m_inputLocations, Gaudi::DataHandle::Reader);
            if (std::is_pointer<In>::value) { // handle constructor does not (yet) allow to set optional flag... so do it explicitly here...
