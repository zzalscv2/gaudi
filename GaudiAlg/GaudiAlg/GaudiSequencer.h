#ifndef GAUDISEQUENCER_H
#define GAUDISEQUENCER_H 1

// Include files
// from Gaudi
#include "GaudiAlg/GaudiAlgorithm.h"

// Forward declarations
class ISequencerTimerTool;

/** @class GaudiSequencer GaudiSequencer.h
 *  Sequencer for executing several algorithms, stopping when one is faulty.
 *
 *  Default behaviour (ModeOR=False) is to execute all algorithms until one returns
 *  filterPassed() = False. If ShortCircuit is set to False, then all algorithms
 *  will be executed.
 *
 *  In OR mode, the logic is opposite. All algorithms until one returns
<<<<<<< HEAD
 *  filterPassed() = True. To then exit one must conter-intuitively set
=======
 *  filterPassed() = True. To then exit one must onter-intuitively set
>>>>>>> e6f85a52
 *  ShortCircuit to False. If the default value ShortCircuit=True is left
 *  then all algorithms will be executed.
 *
 *  @author Olivier Callot
 *  @date   2004-05-13
 */
class GAUDI_API GaudiSequencer : public GaudiAlgorithm
{
public:
  /// Standard constructor
  GaudiSequencer( const std::string& name, ISvcLocator* pSvcLocator );

  ~GaudiSequencer() override = default; ///< Destructor

  StatusCode initialize() override; ///< Algorithm initialization
  StatusCode execute() override;    ///< Algorithm execution
  StatusCode finalize() override;   ///< Algorithm finalization

  StatusCode beginRun() override; ///< Algorithm beginRun
  StatusCode endRun() override;   ///< Algorithm endRun

  /** for asynchronous changes in the list of algorithms */
  void membershipHandler( Gaudi::Details::PropertyBase& theProp );

protected:
  class AlgorithmEntry final
  {
  public:
    /// Standard constructor
    AlgorithmEntry( Algorithm* alg ) : m_algorithm( alg ) {}

    void setReverse( bool flag ) { m_reverse = flag; }

    Algorithm* algorithm() const { return m_algorithm; }
    bool reverse() const { return m_reverse; }
    void setTimer( int nb ) { m_timer = nb; }
    int timer() const { return m_timer; }
  private:
    Algorithm* m_algorithm = nullptr; ///< Algorithm pointer
    bool m_reverse         = false;   ///< Indicates that the flag has to be inverted
    int m_timer            = 0;       ///< Timer number for this algorithm
  };

  /** Decode a vector of string. */
  StatusCode decodeNames();

public:
  /// Produce string represention of the control flow expression.
  std::ostream& toControlFlowExpression(std::ostream& os) const override;

private:
<<<<<<< HEAD
  /** copy not allowed **/
  GaudiSequencer( const GaudiSequencer& a ) = delete;

  /** assignment not allowed **/
  GaudiSequencer& operator=( const GaudiSequencer& a ) = delete;

  Gaudi::Property<std::vector<std::string>> m_names{this, "Members", {}, "list of algorithms"};
  Gaudi::Property<bool> m_modeOR{this, "ModeOR", false, "use OR loginc instead of AND"};
  Gaudi::Property<bool> m_ignoreFilter{this, "IgnoreFilterPassed", false, "always continue"};
  Gaudi::Property<bool> m_measureTime{this, "MeasureTime", false, "measure time"};
  Gaudi::Property<bool> m_returnOK{this, "ReturnOK", false, "forces the sequencer to return a good status"};
  Gaudi::Property<bool> m_shortCircuit{this, "ShortCircuit", true, "stop processing as soon as possible"};

  bool m_isInitialized;                       ///< Indicate that we are ready
  std::vector<AlgorithmEntry> m_entries;      ///< List of algorithms to process.
  ISequencerTimerTool* m_timerTool = nullptr; ///< Pointer to the timer tool
  int m_timer;                                ///< Timer number for the sequencer
=======

  /** Private copy, copy not allowed **/
  GaudiSequencer( const GaudiSequencer& a );

  /** Private  assignment operator: This is not allowed **/
  GaudiSequencer& operator=( const GaudiSequencer& a );

  StringArrayProperty   m_names;         ///< Input string, list of algorithms
  std::vector<AlgorithmEntry> m_entries; ///< List of algorithms to process.
  bool m_modeOR;                         ///< Indicates that the OR is wanted instead of AND
  bool m_shortCircuit;                   ///< Indicates whether to stop processing as soon as possible,
                                         ///     or to always execute _all_ subalgorithms.
                                         ///     In MOdeOR=True the behaviour is the exact opposite.
  bool m_ignoreFilter;                   ///< True if one continues always.
  bool m_isInitialized;                  ///< Indicate that we are ready
  bool m_measureTime;                    ///< Flag to measure time
  bool m_returnOK;                       ///< Forces the sequencer to return a good status
  ISequencerTimerTool* m_timerTool = nullptr;      ///< Pointer to the timer tool
  int  m_timer;                          ///< Timer number for the sequencer
  bool m_invert;                         ///< If the logic result of the sequencer should be inverted
>>>>>>> e6f85a52
};
#endif // GAUDISEQUENCER_H<|MERGE_RESOLUTION|>--- conflicted
+++ resolved
@@ -16,11 +16,7 @@
  *  will be executed.
  *
  *  In OR mode, the logic is opposite. All algorithms until one returns
-<<<<<<< HEAD
  *  filterPassed() = True. To then exit one must conter-intuitively set
-=======
- *  filterPassed() = True. To then exit one must onter-intuitively set
->>>>>>> e6f85a52
  *  ShortCircuit to False. If the default value ShortCircuit=True is left
  *  then all algorithms will be executed.
  *
@@ -72,7 +68,6 @@
   std::ostream& toControlFlowExpression(std::ostream& os) const override;
 
 private:
-<<<<<<< HEAD
   /** copy not allowed **/
   GaudiSequencer( const GaudiSequencer& a ) = delete;
 
@@ -85,32 +80,11 @@
   Gaudi::Property<bool> m_measureTime{this, "MeasureTime", false, "measure time"};
   Gaudi::Property<bool> m_returnOK{this, "ReturnOK", false, "forces the sequencer to return a good status"};
   Gaudi::Property<bool> m_shortCircuit{this, "ShortCircuit", true, "stop processing as soon as possible"};
+  Gaudi::Property<bool> m_invert{this, "Invert", false, "invert the logic result of the sequencer"};
 
   bool m_isInitialized;                       ///< Indicate that we are ready
   std::vector<AlgorithmEntry> m_entries;      ///< List of algorithms to process.
   ISequencerTimerTool* m_timerTool = nullptr; ///< Pointer to the timer tool
   int m_timer;                                ///< Timer number for the sequencer
-=======
-
-  /** Private copy, copy not allowed **/
-  GaudiSequencer( const GaudiSequencer& a );
-
-  /** Private  assignment operator: This is not allowed **/
-  GaudiSequencer& operator=( const GaudiSequencer& a );
-
-  StringArrayProperty   m_names;         ///< Input string, list of algorithms
-  std::vector<AlgorithmEntry> m_entries; ///< List of algorithms to process.
-  bool m_modeOR;                         ///< Indicates that the OR is wanted instead of AND
-  bool m_shortCircuit;                   ///< Indicates whether to stop processing as soon as possible,
-                                         ///     or to always execute _all_ subalgorithms.
-                                         ///     In MOdeOR=True the behaviour is the exact opposite.
-  bool m_ignoreFilter;                   ///< True if one continues always.
-  bool m_isInitialized;                  ///< Indicate that we are ready
-  bool m_measureTime;                    ///< Flag to measure time
-  bool m_returnOK;                       ///< Forces the sequencer to return a good status
-  ISequencerTimerTool* m_timerTool = nullptr;      ///< Pointer to the timer tool
-  int  m_timer;                          ///< Timer number for the sequencer
-  bool m_invert;                         ///< If the logic result of the sequencer should be inverted
->>>>>>> e6f85a52
 };
 #endif // GAUDISEQUENCER_H