// ============================================================================
// include files
// ============================================================================
// STL & STD
// ============================================================================
#include <algorithm>
#include <cstdlib>
// ============================================================================
/* @file GaudiCommon.cpp
 *
 *  Implementation file for class : GaudiCommon
 *
 *  @author Chris Jones   Christopher.Rob.Jones@cern.ch
 *  @author Vanya BELYAEV Ivan.Belyaev@itep.ru
 *  @author Rob Lambert Rob.Lambert@cern.ch
 *  @date   2009-08-04
 */
// GaudiKernel
// ============================================================================
#include "GaudiKernel/IDataProviderSvc.h"
#include "GaudiKernel/IToolSvc.h"
#include "GaudiKernel/IProperty.h"
#include "GaudiKernel/Property.h"
#include "GaudiKernel/ISvcLocator.h"
#include "GaudiKernel/MsgStream.h"
#include "GaudiKernel/ObjectVector.h"
#include "GaudiKernel/SmartDataPtr.h"
#include "GaudiKernel/SmartRef.h"
#include "GaudiKernel/Stat.h"
#include "GaudiKernel/System.h"
#include "GaudiKernel/IJobOptionsSvc.h"
#include "GaudiKernel/StatEntity.h"
#include "GaudiKernel/Algorithm.h"
#include "GaudiKernel/AlgTool.h"
#include "GaudiKernel/reverse.h"
// ============================================================================
// GaudiAlg
// ============================================================================
#include "GaudiAlg/Print.h"
#include "GaudiAlg/GaudiCommon.h"
#include "GaudiAlg/GaudiAlgorithm.h"
#include "GaudiAlg/GaudiTool.h"
// ============================================================================
// GaudiUtils
// ============================================================================
#include "GaudiUtils/RegEx.h"
// ============================================================================
// Boost
// ============================================================================
#include "boost/format.hpp"
// ============================================================================
// Disable warning on windows
#ifdef _WIN32
#pragma warning ( disable:4661 ) // incomplete explicit templates
#endif
// ============================================================================

// ============================================================================
// constructor initialisation
// ============================================================================
template <class PBASE>
void
GaudiCommon<PBASE>::initGaudiCommonConstructor( const IInterface * parent )
{
  // initialise data members

  // the header row for counters printout
  m_header  = " |    Counter                                      |     #     |    sum     | mean/eff^* | rms/err^*  |     min     |     max     |" ;
  // format for regular statistical printout rows
  m_format1 = " | %|-48.48s|%|50t||%|10d| |%|11.7g| |%|#11.5g| |%|#11.5g| |%|#12.5g| |%|#12.5g| |" ;
  // format for "efficiency" statistical printout rows
  m_format2 = " |*%|-48.48s|%|50t||%|10d| |%|11.5g| |(%|#9.6g| +- %|-#9.6g|)%%|   -------   |   -------   |" ;
  // flag to use the special "efficiency" format
  m_useEffFormat = true ; ///< flag to use the special "efficiency" format

  // job options
  // print error counters at finalization ?
  this->declareProperty
    ( "ErrorsPrint"     , m_errorsPrint     ,
      "Print the statistics of errors/warnings/exceptions")
    -> declareUpdateHandler
    ( &GaudiCommon<PBASE>::printErrorHandler, this  ) ;
  // print properties at initialization?
  this->declareProperty
    ( "PropertiesPrint" , m_propsPrint  ,
      "Print the properties of the component ")
    -> declareUpdateHandler
    ( &GaudiCommon<PBASE>::printPropsHandler, this  ) ;
  // print statistical counters at finalization ?
  this->declareProperty
    ( "StatPrint"       , m_statPrint   ,
      "Print the table of counters"  )
    -> declareUpdateHandler
    ( &GaudiCommon<PBASE>::printStatHandler, this  ) ;
  // insert  the actual C++ type of the algorithm or tool in the messages?
  this->declareProperty
    ( "TypePrint"       , m_typePrint   ,
      "Add the actal C++ component type into the messages" ) ;
  // context
  this->declareProperty ( "Context"         , m_context     ) ;
  // root in TES
  this->declareProperty ( "RootInTES"       , m_rootInTES   ) ;
  // root on TES ( temporary )
  this->declareProperty ( "RootOnTES"       , m_rootOnTES   ) ;
  // global time offset
  this->declareProperty ( "GlobalTimeOffset", m_globalTimeOffset ) ;


  // the header row for counters printout
  this->declareProperty
    ( "StatTableHeader"        , m_header                          ,
      "The header row for the output Stat-table"                   ) ;
  // format for regular statistical printout rows
  this->declareProperty
    ( "RegularRowFormat"       , m_format1                         ,
      "The format for the regular row in the output Stat-table"    ) ;
  // format for "efficiency" statistical printout rows
  this->declareProperty
    ( "EfficiencyRowFormat"    , m_format2                         ,
      "The format for the regular row in the output Stat-table"    ) ;
  // flag to use the special "efficiency" format
  this->declareProperty
    ( "UseEfficiencyRowFormat" , m_useEffFormat                    ,
      "Use the special format for printout of efficiency counters" ) ;


  //declare the list of simple counters to write.
  this->declareProperty(
	"CounterList",
	m_counterList=std::vector<std::string>(1,".*"),
	"RegEx list, of simple integer counters for CounterSummary.");
  //declare the list of stat entities to write.
  this->declareProperty(
	"StatEntityList",
	m_statEntityList=std::vector<std::string>(0),
	"RegEx list, of StatEntity counters for CounterSummary.");

  // add handler for message level changes
  this->outputLevelProperty().declareUpdateHandler( &GaudiCommon<PBASE>::msgLevelHandler, this );

  // setup context from parent if available
  if ( parent )
  {
    if      ( const GaudiAlgorithm* gAlg = dynamic_cast<const GaudiAlgorithm*>(parent) )
    {
      m_context = gAlg->context();
      m_rootInTES = gAlg->rootInTES();
      m_globalTimeOffset = gAlg->globalTimeOffset();
    }
    else if ( const GaudiTool*     gTool = dynamic_cast<const GaudiTool*>     (parent) )
    {
      m_context = gTool->context();
      m_rootInTES = gTool->rootInTES();
      m_globalTimeOffset = gTool->globalTimeOffset();
    }
  }

  // Get the job option service
  auto jos = this->template service<IJobOptionsSvc>("JobOptionsSvc");
  if (!jos) Exception("Cannot get JobOptionsSvc");

  // Get the "Context" option if in the file...
  const auto myList = jos->getProperties( this->name() );
  if ( myList )
  {
    // Iterate over the list to set the options
    for ( const auto& iter : *myList )
    {
      const StringProperty* sp = dynamic_cast<const StringProperty*>(iter);
      if ( sp )
      {
        if ( iter->name() == "Context" ) {
          m_context = sp->value();
        } else if (  iter->name() == "RootInTES" ) {
          m_rootInTES = sp->value();
        } else if ( iter->name() == "GlobalTimeOffset" ) {
          m_globalTimeOffset = std::stod( sp->value() );
        }
      }
    }
  }

}
//=============================================================================

//=============================================================================
// Initialise the common functionality
//=============================================================================
template < class PBASE >
StatusCode GaudiCommon<PBASE>::
#ifdef __ICC
  i_gcInitialize
#else
  initialize
#endif
  ()
{

  // initialize base class
  const StatusCode sc = PBASE::initialize();
  if ( sc.isFailure() )
  { return Error ( "Failed to initialise base class PBASE", sc ) ; }


  // some debug printout
  if ( this->msgLevel(MSG::DEBUG) )
  {
    this->debug() << "Initialize base class GaudiCommon<" << System::typeinfoName(typeid(PBASE)) << ">" << endmsg;
    if ( !context().empty() )
      this->debug() << "Created with context = '" << context() << "'" << endmsg;
  }

  // some temporary checks to see if people are using RootOnTES and warn if so
  // TO BE REMOVED ASAP ...
  if ( m_rootInTES.empty() && !m_rootOnTES.empty() )
  {
    m_rootInTES = m_rootOnTES;
    Warning( "RootOnTES option is OBSOLETE -> Use RootInTES instead. RootInTES has been updated to "
             + m_rootInTES, StatusCode::SUCCESS ).ignore();
  }
  else if ( !m_rootInTES.empty() && !m_rootOnTES.empty() )
  {
    Warning( "Options RootOnTES AND RootInTES are defined ! Use RootInTES. RootOnTES is ignored",
             StatusCode::SUCCESS ).ignore();
  }

  // Check rootInTES ends with a /
  if ( !m_rootInTES.empty() &&
       m_rootInTES.substr(m_rootInTES.size()-1) != "/" ) m_rootInTES += "/";

  //Set up the CounterSummarySvc May need to be changed
  m_counterSummarySvc = this->svcLoc()->service("CounterSummarySvc",false);
  if (this->msgLevel(MSG::DEBUG))
  {
    if (!m_counterSummarySvc)
	this->debug() <<  "could not locate CounterSummarySvc, no counter summary will be made" << endmsg;
    else this->debug() <<  "found CounterSummarySvc OK" << endmsg;
  }

  // properties will be printed if asked for or in "MSG::DEBUG" mode
  if      ( propsPrint()         ) { printProps(MSG::ALWAYS); }
  else if ( this->msgLevel(MSG::DEBUG) ) { printProps(MSG::DEBUG);  }

  return sc;
}
//=============================================================================

//=============================================================================
// Finalize the common functionality
//=============================================================================
template < class PBASE >
StatusCode GaudiCommon<PBASE>::
#ifdef __ICC
  i_gcFinalize
#else
  finalize
#endif
  ()
{
  StatusCode sc = StatusCode::SUCCESS;

  // print the general information about statistical counters
  if ( this->msgLevel(MSG::DEBUG) || (statPrint() && !counters().empty()) )
  {
    // print general statistical counters
    printStat ( statPrint() ? MSG::ALWAYS : MSG::DEBUG ) ;
  }
  //add all counters to the CounterSummarySvc
  if(m_counterSummarySvc && this->svcLoc()->existsService("CounterSummarySvc"))
  {
    if ( this->msgLevel(MSG::DEBUG) ) this->debug() << "adding counters to CounterSummarySvc" << endmsg;

    Gaudi::Utils::RegEx::matchList statList{ m_statEntityList };
    Gaudi::Utils::RegEx::matchList counterList{ m_counterList };

    for( const auto& i : this->counters() )
    {
      if (statList.Or(i.first) )
        m_counterSummarySvc->addCounter(this->name(),i.first,i.second,
                                        Gaudi::CounterSummary::SaveStatEntity);
      else if (counterList.Or(i.first))
        m_counterSummarySvc->addCounter(this->name(),i.first,i.second);
    }
  }
  // release all located tools and services
  if ( this->msgLevel(MSG::DEBUG) )
  {
    this->debug() << "Tools to release :";
    for ( const auto& i : m_tools )
    {
      this->debug() << " " << i->name();
    }
    this->debug() << endmsg;
  }
  while ( !m_tools.empty() ) { sc = releaseTool( m_tools.back() ) && sc; }

  // release all located services
  if ( this->msgLevel(MSG::DEBUG) )
  {
    this->debug() << "Services to release :";
    for ( const auto& i : m_services )
    {
      this->debug() << " " << i->name();
    }
    this->debug() << endmsg;
  }
  while ( !m_services.empty() ) { sc = releaseSvc( m_services.front() ) && sc; }

  //release the CounterSummarySvc manually
  m_counterSummarySvc.reset();

  // format printout
  if ( !m_errors.empty() || !m_warnings.empty() || !m_exceptions.empty() )
  {
    this->always() << "Exceptions/Errors/Warnings/Infos Statistics : "
             << m_exceptions .size () << "/"
             << m_errors     .size () << "/"
             << m_warnings   .size () << "/"
             << m_infos      .size () << endmsg ;
    if ( errorsPrint() ) { printErrors () ; }
  }

  // delete the MsgStream
  resetMsgStream();

  // clear *ALL* counters explicitly
  m_counters   .clear() ;
  m_exceptions .clear() ;
  m_infos      .clear() ;
  m_warnings   .clear() ;
  m_errors     .clear() ;
  m_counterList.clear() ;
  m_statEntityList.clear() ;

  // finalize base class
  return sc && PBASE::finalize();
}
//=============================================================================

//=============================================================================
// Methods related to tools and services
//=============================================================================

// ============================================================================
// manual forced (and 'safe') release of the active tool or service
// ============================================================================
template < class PBASE >
StatusCode GaudiCommon<PBASE>::release ( const IInterface* interface ) const
{
  if ( !interface )
  { return Error ( "release(IInterface):: IInterface* points to NULL!" ) ; }
  // dispatch between tools and services
  const IAlgTool* algTool = dynamic_cast<const IAlgTool*>( interface )  ;
  // perform the actual release
  return algTool ? releaseTool( algTool ) : releaseSvc( interface ) ;
}
// ============================================================================

// ============================================================================
// manual forced (and 'save') release of the tool
// ============================================================================
template < class PBASE >
StatusCode GaudiCommon<PBASE>::releaseTool ( const IAlgTool* algTool ) const
{
  if( !algTool   )
  { return Error ( "releaseTool(IAlgTool):: IAlgTool* points to NULL!" ) ; }
  if( !this->toolSvc() )
  { return Error ( "releaseTool(IAlgTool):: IToolSvc* points to NULL!" ) ; }
  // find a tool in the list of active tools
  auto it = std::find( m_tools.rbegin() , m_tools.rend() , algTool ) ;
  if(  m_tools.rend() == it )
  { return Warning("releaseTool(IAlgTool):: IAlgTool* is not active"   ) ; }
  // get the tool
  IAlgTool* t = *it ;
  // cache name
  const std::string name = t->name();
  if ( this->msgLevel(MSG::DEBUG) )
  { this->debug() << "Releasing tool '" << name << "'" << endmsg; }
  // remove the tool from the lists
  m_tools.erase( --it.base() ) ;
  // release tool
  if ( this->msgLevel(MSG::DEBUG) ) {
    this->debug() << "The tool '" << t->name() << "' of type '"
                  << System::typeinfoName(typeid(*t))
                  << "' is released" << endmsg;
  }
  const StatusCode sc = this->toolSvc()->releaseTool( t ) ;
  return  sc.isSuccess() ? 
            sc :
            Warning( "releaseTool(IAlgTool):: error from IToolSvc releasing "+name , sc ) ;
}
// ============================================================================

// ============================================================================
// manual forced (and 'safe') release of the service
// ============================================================================
template < class PBASE >
StatusCode GaudiCommon<PBASE>::releaseSvc ( const IInterface* Svc  ) const
{
  if( !Svc ) return Error ( "releaseSvc(IInterface):: IInterface* points to NULL!" ) ;
  SmartIF<IService> svc{const_cast<IInterface*>(Svc)};
<<<<<<< HEAD
  if (!svc.isValid()) return Warning( "releaseSvc(IInterface):: IInterface* is not a service" );
  auto it = std::lower_bound( std::begin(m_services), std::end(m_services), svc, GaudiCommon_details::svc_lt );
  if (it == m_services.end() || !GaudiCommon_details::svc_eq(*it,svc)) {
=======
  if (!svc) return Warning( "releaseSvc(IInterface):: IInterface* is not a service" );
  auto it = std::lower_bound( std::begin(m_services), std::end(m_services), svc, svc_lt );
  if (it == m_services.end() || !svc_eq(*it,svc)) {
>>>>>>> 35dd00c0
    return Warning( "releaseSvc(IInterface):: IInterface* is not active" );
  }
  if ( this->msgLevel(MSG::DEBUG) ) {
    this->debug() << "Releasing service '" << (*it)->name() << "'" << endmsg;
  }
  m_services.erase(it);
  return StatusCode::SUCCESS;
}
// ============================================================================

// ============================================================================
// Add the given tool to the list of active tools
// ============================================================================
template < class PBASE >
void GaudiCommon<PBASE>::addToToolList( IAlgTool * tool ) const
{
  if( tool ) {
    if ( this->msgLevel ( MSG::DEBUG ) ) {
      this->debug() << "The tool of type '"
                    << System::typeinfoName(typeid(*tool))
                    << "' has been added with the name '"
                    << tool->name() << "'" << endmsg ;
    }
    m_tools.push_back( tool ) ;
  }
}
// ============================================================================

// ============================================================================
// Add the given service to the list of active services
// ============================================================================
template < class PBASE >
void GaudiCommon<PBASE>::addToServiceList( SmartIF<IService> svc ) const
{
<<<<<<< HEAD
  if (svc.isValid()) {
    auto i = std::lower_bound( std::begin(m_services), std::end(m_services), svc, GaudiCommon_details::svc_lt );
    if ( i == std::end(m_services) || !GaudiCommon_details::svc_eq(*i,svc) ) {
=======
  if (svc) {
    auto i = std::lower_bound( std::begin(m_services), std::end(m_services), svc, svc_lt );
    if ( i == std::end(m_services) || !svc_eq(*i,svc) ) {
>>>>>>> 35dd00c0
            m_services.insert( i, std::move(svc) );
    }  else {
           this->warning() << "Service " << svc->name() << " already present -- skipping" << endmsg;
    }
  }
}
// ============================================================================

//=============================================================================
// Methods related to messaging
//=============================================================================

// ============================================================================
// Print the error  message and return status code
// ============================================================================
template < class PBASE >
StatusCode GaudiCommon<PBASE>::Error( const std::string& msg ,
                                      const StatusCode   st  ,
                                      const size_t       mx  ) const
{
  // increase local counter of errors
  const size_t num = ++m_errors[msg] ;
  // If suppressed, just return
  if      ( num  > mx ) { return st ; }
  else if ( UNLIKELY(num == mx) ) // issue one-time suppression message
  { return Print ( "The   ERROR message is suppressed : '" +
                   msg + "'" , st , MSG::ERROR ) ; }
  // return message
  return Print ( msg , st , MSG::ERROR ) ;
}
// ============================================================================

// ============================================================================
// Print the warning  message and return status code
// ============================================================================
template < class PBASE >
StatusCode GaudiCommon<PBASE>::Warning
( const std::string& msg ,
  const StatusCode   st  ,
  const size_t       mx  ) const
{
  // increase local counter of warnings
  const size_t num = ++m_warnings[msg] ;
  // If suppressed, just return
  if      ( num  > mx ) { return st ; }
  else if ( UNLIKELY(num == mx) ) // issue one-time suppression message
  { return Print ( "The WARNING message is suppressed : '" +
                   msg + "'" , st , MSG::WARNING ) ; }
  // return message
  return Print ( msg , st , MSG::WARNING ) ;
}
// ============================================================================

// ============================================================================
// Print the info message and return status code
// ============================================================================
template < class PBASE >
StatusCode GaudiCommon<PBASE>::Info
( const std::string& msg ,
  const StatusCode   st  ,
  const size_t       mx  ) const
{
  // increase local counter of warnings
  const size_t num = ++m_infos[msg] ;
  // If suppressed, just return
  if      ( num  > mx ) { return st ; }
  else if ( UNLIKELY(num == mx) ) // issue one-time suppression message
  { return Print ( "The INFO message is suppressed : '" +
                   msg + "'" , st , MSG::INFO ) ; }
  // return message
  return Print ( msg , st , MSG::INFO ) ;
}
// ============================================================================

// ============================================================================
//  Print the message and return status code
// ============================================================================
template < class PBASE >
StatusCode GaudiCommon<PBASE>::Print( const std::string& msg ,
                                      const StatusCode   st  ,
                                      const MSG::Level   lvl ) const
{
  // perform printout ?
  if ( !this->msgLevel( lvl ) ) { return st ; }   // RETURN

  // use the predefined stream
  MsgStream& str = this->msgStream( lvl ) ;
  if ( typePrint() ) { str << System::typeinfoName(typeid(*this)) << ":: " ; }
  // print the message
  str  << msg ;
  // test status code
  if      ( st.isSuccess() ) { }
  else if ( StatusCode::FAILURE != st.getCode() )
  { str << " StatusCode=" << st.getCode() ; }
  else
  { str << " StatusCode=FAILURE" ; }
  // perform print operation
  str << endmsg ;
  // return
  return  st;
}
// ============================================================================

// ============================================================================
// Create and (re)-throw the exception
// ============================================================================
template < class PBASE >
void GaudiCommon<PBASE>::Exception( const std::string    & msg ,
                                    const GaudiException & exc ,
                                    const StatusCode       sc  ) const
{
  // increase local counter of exceptions
  ++m_exceptions[ msg ];
  Print ( "Exception (re)throw: " + msg , sc , MSG::FATAL ).ignore();
  throw GaudiException( this->name() + ":: " + msg , this->name() , sc, exc);
}
// ============================================================================

// ============================================================================
// Create and (re)-throw the exception
// ============================================================================
template < class PBASE >
void GaudiCommon<PBASE>::Exception( const std::string    & msg ,
                                    const std::exception & exc ,
                                    const StatusCode       sc  ) const
{
  // increase local counter of exceptions
  ++m_exceptions[ msg ];
  Print ( "Exception (re)throw: " + msg , sc , MSG::FATAL  ).ignore();
  throw GaudiException( this->name() + ":: " + msg+"("+exc.what()+")", "", sc );
}
// ============================================================================

// ============================================================================
// Create and throw the exception
// ============================================================================
template < class PBASE >
void GaudiCommon<PBASE>::Exception( const std::string    & msg ,
                                    const StatusCode       sc  ) const
{
  // increase local counter of exceptions
  ++m_exceptions[ msg ];
  Print ( "Exception throw: " + msg , sc , MSG::FATAL ).ignore();
  throw GaudiException( this->name() + ":: " + msg , "",  sc );
}
// ============================================================================

// ============================================================================
// perform the actual printout of counters
// ============================================================================
template < class PBASE >
long GaudiCommon<PBASE>::printStat( const MSG::Level level ) const
{
  // print statistics
  if ( counters().empty() ) { return 0 ; }
  MsgStream& msg = this->msgStream ( level ) ;
  //
  msg << "Number of counters : "  << counters().size() ;
  //
  if ( !counters().empty() ) { msg << std::endl << m_header ; }
  //
  for ( const auto& entry : counters() ) 
  {
    msg << std::endl
        << Gaudi::Utils::formatAsTableRow
      ( entry.first  ,
        entry.second ,
        m_useEffFormat  ,
        m_format1       , m_format2 );
  }
  //
  msg << endmsg ;
  //
  return counters().size() ;
}
// ============================================================================

// ============================================================================
// perform the actual printout of error counters
// ============================================================================
template < class PBASE >
long GaudiCommon<PBASE>::printErrors ( const MSG::Level level ) const
{
  // format for printout
  boost::format ftm ( " #%|-10s| = %|.8s| %|23t| Message = '%s'" );

  auto print = [&](const Counter& c, const std::string& label) {
      for (const auto& i : c ) {
        this->msgStream(level) 
          << ( ftm % label % i.second % i.first       )
          << endmsg;
      }
  };

  print( m_exceptions, "EXCEPTIONS" );
  print( m_errors,     "ERRORS"     );
  print( m_warnings,   "WARNINGS"   );
  print( m_infos,      "INFOS"      );

  // return total number of errors+warnings+exceptions
  return
    m_exceptions .size () +
    m_errors     .size () +
    m_warnings   .size () +
    m_infos      .size () ;
}
// ============================================================================

// ============================================================================
/** perform the printout of properties
 *  @return number of error counters
 */
// ============================================================================
template < class PBASE >
long GaudiCommon<PBASE>::printProps ( const MSG::Level level ) const
{

  // print ALL properties
  MsgStream& msg = this->msgStream ( level );
  const auto& properties = this->getProperties() ;
  msg << "List of ALL properties of "
      << System::typeinfoName( typeid( *this ) ) << "/" << this->name()
      << "  #properties = " << properties.size() << endmsg ;
  for ( const auto& property : reverse(properties) )
  {
    msg << "Property ['Name': Value] = " <<  *property << endmsg ;
  }
  return properties.size() ;
}
// ============================================================================

// ============================================================================
// Handle method for changes in the Messaging levels
// ============================================================================
template < class PBASE >
void GaudiCommon<PBASE>::msgLevelHandler ( Property & theProp )
{
  // Force a new MsgStream object, to pick up the new settings
  resetMsgStream();

  // adjust internal message level
  m_msgLevel =
    this->outputLevel() <  (int) MSG::NIL        ?  MSG::NIL    :
    this->outputLevel() >= (int) MSG::NUM_LEVELS ?  MSG::ALWAYS :
    MSG::Level( this->outputLevel() ) ;

  // Keep MessageSvc up to date if needed
  if ( this->msgSvc()->outputLevel(this->name()) != this->outputLevel() )
  {
    this->msgSvc()->setOutputLevel( this->name(), this->outputLevel() );
  }

  // printout message
  if ( this->msgLevel(MSG::DEBUG) )
  {
    this->debug() << "Property update for "
            << theProp.name() << " : new value = " << this->outputLevel() << endmsg;
  }
}
// ============================================================================

// ============================================================================
// Methods for dealing with the TES and TDS
// ============================================================================

// ============================================================================
// put results into Gaudi Event Transient Store
// ============================================================================
template < class PBASE >
DataObject* GaudiCommon<PBASE>::put ( IDataProviderSvc*  svc     ,
                               DataObject*        object  ,
                               const std::string& location ,
                               const bool useRootInTES ) const
{
  // check arguments
  Assert (      svc              , "put():: Invalid 'service'!"       ) ;
  Assert (      object           , "put():: Invalid 'Object'!"        ) ;
  Assert ( !location.empty()     , "put():: Invalid 'address' = '' "  ) ;
  // final data location
  const std::string & fullLocation = fullTESLocation( location, useRootInTES );
  // register the object!
  const StatusCode status = '/' == fullLocation[0] ?
    svc -> registerObject(             fullLocation , object ) :
    svc -> registerObject( "/Event/" + fullLocation , object ) ;
  // check the result!
  if ( status.isFailure() )
  { Exception ( "put():: could not register '"            +
                System::typeinfoName( typeid( *object ) ) +
                "' at address '" + fullLocation + "'"  , status ) ; }
  if ( this->msgLevel( MSG::DEBUG ) )
  { Print( "The object of type '"                    +
           System::typeinfoName( typeid( *object ) ) +
           "' is registered in TS at address '"
           + fullLocation + "'" , status , MSG::DEBUG ).ignore() ; }
  return object;
}
// ============================================================================

// ============================================================================
// Handle method for changes in the 'ErrorsPrint'
// ============================================================================
template < class PBASE >
void GaudiCommon<PBASE>::printErrorHandler ( Property& /* theProp */ )
{
  // no action if not yet initialized
  if ( this -> FSMState() < Gaudi::StateMachine::INITIALIZED ) { return ; }
  if ( this -> errorsPrint() ) { this -> printErrors () ; }
}
// ============================================================================
// Handle method for changes in the 'PropertiesPrint'
// ============================================================================
template < class PBASE >
void GaudiCommon<PBASE>::printPropsHandler ( Property& /* theProp */ )
{
  // no action if not yet initialized
  if ( this -> FSMState() < Gaudi::StateMachine::INITIALIZED ) { return ; }
  if ( this -> propsPrint() ) { this -> printProps ( MSG::ALWAYS ) ; }
}
// ============================================================================
// Handle method for changes in the 'StatPrint'
// ============================================================================
template < class PBASE >
void GaudiCommon<PBASE>::printStatHandler ( Property& /* theProp */ )
{
  // no action if not yet initialized
  if ( this -> FSMState() < Gaudi::StateMachine::INITIALIZED ) { return ; }
  if ( this -> statPrint() ) { this -> printStat ( MSG::ALWAYS ) ; }
}
// ============================================================================

// ============================================================================
// The END
// ============================================================================<|MERGE_RESOLUTION|>--- conflicted
+++ resolved
@@ -399,15 +399,9 @@
 {
   if( !Svc ) return Error ( "releaseSvc(IInterface):: IInterface* points to NULL!" ) ;
   SmartIF<IService> svc{const_cast<IInterface*>(Svc)};
-<<<<<<< HEAD
-  if (!svc.isValid()) return Warning( "releaseSvc(IInterface):: IInterface* is not a service" );
+  if (!svc) return Warning( "releaseSvc(IInterface):: IInterface* is not a service" );
   auto it = std::lower_bound( std::begin(m_services), std::end(m_services), svc, GaudiCommon_details::svc_lt );
   if (it == m_services.end() || !GaudiCommon_details::svc_eq(*it,svc)) {
-=======
-  if (!svc) return Warning( "releaseSvc(IInterface):: IInterface* is not a service" );
-  auto it = std::lower_bound( std::begin(m_services), std::end(m_services), svc, svc_lt );
-  if (it == m_services.end() || !svc_eq(*it,svc)) {
->>>>>>> 35dd00c0
     return Warning( "releaseSvc(IInterface):: IInterface* is not active" );
   }
   if ( this->msgLevel(MSG::DEBUG) ) {
@@ -442,15 +436,9 @@
 template < class PBASE >
 void GaudiCommon<PBASE>::addToServiceList( SmartIF<IService> svc ) const
 {
-<<<<<<< HEAD
-  if (svc.isValid()) {
+  if (svc) {
     auto i = std::lower_bound( std::begin(m_services), std::end(m_services), svc, GaudiCommon_details::svc_lt );
     if ( i == std::end(m_services) || !GaudiCommon_details::svc_eq(*i,svc) ) {
-=======
-  if (svc) {
-    auto i = std::lower_bound( std::begin(m_services), std::end(m_services), svc, svc_lt );
-    if ( i == std::end(m_services) || !svc_eq(*i,svc) ) {
->>>>>>> 35dd00c0
             m_services.insert( i, std::move(svc) );
     }  else {
            this->warning() << "Service " << svc->name() << " already present -- skipping" << endmsg;
