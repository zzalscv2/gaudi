// ============================================================================
// include files
// ============================================================================
// STL & STD
// ============================================================================
#include <algorithm>
#include <cstdlib>
// ============================================================================
/* @file GaudiCommon.cpp
 *
 *  Implementation file for class : GaudiCommon
 *
 *  @author Chris Jones   Christopher.Rob.Jones@cern.ch
 *  @author Vanya BELYAEV Ivan.Belyaev@itep.ru
 *  @author Rob Lambert Rob.Lambert@cern.ch
 *  @date   2009-08-04
 */
// GaudiKernel
// ============================================================================
#include "GaudiKernel/IDataProviderSvc.h"
#include "GaudiKernel/IToolSvc.h"
#include "GaudiKernel/IProperty.h"
#include "GaudiKernel/Property.h"
#include "GaudiKernel/ISvcLocator.h"
#include "GaudiKernel/MsgStream.h"
#include "GaudiKernel/ObjectVector.h"
#include "GaudiKernel/SmartDataPtr.h"
#include "GaudiKernel/SmartRef.h"
#include "GaudiKernel/Stat.h"
#include "GaudiKernel/System.h"
#include "GaudiKernel/IJobOptionsSvc.h"
#include "GaudiKernel/StatEntity.h"
#include "GaudiKernel/Algorithm.h"
#include "GaudiKernel/AlgTool.h"
#include "GaudiKernel/reverse.h"
// ============================================================================
// GaudiAlg
// ============================================================================
#include "GaudiAlg/Print.h"
#include "GaudiAlg/GaudiCommon.h"
#include "GaudiAlg/GaudiAlgorithm.h"
#include "GaudiAlg/GaudiTool.h"
// ============================================================================
// GaudiUtils
// ============================================================================
#include "GaudiUtils/RegEx.h"
// ============================================================================
// Boost
// ============================================================================
#include "boost/format.hpp"
// ============================================================================
// Disable warning on windows
#ifdef _WIN32
#pragma warning ( disable:4661 ) // incomplete explicit templates
#endif
// ============================================================================

// ============================================================================
// constructor initialisation
// ============================================================================
template <class PBASE>
void
GaudiCommon<PBASE>::initGaudiCommonConstructor( const IInterface * parent )
{
  // initialise data members

  // the header row for counters printout
  m_header  = " |    Counter                                      |     #     |    sum     | mean/eff^* | rms/err^*  |     min     |     max     |" ;
  // format for regular statistical printout rows
  m_format1 = " | %|-48.48s|%|50t||%|10d| |%|11.7g| |%|#11.5g| |%|#11.5g| |%|#12.5g| |%|#12.5g| |" ;
  // format for "efficiency" statistical printout rows
  m_format2 = " |*%|-48.48s|%|50t||%|10d| |%|11.5g| |(%|#9.6g| +- %|-#9.6g|)%%|   -------   |   -------   |" ;
  // flag to use the special "efficiency" format
  m_useEffFormat = true ; ///< flag to use the special "efficiency" format

  // job options
  // print error counters at finalization ?
  this->declareProperty
    ( "ErrorsPrint"     , m_errorsPrint     ,
      "Print the statistics of errors/warnings/exceptions")
    -> declareUpdateHandler
    ( &GaudiCommon<PBASE>::printErrorHandler, this  ) ;
  // print properties at initialization?
  this->declareProperty
    ( "PropertiesPrint" , m_propsPrint  ,
      "Print the properties of the component ")
    -> declareUpdateHandler
    ( &GaudiCommon<PBASE>::printPropsHandler, this  ) ;
  // print statistical counters at finalization ?
  this->declareProperty
    ( "StatPrint"       , m_statPrint   ,
      "Print the table of counters"  )
    -> declareUpdateHandler
    ( &GaudiCommon<PBASE>::printStatHandler, this  ) ;
  // insert  the actual C++ type of the algorithm or tool in the messages?
  this->declareProperty
    ( "TypePrint"       , m_typePrint   ,
      "Add the actal C++ component type into the messages" ) ;
  // context
  this->declareProperty ( "Context"         , m_context     ) ;
  // root in TES
  this->declareProperty ( "RootInTES"       , m_rootInTES   ) ;
  // root on TES ( temporary )
  this->declareProperty ( "RootOnTES"       , m_rootOnTES   ) ;
  // global time offset
  this->declareProperty ( "GlobalTimeOffset", m_globalTimeOffset ) ;


  // the header row for counters printout
  this->declareProperty
    ( "StatTableHeader"        , m_header                          ,
      "The header row for the output Stat-table"                   ) ;
  // format for regular statistical printout rows
  this->declareProperty
    ( "RegularRowFormat"       , m_format1                         ,
      "The format for the regular row in the output Stat-table"    ) ;
  // format for "efficiency" statistical printout rows
  this->declareProperty
    ( "EfficiencyRowFormat"    , m_format2                         ,
      "The format for the regular row in the output Stat-table"    ) ;
  // flag to use the special "efficiency" format
  this->declareProperty
    ( "UseEfficiencyRowFormat" , m_useEffFormat                    ,
      "Use the special format for printout of efficiency counters" ) ;


  //declare the list of simple counters to write.
  this->declareProperty(
	"CounterList",
	m_counterList=std::vector<std::string>(1,".*"),
	"RegEx list, of simple integer counters for CounterSummary.");
  //declare the list of stat entities to write.
  this->declareProperty(
	"StatEntityList",
	m_statEntityList=std::vector<std::string>(0),
	"RegEx list, of StatEntity counters for CounterSummary.");

  // add handler for message level changes
  this->outputLevelProperty().declareUpdateHandler( &GaudiCommon<PBASE>::msgLevelHandler, this );

  // setup context from parent if available
  if ( parent )
  {
    if      ( const GaudiAlgorithm* gAlg = dynamic_cast<const GaudiAlgorithm*>(parent) )
    {
      m_context = gAlg->context();
      m_rootInTES = gAlg->rootInTES();
      m_globalTimeOffset = gAlg->globalTimeOffset();
    }
    else if ( const GaudiTool*     gTool = dynamic_cast<const GaudiTool*>     (parent) )
    {
      m_context = gTool->context();
      m_rootInTES = gTool->rootInTES();
      m_globalTimeOffset = gTool->globalTimeOffset();
    }
  }

  // Get the job option service
  SmartIF<IJobOptionsSvc> jos(PBASE::service("JobOptionsSvc"));
  if (!jos.isValid()) Exception("Cannot get JobOptionsSvc");

  // Get the "Context" option if in the file...
  const auto myList = jos->getProperties( this->name() );
  if ( myList )
  {
    // Iterate over the list to set the options
    for ( const auto& iter : *myList )
    {
      const StringProperty* sp = dynamic_cast<const StringProperty*>(iter);
      if ( sp )
      {
        if ( iter->name().compare("Context") == 0 ) {
          m_context = sp->value();
        } else if (  iter->name().compare("RootInTES") == 0 ) {
          m_rootInTES = sp->value();
        } else if ( iter->name().compare("GlobalTimeOffset") == 0 ) {
          m_globalTimeOffset = std::stod( sp->value() );
        }
      }
    }
  }

}
//=============================================================================

//=============================================================================
// Initialise the common functionality
//=============================================================================
template < class PBASE >
StatusCode GaudiCommon<PBASE>::
#ifdef __ICC
  i_gcInitialize
#else
  initialize
#endif
  ()
{

  // initialize base class
  const StatusCode sc = PBASE::initialize();
  if ( sc.isFailure() )
  { return Error ( "Failed to initialise base class PBASE", sc ) ; }


  // some debug printout
  if ( this->msgLevel(MSG::DEBUG) )
  {
    this->debug() << "Initialize base class GaudiCommon<" << System::typeinfoName(typeid(PBASE)) << ">" << endmsg;
    if ( !context().empty() )
      this->debug() << "Created with context = '" << context() << "'" << endmsg;
  }

  // some temporary checks to see if people are using RootOnTES and warn if so
  // TO BE REMOVED ASAP ...
  if ( m_rootInTES.empty() && !m_rootOnTES.empty() )
  {
    m_rootInTES = m_rootOnTES;
    Warning( "RootOnTES option is OBSOLETE -> Use RootInTES instead. RootInTES has been updated to "
             + m_rootInTES, StatusCode::SUCCESS ).ignore();
  }
  else if ( !m_rootInTES.empty() && !m_rootOnTES.empty() )
  {
    Warning( "Options RootOnTES AND RootInTES are defined ! Use RootInTES. RootOnTES is ignored",
             StatusCode::SUCCESS ).ignore();
  }

  // Check rootInTES ends with a /
  if ( !m_rootInTES.empty() &&
       m_rootInTES.substr(m_rootInTES.size()-1) != "/" ) m_rootInTES += "/";

  //Set up the CounterSummarySvc May need to be changed
  this->svcLoc()->service("CounterSummarySvc",m_counterSummarySvc,false).ignore() ;
  if (this->msgLevel(MSG::DEBUG))
  {
    if (m_counterSummarySvc==NULL )
	this->debug() <<  "could not locate CounterSummarySvc, no counter summary will be made" << endmsg;
    else this->debug() <<  "found CounterSummarySvc OK" << endmsg;
  }

  // properties will be printed if asked for or in "MSG::DEBUG" mode
  if      ( propsPrint()         ) { printProps(MSG::ALWAYS); }
  else if ( this->msgLevel(MSG::DEBUG) ) { printProps(MSG::DEBUG);  }

  return sc;
}
//=============================================================================

//=============================================================================
// Finalize the common functionality
//=============================================================================
template < class PBASE >
StatusCode GaudiCommon<PBASE>::
#ifdef __ICC
  i_gcFinalize
#else
  finalize
#endif
  ()
{
  StatusCode sc = StatusCode::SUCCESS;

  // print the general information about statistical counters
  if ( this->msgLevel(MSG::DEBUG) || (statPrint() && !counters().empty()) )
  {
    // print general statistical counters
    printStat ( statPrint() ? MSG::ALWAYS : MSG::DEBUG ) ;
  }
  //add all counters to the CounterSummarySvc
  if(m_counterSummarySvc && this->svcLoc()->existsService("CounterSummarySvc"))
  {
<<<<<<< HEAD
    if ( this->msgLevel(MSG::DEBUG) ) this->debug() << "adding counters to CounterSummarySvc" << endmsg;
    for(Statistics::const_iterator i=this->counters().begin();
	i!=this->counters().end();
	i++)
=======
    if ( msgLevel(MSG::DEBUG) ) debug() << "adding counters to CounterSummarySvc" << endmsg;

    Gaudi::Utils::RegEx::matchList statList{ m_statEntityList };
    Gaudi::Utils::RegEx::matchList counterList{ m_counterList };

    for( const auto& i : this->counters() )
>>>>>>> 29315d59
    {
      if (statList.Or(i.first) )
        m_counterSummarySvc->addCounter(this->name(),i.first,i.second,
                                        Gaudi::CounterSummary::SaveStatEntity);
      else if (counterList.Or(i.first))
        m_counterSummarySvc->addCounter(this->name(),i.first,i.second);
    }
  }
  // release all located tools and services
  if ( this->msgLevel(MSG::DEBUG) )
  {
<<<<<<< HEAD
    this->debug() << "Tools to release :";
    for ( AlgTools::const_iterator i = m_tools.begin();
          i != m_tools.end(); ++i )
    {
      this->debug() << " " << (*i)->name();
=======
    debug() << "Tools to release :";
    for ( const auto& i : m_tools )
    {
      debug() << " " << i->name();
>>>>>>> 29315d59
    }
    this->debug() << endmsg;
  }
  while ( !m_tools.empty() ) { sc = sc && releaseTool( m_tools.back() ) ; }

  // release all located services
  if ( this->msgLevel(MSG::DEBUG) )
  {
<<<<<<< HEAD
    this->debug() << "Services to release :";
    for ( Services::const_iterator i = m_services.begin();
          i != m_services.end(); ++i )
    {
      this->debug() << " " << (*i).first;
=======
    debug() << "Services to release :";
    for ( const auto& i : m_services )
    {
      debug() << " " << i->name();
>>>>>>> 29315d59
    }
    this->debug() << endmsg;
  }
  while ( !m_services.empty() ) { sc = releaseSvc( m_services.front() ) && sc; }

  //release the CounterSummarySvc manually
  if(m_counterSummarySvc)
  {
    m_counterSummarySvc->release();
    m_counterSummarySvc=NULL;
  }

  // format printout
  if ( !m_errors.empty() || !m_warnings.empty() || !m_exceptions.empty() )
  {
    this->always() << "Exceptions/Errors/Warnings/Infos Statistics : "
             << m_exceptions .size () << "/"
             << m_errors     .size () << "/"
             << m_warnings   .size () << "/"
             << m_infos      .size () << endmsg ;
    if ( errorsPrint() ) { printErrors () ; }
  }

  // delete the MsgStream
  resetMsgStream();

  // clear *ALL* counters explicitly
  m_counters   .clear() ;
  m_exceptions .clear() ;
  m_infos      .clear() ;
  m_warnings   .clear() ;
  m_errors     .clear() ;
  m_counterList.clear() ;
  m_statEntityList.clear() ;

  // finalize base class
  return sc && PBASE::finalize();
}
//=============================================================================

//=============================================================================
// Methods related to tools and services
//=============================================================================

// ============================================================================
// manual forced (and 'safe') release of the active tool or service
// ============================================================================
template < class PBASE >
StatusCode GaudiCommon<PBASE>::release ( const IInterface* interface ) const
{
  if ( !interface )
  { return Error ( "release(IInterface):: IInterface* points to NULL!" ) ; }
  // dispatch between tools and services
  const IAlgTool* algTool = dynamic_cast<const IAlgTool*>( interface )  ;
  // perform the actual release
  return algTool ? releaseTool( algTool ) : releaseSvc( interface ) ;
}
// ============================================================================

// ============================================================================
// manual forced (and 'save') release of the tool
// ============================================================================
template < class PBASE >
StatusCode GaudiCommon<PBASE>::releaseTool ( const IAlgTool* algTool ) const
{
  if( !algTool   )
  { return Error ( "releaseTool(IAlgTool):: IAlgTool* points to NULL!" ) ; }
  if( !this->toolSvc() )
  { return Error ( "releaseTool(IAlgTool):: IToolSvc* points to NULL!" ) ; }
  // find a tool in the list of active tools
  auto it = std::find( m_tools.rbegin() , m_tools.rend() , algTool ) ;
  if(  m_tools.rend() == it )
  { return Warning("releaseTool(IAlgTool):: IAlgTool* is not active"   ) ; }
  // get the tool
  IAlgTool* t = *it ;
  // cache name
  const std::string name = t->name();
  if ( this->msgLevel(MSG::DEBUG) )
  { this->debug() << "Releasing tool '" << name << "'" << endmsg; }
  // remove the tool from the lists
  m_tools.erase( --it.base() ) ;
  // release tool
  if ( this->msgLevel(MSG::DEBUG) ) {
    this->debug() << "The tool '" << t->name() << "' of type '"
                  << System::typeinfoName(typeid(*t))
                  << "' is released" << endmsg;
  }
  const StatusCode sc = this->toolSvc()->releaseTool( t ) ;
  return  sc.isSuccess() ? 
            sc :
            Warning( "releaseTool(IAlgTool):: error from IToolSvc releasing "+name , sc ) ;
}
// ============================================================================

// ============================================================================
// manual forced (and 'safe') release of the service
// ============================================================================
template < class PBASE >
StatusCode GaudiCommon<PBASE>::releaseSvc ( const IInterface* Svc  ) const
{
  if( !Svc ) return Error ( "releaseSvc(IInterface):: IInterface* points to NULL!" ) ;
  SmartIF<IService> svc{const_cast<IInterface*>(Svc)};
  if (!svc.isValid()) return Warning( "releaseSvc(IInterface):: IInterface* is not a service" );
  auto it = std::lower_bound( std::begin(m_services), std::end(m_services), svc, svc_lt );
  if (it == m_services.end() || !svc_eq(*it,svc)) {
    return Warning( "releaseSvc(IInterface):: IInterface* is not active" );
  }
<<<<<<< HEAD
  SmartIF<IService> svc(const_cast<IInterface*>(Svc));
  if (svc.isValid()) {
    Services::iterator it = m_services.find(svc->name());
    if (it == m_services.end()) {
      return Warning( "releaseSvc(IInterface):: IInterface* is not active" );
    }
    if ( this->msgLevel(MSG::DEBUG) ) {
      this->debug() << "Releasing service '" << it->first << "'" << endmsg;
    }
    m_services.erase(it);
    return StatusCode::SUCCESS;
=======
  if ( this->msgLevel(MSG::DEBUG) ) {
    this->debug() << "Releasing service '" << (*it)->name() << "'" << endmsg;
>>>>>>> 29315d59
  }
  m_services.erase(it);
  return StatusCode::SUCCESS;
}
// ============================================================================

// ============================================================================
// Add the given tool to the list of active tools
// ============================================================================
template < class PBASE >
void GaudiCommon<PBASE>::addToToolList( IAlgTool * tool ) const
{
  if( tool ) {
    if ( this->msgLevel ( MSG::DEBUG ) ) {
      this->debug() << "The tool of type '"
                    << System::typeinfoName(typeid(*tool))
                    << "' has been added with the name '"
                    << tool->name() << "'" << endmsg ;
    }
    m_tools.push_back( tool ) ;
  }
}
// ============================================================================

// ============================================================================
// Add the given service to the list of active services
// ============================================================================
template < class PBASE >
void GaudiCommon<PBASE>::addToServiceList( SmartIF<IService> svc ) const
{
  if (svc.isValid()) {
    auto i = std::lower_bound( std::begin(m_services), std::end(m_services), svc, svc_lt );
    if ( i == std::end(m_services) || !svc_eq(*i,svc) ) {
            m_services.insert( i, std::move(svc) );
    }  else {
           this->warning() << "Service " << svc->name() << " already present -- skipping" << endmsg;
    }
  }
}
// ============================================================================

//=============================================================================
// Methods related to messaging
//=============================================================================

// ============================================================================
// Print the error  message and return status code
// ============================================================================
template < class PBASE >
StatusCode GaudiCommon<PBASE>::Error( const std::string& msg ,
                                      const StatusCode   st  ,
                                      const size_t       mx  ) const
{
  // increase local counter of errors
  const size_t num = ++m_errors[msg] ;
  // If suppressed, just return
  if      ( num  > mx ) { return st ; }
  else if ( UNLIKELY(num == mx) ) // issue one-time suppression message
  { return Print ( "The   ERROR message is suppressed : '" +
                   msg + "'" , st , MSG::ERROR ) ; }
  // return message
  return Print ( msg , st , MSG::ERROR ) ;
}
// ============================================================================

// ============================================================================
// Print the warning  message and return status code
// ============================================================================
template < class PBASE >
StatusCode GaudiCommon<PBASE>::Warning
( const std::string& msg ,
  const StatusCode   st  ,
  const size_t       mx  ) const
{
  // increase local counter of warnings
  const size_t num = ++m_warnings[msg] ;
  // If suppressed, just return
  if      ( num  > mx ) { return st ; }
  else if ( UNLIKELY(num == mx) ) // issue one-time suppression message
  { return Print ( "The WARNING message is suppressed : '" +
                   msg + "'" , st , MSG::WARNING ) ; }
  // return message
  return Print ( msg , st , MSG::WARNING ) ;
}
// ============================================================================

// ============================================================================
// Print the info message and return status code
// ============================================================================
template < class PBASE >
StatusCode GaudiCommon<PBASE>::Info
( const std::string& msg ,
  const StatusCode   st  ,
  const size_t       mx  ) const
{
  // increase local counter of warnings
  const size_t num = ++m_infos[msg] ;
  // If suppressed, just return
  if      ( num  > mx ) { return st ; }
  else if ( UNLIKELY(num == mx) ) // issue one-time suppression message
  { return Print ( "The INFO message is suppressed : '" +
                   msg + "'" , st , MSG::INFO ) ; }
  // return message
  return Print ( msg , st , MSG::INFO ) ;
}
// ============================================================================

// ============================================================================
//  Print the message and return status code
// ============================================================================
template < class PBASE >
StatusCode GaudiCommon<PBASE>::Print( const std::string& msg ,
                                      const StatusCode   st  ,
                                      const MSG::Level   lvl ) const
{
  // perform printout ?
  if ( !this->msgLevel( lvl ) ) { return st ; }   // RETURN

  // use the predefined stream
  MsgStream& str = this->msgStream( lvl ) ;
  if ( typePrint() ) { str << System::typeinfoName(typeid(*this)) << ":: " ; }
  // print the message
  str  << msg ;
  // test status code
  if      ( st.isSuccess() ) { }
  else if ( StatusCode::FAILURE != st.getCode() )
  { str << " StatusCode=" << st.getCode() ; }
  else
  { str << " StatusCode=FAILURE" ; }
  // perform print operation
  str << endmsg ;
  // return
  return  st;
}
// ============================================================================

// ============================================================================
// Create and (re)-throw the exception
// ============================================================================
template < class PBASE >
void GaudiCommon<PBASE>::Exception( const std::string    & msg ,
                                    const GaudiException & exc ,
                                    const StatusCode       sc  ) const
{
  // increase local counter of exceptions
  ++m_exceptions[ msg ];
  Print ( "Exception (re)throw: " + msg , sc , MSG::FATAL ).ignore();
  throw GaudiException( this->name() + ":: " + msg , this->name() , sc, exc);
}
// ============================================================================

// ============================================================================
// Create and (re)-throw the exception
// ============================================================================
template < class PBASE >
void GaudiCommon<PBASE>::Exception( const std::string    & msg ,
                                    const std::exception & exc ,
                                    const StatusCode       sc  ) const
{
  // increase local counter of exceptions
  ++m_exceptions[ msg ];
  Print ( "Exception (re)throw: " + msg , sc , MSG::FATAL  ).ignore();
  throw GaudiException( this->name() + ":: " + msg+"("+exc.what()+")", "", sc );
}
// ============================================================================

// ============================================================================
// Create and throw the exception
// ============================================================================
template < class PBASE >
void GaudiCommon<PBASE>::Exception( const std::string    & msg ,
                                    const StatusCode       sc  ) const
{
  // increase local counter of exceptions
  ++m_exceptions[ msg ];
  Print ( "Exception throw: " + msg , sc , MSG::FATAL ).ignore();
  throw GaudiException( this->name() + ":: " + msg , "",  sc );
}
// ============================================================================

// ============================================================================
// perform the actual printout of counters
// ============================================================================
template < class PBASE >
long GaudiCommon<PBASE>::printStat( const MSG::Level level ) const
{
  // print statistics
  if ( counters().empty() ) { return 0 ; }
  MsgStream& msg = this->msgStream ( level ) ;
  //
  msg << "Number of counters : "  << counters().size() ;
  //
  if ( !counters().empty() ) { msg << std::endl << m_header ; }
  //
  for ( const auto& entry : counters() ) 
  {
    msg << std::endl
        << Gaudi::Utils::formatAsTableRow
      ( entry.first  ,
        entry.second ,
        m_useEffFormat  ,
        m_format1       , m_format2 );
  }
  //
  msg << endmsg ;
  //
  return counters().size() ;
}
// ============================================================================

// ============================================================================
// perform the actual printout of error counters
// ============================================================================
template < class PBASE >
long GaudiCommon<PBASE>::printErrors ( const MSG::Level level ) const
{
  // format for printout
  boost::format ftm ( " #%|-10s| = %|.8s| %|23t| Message = '%s'" );

<<<<<<< HEAD
  { // print exceptions
    for ( Counter::const_iterator excp = m_exceptions.begin() ;
          excp  != m_exceptions.end() ; ++excp  )
    {
      this->msgStream(level)
        << ( ftm % "#EXCEPTIONS" % excp->second % excp->first       )
        << endmsg;
    }
  }
  { // print errors
    for ( Counter::const_iterator error = m_errors.begin() ;
          error != m_errors.end() ; ++error )
    {
      this->msgStream(level)
        << ( ftm % "#ERRORS    " % error->second % error->first     )
        << endmsg;
    }
  }
  { // print warnings
    for ( Counter::const_iterator warning = m_warnings.begin() ;
          warning != m_warnings.end() ; ++warning )
    {
      this->msgStream(level)
        << ( ftm % "#WARNINGS  " % warning->second % warning->first )
        << endmsg;
    }
  }
  { // print warnings
    for ( Counter::const_iterator info = m_infos.begin() ;
    info != m_infos.end() ; ++info )
    {
      this->msgStream(level)
        << ( ftm % "#INFOS     " % info->second % info->first )
        << endmsg;
    }
  }
=======
  auto print = [&](const Counter& c, const std::string& label) {
      for (const auto& i : c ) {
        msgStream(level) 
          << ( ftm % label % i.second % i.first       )
          << endmsg;
      }
  };

  print( m_exceptions, "EXCEPTIONS" );
  print( m_errors,     "ERRORS"     );
  print( m_warnings,   "WARNINGS"   );
  print( m_infos,      "INFOS"      );
>>>>>>> 29315d59

  // return total number of errors+warnings+exceptions
  return
    m_exceptions .size () +
    m_errors     .size () +
    m_warnings   .size () +
    m_infos      .size () ;
}
// ============================================================================

// ============================================================================
/** perform the printout of properties
 *  @return number of error counters
 */
// ============================================================================
template < class PBASE >
long GaudiCommon<PBASE>::printProps ( const MSG::Level level ) const
{

  // print ALL properties
<<<<<<< HEAD
  MsgStream& msg = this->msgStream ( level );
  typedef std::vector<Property*> Properties;
  const Properties& properties = this->getProperties() ;
=======
  MsgStream& msg = msgStream ( level );
  const auto& properties = this->getProperties() ;
>>>>>>> 29315d59
  msg << "List of ALL properties of "
      << System::typeinfoName( typeid( *this ) ) << "/" << this->name()
      << "  #properties = " << properties.size() << endmsg ;
  for ( const auto& property : reverse(properties) )
  {
    msg << "Property ['Name': Value] = " <<  *property << endmsg ;
  }
  return properties.size() ;
}
// ============================================================================

// ============================================================================
// Handle method for changes in the Messaging levels
// ============================================================================
template < class PBASE >
void GaudiCommon<PBASE>::msgLevelHandler ( Property & theProp )
{
  // Force a new MsgStream object, to pick up the new settings
  resetMsgStream();

  // adjust internal message level
  m_msgLevel =
    this->outputLevel() <  (int) MSG::NIL        ?  MSG::NIL    :
    this->outputLevel() >= (int) MSG::NUM_LEVELS ?  MSG::ALWAYS :
    MSG::Level( this->outputLevel() ) ;

  // Keep MessageSvc up to date if needed
  if ( this->msgSvc()->outputLevel(this->name()) != this->outputLevel() )
  {
    this->msgSvc()->setOutputLevel( this->name(), this->outputLevel() );
  }

  // printout message
  if ( this->msgLevel(MSG::DEBUG) )
  {
    this->debug() << "Property update for "
            << theProp.name() << " : new value = " << this->outputLevel() << endmsg;
  }
}
// ============================================================================

// ============================================================================
// Methods for dealing with the TES and TDS
// ============================================================================

// ============================================================================
// put results into Gaudi Event Transient Store
// ============================================================================
template < class PBASE >
DataObject* GaudiCommon<PBASE>::put ( IDataProviderSvc*  svc     ,
                               DataObject*        object  ,
                               const std::string& location ,
                               const bool useRootInTES ) const
{
  // check arguments
  Assert (      svc              , "put():: Invalid 'service'!"       ) ;
  Assert (      object           , "put():: Invalid 'Object'!"        ) ;
  Assert ( !location.empty()     , "put():: Invalid 'address' = '' "  ) ;
  // final data location
  const std::string & fullLocation = fullTESLocation( location, useRootInTES );
  // register the object!
  const StatusCode status = '/' == fullLocation[0] ?
    svc -> registerObject(             fullLocation , object ) :
    svc -> registerObject( "/Event/" + fullLocation , object ) ;
  // check the result!
  if ( status.isFailure() )
  { Exception ( "put():: could not register '"            +
                System::typeinfoName( typeid( *object ) ) +
                "' at address '" + fullLocation + "'"  , status ) ; }
  if ( this->msgLevel( MSG::DEBUG ) )
  { Print( "The object of type '"                    +
           System::typeinfoName( typeid( *object ) ) +
           "' is registered in TS at address '"
           + fullLocation + "'" , status , MSG::DEBUG ).ignore() ; }
  return object;
}
// ============================================================================

// ============================================================================
// Handle method for changes in the 'ErrorsPrint'
// ============================================================================
template < class PBASE >
void GaudiCommon<PBASE>::printErrorHandler ( Property& /* theProp */ )
{
  // no action if not yet initialized
  if ( this -> FSMState() < Gaudi::StateMachine::INITIALIZED ) { return ; }
  if ( this -> errorsPrint() ) { this -> printErrors () ; }
}
// ============================================================================
// Handle method for changes in the 'PropertiesPrint'
// ============================================================================
template < class PBASE >
void GaudiCommon<PBASE>::printPropsHandler ( Property& /* theProp */ )
{
  // no action if not yet initialized
  if ( this -> FSMState() < Gaudi::StateMachine::INITIALIZED ) { return ; }
  if ( this -> propsPrint() ) { this -> printProps ( MSG::ALWAYS ) ; }
}
// ============================================================================
// Handle method for changes in the 'StatPrint'
// ============================================================================
template < class PBASE >
void GaudiCommon<PBASE>::printStatHandler ( Property& /* theProp */ )
{
  // no action if not yet initialized
  if ( this -> FSMState() < Gaudi::StateMachine::INITIALIZED ) { return ; }
  if ( this -> statPrint() ) { this -> printStat ( MSG::ALWAYS ) ; }
}
// ============================================================================

// ============================================================================
// The END
// ============================================================================<|MERGE_RESOLUTION|>--- conflicted
+++ resolved
@@ -268,19 +268,12 @@
   //add all counters to the CounterSummarySvc
   if(m_counterSummarySvc && this->svcLoc()->existsService("CounterSummarySvc"))
   {
-<<<<<<< HEAD
     if ( this->msgLevel(MSG::DEBUG) ) this->debug() << "adding counters to CounterSummarySvc" << endmsg;
-    for(Statistics::const_iterator i=this->counters().begin();
-	i!=this->counters().end();
-	i++)
-=======
-    if ( msgLevel(MSG::DEBUG) ) debug() << "adding counters to CounterSummarySvc" << endmsg;
 
     Gaudi::Utils::RegEx::matchList statList{ m_statEntityList };
     Gaudi::Utils::RegEx::matchList counterList{ m_counterList };
 
     for( const auto& i : this->counters() )
->>>>>>> 29315d59
     {
       if (statList.Or(i.first) )
         m_counterSummarySvc->addCounter(this->name(),i.first,i.second,
@@ -292,18 +285,10 @@
   // release all located tools and services
   if ( this->msgLevel(MSG::DEBUG) )
   {
-<<<<<<< HEAD
     this->debug() << "Tools to release :";
-    for ( AlgTools::const_iterator i = m_tools.begin();
-          i != m_tools.end(); ++i )
-    {
-      this->debug() << " " << (*i)->name();
-=======
-    debug() << "Tools to release :";
     for ( const auto& i : m_tools )
     {
-      debug() << " " << i->name();
->>>>>>> 29315d59
+      this->debug() << " " << i->name();
     }
     this->debug() << endmsg;
   }
@@ -312,18 +297,10 @@
   // release all located services
   if ( this->msgLevel(MSG::DEBUG) )
   {
-<<<<<<< HEAD
     this->debug() << "Services to release :";
-    for ( Services::const_iterator i = m_services.begin();
-          i != m_services.end(); ++i )
-    {
-      this->debug() << " " << (*i).first;
-=======
-    debug() << "Services to release :";
     for ( const auto& i : m_services )
     {
-      debug() << " " << i->name();
->>>>>>> 29315d59
+      this->debug() << " " << i->name();
     }
     this->debug() << endmsg;
   }
@@ -431,22 +408,8 @@
   if (it == m_services.end() || !svc_eq(*it,svc)) {
     return Warning( "releaseSvc(IInterface):: IInterface* is not active" );
   }
-<<<<<<< HEAD
-  SmartIF<IService> svc(const_cast<IInterface*>(Svc));
-  if (svc.isValid()) {
-    Services::iterator it = m_services.find(svc->name());
-    if (it == m_services.end()) {
-      return Warning( "releaseSvc(IInterface):: IInterface* is not active" );
-    }
-    if ( this->msgLevel(MSG::DEBUG) ) {
-      this->debug() << "Releasing service '" << it->first << "'" << endmsg;
-    }
-    m_services.erase(it);
-    return StatusCode::SUCCESS;
-=======
   if ( this->msgLevel(MSG::DEBUG) ) {
     this->debug() << "Releasing service '" << (*it)->name() << "'" << endmsg;
->>>>>>> 29315d59
   }
   m_services.erase(it);
   return StatusCode::SUCCESS;
@@ -666,47 +629,9 @@
   // format for printout
   boost::format ftm ( " #%|-10s| = %|.8s| %|23t| Message = '%s'" );
 
-<<<<<<< HEAD
-  { // print exceptions
-    for ( Counter::const_iterator excp = m_exceptions.begin() ;
-          excp  != m_exceptions.end() ; ++excp  )
-    {
-      this->msgStream(level)
-        << ( ftm % "#EXCEPTIONS" % excp->second % excp->first       )
-        << endmsg;
-    }
-  }
-  { // print errors
-    for ( Counter::const_iterator error = m_errors.begin() ;
-          error != m_errors.end() ; ++error )
-    {
-      this->msgStream(level)
-        << ( ftm % "#ERRORS    " % error->second % error->first     )
-        << endmsg;
-    }
-  }
-  { // print warnings
-    for ( Counter::const_iterator warning = m_warnings.begin() ;
-          warning != m_warnings.end() ; ++warning )
-    {
-      this->msgStream(level)
-        << ( ftm % "#WARNINGS  " % warning->second % warning->first )
-        << endmsg;
-    }
-  }
-  { // print warnings
-    for ( Counter::const_iterator info = m_infos.begin() ;
-    info != m_infos.end() ; ++info )
-    {
-      this->msgStream(level)
-        << ( ftm % "#INFOS     " % info->second % info->first )
-        << endmsg;
-    }
-  }
-=======
   auto print = [&](const Counter& c, const std::string& label) {
       for (const auto& i : c ) {
-        msgStream(level) 
+        this->msgStream(level) 
           << ( ftm % label % i.second % i.first       )
           << endmsg;
       }
@@ -716,7 +641,6 @@
   print( m_errors,     "ERRORS"     );
   print( m_warnings,   "WARNINGS"   );
   print( m_infos,      "INFOS"      );
->>>>>>> 29315d59
 
   // return total number of errors+warnings+exceptions
   return
@@ -737,14 +661,8 @@
 {
 
   // print ALL properties
-<<<<<<< HEAD
   MsgStream& msg = this->msgStream ( level );
-  typedef std::vector<Property*> Properties;
-  const Properties& properties = this->getProperties() ;
-=======
-  MsgStream& msg = msgStream ( level );
   const auto& properties = this->getProperties() ;
->>>>>>> 29315d59
   msg << "List of ALL properties of "
       << System::typeinfoName( typeid( *this ) ) << "/" << this->name()
       << "  #properties = " << properties.size() << endmsg ;
