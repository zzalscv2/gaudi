// ============================================================================
// include files
// ============================================================================
// STL & STD
// ============================================================================
#include <algorithm>
#include <cstdlib>
// ============================================================================
/* @file GaudiCommon.cpp
 *
 *  Implementation file for class : GaudiCommon
 *
 *  @author Chris Jones   Christopher.Rob.Jones@cern.ch
 *  @author Vanya BELYAEV Ivan.Belyaev@itep.ru
 *  @author Rob Lambert Rob.Lambert@cern.ch
 *  @date   2009-08-04
 */
// GaudiKernel
// ============================================================================
#include "GaudiKernel/IDataProviderSvc.h"
#include "GaudiKernel/IToolSvc.h"
#include "GaudiKernel/IProperty.h"
#include "GaudiKernel/Property.h"
#include "GaudiKernel/ISvcLocator.h"
#include "GaudiKernel/MsgStream.h"
#include "GaudiKernel/IDataManagerSvc.h"
#include "GaudiKernel/ObjectVector.h"
#include "GaudiKernel/SmartDataPtr.h"
#include "GaudiKernel/SmartRef.h"
#include "GaudiKernel/Stat.h"
#include "GaudiKernel/System.h"
#include "GaudiKernel/IJobOptionsSvc.h"
#include "GaudiKernel/StatEntity.h"
#include "GaudiKernel/Algorithm.h"
#include "GaudiKernel/AlgTool.h"
#include "GaudiKernel/reverse.h"
// ============================================================================
// GaudiAlg
// ============================================================================
#include "GaudiAlg/Print.h"
#include "GaudiAlg/GaudiCommon.h"
#include "GaudiAlg/GaudiAlgorithm.h"
#include "GaudiAlg/GaudiTool.h"
// ============================================================================
// GaudiUtils
// ============================================================================
#include "GaudiUtils/RegEx.h"
// ============================================================================
// Boost
// ============================================================================
#include "boost/format.hpp"
// ============================================================================
// Disable warning on windows
#ifdef _WIN32
#pragma warning ( disable:4661 ) // incomplete explicit templates
#endif
// ============================================================================

// ============================================================================
// constructor initialisation
// ============================================================================
template <class PBASE>
void
GaudiCommon<PBASE>::initGaudiCommonConstructor( const IInterface * parent )
{
  // initialise data members

  // the header row for counters printout
  m_header  = " |    Counter                                      |     #     |    sum     | mean/eff^* | rms/err^*  |     min     |     max     |" ;
  // format for regular statistical printout rows
  m_format1 = " | %|-48.48s|%|50t||%|10d| |%|11.7g| |%|#11.5g| |%|#11.5g| |%|#12.5g| |%|#12.5g| |" ;
  // format for "efficiency" statistical printout rows
  m_format2 = " |*%|-48.48s|%|50t||%|10d| |%|11.5g| |(%|#9.6g| +- %|-#9.6g|)%%|   -------   |   -------   |" ;
  // flag to use the special "efficiency" format
  m_useEffFormat = true ; ///< flag to use the special "efficiency" format

  // job options
  // print error counters at finalization ?
  this->declareProperty
    ( "ErrorsPrint"     , m_errorsPrint     ,
      "Print the statistics of errors/warnings/exceptions")
    -> declareUpdateHandler
    ( &GaudiCommon<PBASE>::printErrorHandler, this  ) ;
  // print properties at initialization?
  this->declareProperty
    ( "PropertiesPrint" , m_propsPrint  ,
      "Print the properties of the component ")
    -> declareUpdateHandler
    ( &GaudiCommon<PBASE>::printPropsHandler, this  ) ;
  // print statistical counters at finalization ?
  this->declareProperty
    ( "StatPrint"       , m_statPrint   ,
      "Print the table of counters"  )
    -> declareUpdateHandler
    ( &GaudiCommon<PBASE>::printStatHandler, this  ) ;
  // insert  the actual C++ type of the algorithm or tool in the messages?
  this->declareProperty
    ( "TypePrint"       , m_typePrint   ,
      "Add the actal C++ component type into the messages" ) ;
  // context
  this->declareProperty ( "Context"         , m_context     ) ;
  // root in TES
  this->declareProperty ( "RootInTES"       , m_rootInTES   ) ;
  // root on TES ( temporary )
  this->declareProperty ( "RootOnTES"       , m_rootOnTES   ) ;
  // global time offset
  this->declareProperty ( "GlobalTimeOffset", m_globalTimeOffset ) ;


  // the header row for counters printout
  this->declareProperty
    ( "StatTableHeader"        , m_header                          ,
      "The header row for the output Stat-table"                   ) ;
  // format for regular statistical printout rows
  this->declareProperty
    ( "RegularRowFormat"       , m_format1                         ,
      "The format for the regular row in the output Stat-table"    ) ;
  // format for "efficiency" statistical printout rows
  this->declareProperty
    ( "EfficiencyRowFormat"    , m_format2                         ,
      "The format for the regular row in the output Stat-table"    ) ;
  // flag to use the special "efficiency" format
  this->declareProperty
    ( "UseEfficiencyRowFormat" , m_useEffFormat                    ,
      "Use the special format for printout of efficiency counters" ) ;


  //declare the list of simple counters to write.
  this->declareProperty(
	"CounterList",
	m_counterList=std::vector<std::string>(1,".*"),
	"RegEx list, of simple integer counters for CounterSummary.");
  //declare the list of stat entities to write.
  this->declareProperty(
	"StatEntityList",
	m_statEntityList=std::vector<std::string>(0),
	"RegEx list, of StatEntity counters for CounterSummary.");

  // add handler for message level changes
  this->outputLevelProperty().declareUpdateHandler( &GaudiCommon<PBASE>::msgLevelHandler, this );

  // setup context from parent if available
  if ( parent )
  {
    if      ( const GaudiAlgorithm* gAlg = dynamic_cast<const GaudiAlgorithm*>(parent) )
    {
      m_context = gAlg->context();
      m_rootInTES = gAlg->rootInTES();
      m_globalTimeOffset = gAlg->globalTimeOffset();
    }
    else if ( const GaudiTool*     gTool = dynamic_cast<const GaudiTool*>     (parent) )
    {
      m_context = gTool->context();
      m_rootInTES = gTool->rootInTES();
      m_globalTimeOffset = gTool->globalTimeOffset();
    }
  }

  // Get the job option service
  auto jos = this->template service<IJobOptionsSvc>("JobOptionsSvc");
  if (!jos) Exception("Cannot get JobOptionsSvc");

  // Get the "Context" option if in the file...
  const auto myList = jos->getProperties( this->name() );
  if ( myList )
  {
    // Iterate over the list to set the options
    for ( const auto& iter : *myList )
    {
      const StringProperty* sp = dynamic_cast<const StringProperty*>(iter);
      if ( sp )
      {
        if ( iter->name() == "Context" ) {
          m_context = sp->value();
        } else if (  iter->name() == "RootInTES" ) {
          m_rootInTES = sp->value();
        } else if ( iter->name() == "GlobalTimeOffset" ) {
          m_globalTimeOffset = std::stod( sp->value() );
        }
      }
    }
  }

}
//=============================================================================

//=============================================================================
// Initialise the common functionality
//=============================================================================
template < class PBASE >
StatusCode GaudiCommon<PBASE>::
#ifdef __ICC
  i_gcInitialize
#else
  initialize
#endif
  ()
{

  // initialize base class
  const StatusCode sc = PBASE::initialize();
  if ( sc.isFailure() )
  { return Error ( "Failed to initialise base class PBASE", sc ) ; }


  // some debug printout
  if ( this->msgLevel(MSG::DEBUG) )
  {
    this->debug() << "Initialize base class GaudiCommon<" << System::typeinfoName(typeid(PBASE)) << ">" << endmsg;
    if ( !context().empty() )
      this->debug() << "Created with context = '" << context() << "'" << endmsg;
  }

  // some temporary checks to see if people are using RootOnTES and warn if so
  // TO BE REMOVED ASAP ...
  if ( m_rootInTES.empty() && !m_rootOnTES.empty() )
  {
    m_rootInTES = m_rootOnTES;
    Warning( "RootOnTES option is OBSOLETE -> Use RootInTES instead. RootInTES has been updated to "
             + m_rootInTES, StatusCode::SUCCESS ).ignore();
  }
  else if ( !m_rootInTES.empty() && !m_rootOnTES.empty() )
  {
    Warning( "Options RootOnTES AND RootInTES are defined ! Use RootInTES. RootOnTES is ignored",
             StatusCode::SUCCESS ).ignore();
  }

  // Check rootInTES ends with a /
  if ( !m_rootInTES.empty() &&
       m_rootInTES.substr(m_rootInTES.size()-1) != "/" ) m_rootInTES += "/";

  //Set up the CounterSummarySvc May need to be changed
  m_counterSummarySvc = this->svcLoc()->service("CounterSummarySvc",false);
  if (this->msgLevel(MSG::DEBUG))
  {
    if (!m_counterSummarySvc)
	this->debug() <<  "could not locate CounterSummarySvc, no counter summary will be made" << endmsg;
    else this->debug() <<  "found CounterSummarySvc OK" << endmsg;
  }

  // properties will be printed if asked for or in "MSG::DEBUG" mode
  if      ( propsPrint()         ) { printProps(MSG::ALWAYS); }
  else if ( this->msgLevel(MSG::DEBUG) ) { printProps(MSG::DEBUG);  }

  //update DataHandles to point to full TES location

  //get root of DataManager
  SmartIF<IDataManagerSvc> dataMgrSvc(PBASE::evtSvc());
  std::string rootName(dataMgrSvc->rootName());
  if ("" != rootName && '/' != rootName[rootName.size() - 1]) {
    rootName = rootName + "/";
  }

  auto fixLocation = [&] (const std::string & location) -> std::string {
    std::string result = fullTESLocation(location, UseRootInTES);
    //check whether we have an absolute path if yes return it - else prepend DataManager Root
    result = (result[0] == '/' ? result : rootName + result);

    debug() << "Changing " << location << " to " << result << endmsg;

    return result;
  };

  for(auto tag : PBASE::inputDataObjects()){
    if(PBASE::inputDataObjects()[tag].isValid()){
      PBASE::inputDataObjects()[tag].setDataProductName(
          fixLocation(PBASE::inputDataObjects()[tag].dataProductName())).ignore();

      auto altAddress = PBASE::inputDataObjects()[tag].alternativeDataProductNames();
      for(uint i = 0; i < altAddress.size(); ++i)
        altAddress[i] = fixLocation(altAddress[i]);
      PBASE::inputDataObjects()[tag].setAlternativeDataProductNames(altAddress).ignore();
    }
  }
  for(auto tag : PBASE::outputDataObjects()){
    if(PBASE::outputDataObjects()[tag].isValid()){
      PBASE::outputDataObjects()[tag].setDataProductName(
          fixLocation(PBASE::outputDataObjects()[tag].dataProductName())).ignore();
    }
  }

  return sc;
}
//=============================================================================

//=============================================================================
// Finalize the common functionality
//=============================================================================
template < class PBASE >
StatusCode GaudiCommon<PBASE>::
#ifdef __ICC
  i_gcFinalize
#else
  finalize
#endif
  ()
{
  StatusCode sc = StatusCode::SUCCESS;

  // print the general information about statistical counters
  if ( this->msgLevel(MSG::DEBUG) || (statPrint() && !counters().empty()) )
  {
    // print general statistical counters
    printStat ( statPrint() ? MSG::ALWAYS : MSG::DEBUG ) ;
  }
  //add all counters to the CounterSummarySvc
  if(m_counterSummarySvc && this->svcLoc()->existsService("CounterSummarySvc"))
  {
    if ( this->msgLevel(MSG::DEBUG) ) this->debug() << "adding counters to CounterSummarySvc" << endmsg;

    Gaudi::Utils::RegEx::matchList statList{ m_statEntityList };
    Gaudi::Utils::RegEx::matchList counterList{ m_counterList };

    for( const auto& i : this->counters() )
    {
      if (statList.Or(i.first) )
        m_counterSummarySvc->addCounter(this->name(),i.first,i.second,
                                        Gaudi::CounterSummary::SaveStatEntity);
      else if (counterList.Or(i.first))
        m_counterSummarySvc->addCounter(this->name(),i.first,i.second);
    }
  }
  // release all located tools and services
  if ( this->msgLevel(MSG::DEBUG) )
  {
<<<<<<< HEAD
    debug() << "Tools to release :";
    for ( const auto& i : PBASE::tools() )
=======
    this->debug() << "Tools to release :";
    for ( const auto& i : m_tools )
>>>>>>> c36ececb
    {
      this->debug() << " " << i->name();
    }
    this->debug() << endmsg;
  }
<<<<<<< HEAD
  while ( !PBASE::tools().empty() ) { sc = sc && releaseTool( PBASE::tools().back() ) ; }
=======
  while ( !m_tools.empty() ) { sc = releaseTool( m_tools.back() ) && sc; }
>>>>>>> c36ececb

  // release all located services
  if ( this->msgLevel(MSG::DEBUG) )
  {
    this->debug() << "Services to release :";
    for ( const auto& i : m_services )
    {
      this->debug() << " " << i->name();
    }
    this->debug() << endmsg;
  }
  while ( !m_services.empty() ) { sc = releaseSvc( m_services.front() ) && sc; }

  //release the CounterSummarySvc manually
  m_counterSummarySvc.reset();

  // format printout
  if ( !m_errors.empty() || !m_warnings.empty() || !m_exceptions.empty() )
  {
    this->always() << "Exceptions/Errors/Warnings/Infos Statistics : "
             << m_exceptions .size () << "/"
             << m_errors     .size () << "/"
             << m_warnings   .size () << "/"
             << m_infos      .size () << endmsg ;
    if ( errorsPrint() ) { printErrors () ; }
  }

  // delete the MsgStream
  resetMsgStream();

  // clear *ALL* counters explicitly
  m_counters   .clear() ;
  m_exceptions .clear() ;
  m_infos      .clear() ;
  m_warnings   .clear() ;
  m_errors     .clear() ;
  m_counterList.clear() ;
  m_statEntityList.clear() ;

  // finalize base class
  return sc && PBASE::finalize();
}
//=============================================================================

//=============================================================================
// Methods related to tools and services
//=============================================================================

// ============================================================================
// manual forced (and 'safe') release of the active tool or service
// ============================================================================
template < class PBASE >
StatusCode GaudiCommon<PBASE>::release ( const IInterface* interface ) const
{
  if ( !interface )
  { return Error ( "release(IInterface):: IInterface* points to NULL!" ) ; }
  // dispatch between tools and services
  const IAlgTool* algTool = dynamic_cast<const IAlgTool*>( interface )  ;
  // perform the actual release
  return algTool ? releaseTool( algTool ) : releaseSvc( interface ) ;
}
// ============================================================================

// ============================================================================
// manual forced (and 'save') release of the tool
// ============================================================================
template < class PBASE >
StatusCode GaudiCommon<PBASE>::releaseTool ( const IAlgTool* algTool ) const
{
  if( !algTool   )
  { return Error ( "releaseTool(IAlgTool):: IAlgTool* points to NULL!" ) ; }
  if( !this->toolSvc() )
  { return Error ( "releaseTool(IAlgTool):: IToolSvc* points to NULL!" ) ; }
  // find a tool in the list of active tools
  auto it = std::find( PBASE::tools().rbegin() , PBASE::tools().rend() , algTool ) ;
  if(  PBASE::tools().rend() == it )
  { return Warning("releaseTool(IAlgTool):: IAlgTool* is not active"   ) ; }
  // get the tool
  IAlgTool* t = *it ;
  // cache name
  const std::string name = t->name();
  if ( this->msgLevel(MSG::DEBUG) )
  { this->debug() << "Releasing tool '" << name << "'" << endmsg; }
  // remove the tool from the lists
  PBASE::deregisterTool(t);
  // release tool
  if ( this->msgLevel(MSG::DEBUG) ) {
    this->debug() << "The tool '" << t->name() << "' of type '"
                  << System::typeinfoName(typeid(*t))
                  << "' is released" << endmsg;
  }
  const StatusCode sc = this->toolSvc()->releaseTool( t ) ;
  return  sc.isSuccess() ?
            sc :
            Warning( "releaseTool(IAlgTool):: error from IToolSvc releasing "+name , sc ) ;
}
// ============================================================================

// ============================================================================
// manual forced (and 'safe') release of the service
// ============================================================================
template < class PBASE >
StatusCode GaudiCommon<PBASE>::releaseSvc ( const IInterface* Svc  ) const
{
  if( !Svc ) return Error ( "releaseSvc(IInterface):: IInterface* points to NULL!" ) ;
  SmartIF<IService> svc{const_cast<IInterface*>(Svc)};
  if (!svc) return Warning( "releaseSvc(IInterface):: IInterface* is not a service" );
  auto it = std::lower_bound( std::begin(m_services), std::end(m_services), svc, svc_lt );
  if (it == m_services.end() || !svc_eq(*it,svc)) {
    return Warning( "releaseSvc(IInterface):: IInterface* is not active" );
  }
  if ( this->msgLevel(MSG::DEBUG) ) {
    this->debug() << "Releasing service '" << (*it)->name() << "'" << endmsg;
  }
  m_services.erase(it);
  return StatusCode::SUCCESS;
}
// ============================================================================
// ============================================================================

// ============================================================================
// Add the given service to the list of active services
// ============================================================================
template < class PBASE >
void GaudiCommon<PBASE>::addToServiceList( SmartIF<IService> svc ) const
{
  if (svc) {
    auto i = std::lower_bound( std::begin(m_services), std::end(m_services), svc, svc_lt );
    if ( i == std::end(m_services) || !svc_eq(*i,svc) ) {
            m_services.insert( i, std::move(svc) );
    }  else {
           this->warning() << "Service " << svc->name() << " already present -- skipping" << endmsg;
    }
  }
}
// ============================================================================

//=============================================================================
// Methods related to messaging
//=============================================================================

// ============================================================================
// Print the error  message and return status code
// ============================================================================
template < class PBASE >
StatusCode GaudiCommon<PBASE>::Error( const std::string& msg ,
                                      const StatusCode   st  ,
                                      const size_t       mx  ) const
{
  // increase local counter of errors
  const size_t num = ++m_errors[msg] ;
  // If suppressed, just return
  if      ( num  > mx ) { return st ; }
  else if ( UNLIKELY(num == mx) ) // issue one-time suppression message
  { return Print ( "The   ERROR message is suppressed : '" +
                   msg + "'" , st , MSG::ERROR ) ; }
  // return message
  return Print ( msg , st , MSG::ERROR ) ;
}
// ============================================================================

// ============================================================================
// Print the warning  message and return status code
// ============================================================================
template < class PBASE >
StatusCode GaudiCommon<PBASE>::Warning
( const std::string& msg ,
  const StatusCode   st  ,
  const size_t       mx  ) const
{
  // increase local counter of warnings
  const size_t num = ++m_warnings[msg] ;
  // If suppressed, just return
  if      ( num  > mx ) { return st ; }
  else if ( UNLIKELY(num == mx) ) // issue one-time suppression message
  { return Print ( "The WARNING message is suppressed : '" +
                   msg + "'" , st , MSG::WARNING ) ; }
  // return message
  return Print ( msg , st , MSG::WARNING ) ;
}
// ============================================================================

// ============================================================================
// Print the info message and return status code
// ============================================================================
template < class PBASE >
StatusCode GaudiCommon<PBASE>::Info
( const std::string& msg ,
  const StatusCode   st  ,
  const size_t       mx  ) const
{
  // increase local counter of warnings
  const size_t num = ++m_infos[msg] ;
  // If suppressed, just return
  if      ( num  > mx ) { return st ; }
  else if ( UNLIKELY(num == mx) ) // issue one-time suppression message
  { return Print ( "The INFO message is suppressed : '" +
                   msg + "'" , st , MSG::INFO ) ; }
  // return message
  return Print ( msg , st , MSG::INFO ) ;
}
// ============================================================================

// ============================================================================
//  Print the message and return status code
// ============================================================================
template < class PBASE >
StatusCode GaudiCommon<PBASE>::Print( const std::string& msg ,
                                      const StatusCode   st  ,
                                      const MSG::Level   lvl ) const
{
  // perform printout ?
  if ( !this->msgLevel( lvl ) ) { return st ; }   // RETURN

  // use the predefined stream
  MsgStream& str = this->msgStream( lvl ) ;
  if ( typePrint() ) { str << System::typeinfoName(typeid(*this)) << ":: " ; }
  // print the message
  str  << msg ;
  // test status code
  if      ( st.isSuccess() ) { }
  else if ( StatusCode::FAILURE != st.getCode() )
  { str << " StatusCode=" << st.getCode() ; }
  else
  { str << " StatusCode=FAILURE" ; }
  // perform print operation
  str << endmsg ;
  // return
  return  st;
}
// ============================================================================

// ============================================================================
// Create and (re)-throw the exception
// ============================================================================
template < class PBASE >
void GaudiCommon<PBASE>::Exception( const std::string    & msg ,
                                    const GaudiException & exc ,
                                    const StatusCode       sc  ) const
{
  // increase local counter of exceptions
  ++m_exceptions[ msg ];
  Print ( "Exception (re)throw: " + msg , sc , MSG::FATAL ).ignore();
  throw GaudiException( this->name() + ":: " + msg , this->name() , sc, exc);
}
// ============================================================================

// ============================================================================
// Create and (re)-throw the exception
// ============================================================================
template < class PBASE >
void GaudiCommon<PBASE>::Exception( const std::string    & msg ,
                                    const std::exception & exc ,
                                    const StatusCode       sc  ) const
{
  // increase local counter of exceptions
  ++m_exceptions[ msg ];
  Print ( "Exception (re)throw: " + msg , sc , MSG::FATAL  ).ignore();
  throw GaudiException( this->name() + ":: " + msg+"("+exc.what()+")", "", sc );
}
// ============================================================================

// ============================================================================
// Create and throw the exception
// ============================================================================
template < class PBASE >
void GaudiCommon<PBASE>::Exception( const std::string    & msg ,
                                    const StatusCode       sc  ) const
{
  // increase local counter of exceptions
  ++m_exceptions[ msg ];
  Print ( "Exception throw: " + msg , sc , MSG::FATAL ).ignore();
  throw GaudiException( this->name() + ":: " + msg , "",  sc );
}
// ============================================================================

// ============================================================================
// perform the actual printout of counters
// ============================================================================
template < class PBASE >
long GaudiCommon<PBASE>::printStat( const MSG::Level level ) const
{
  // print statistics
  if ( counters().empty() ) { return 0 ; }
  MsgStream& msg = this->msgStream ( level ) ;
  //
  msg << "Number of counters : "  << counters().size() ;
  //
  if ( !counters().empty() ) { msg << std::endl << m_header ; }
  //
  for ( const auto& entry : counters() )
  {
    msg << std::endl
        << Gaudi::Utils::formatAsTableRow
      ( entry.first  ,
        entry.second ,
        m_useEffFormat  ,
        m_format1       , m_format2 );
  }
  //
  msg << endmsg ;
  //
  return counters().size() ;
}
// ============================================================================

// ============================================================================
// perform the actual printout of error counters
// ============================================================================
template < class PBASE >
long GaudiCommon<PBASE>::printErrors ( const MSG::Level level ) const
{
  // format for printout
  boost::format ftm ( " #%|-10s| = %|.8s| %|23t| Message = '%s'" );

  auto print = [&](const Counter& c, const std::string& label) {
      for (const auto& i : c ) {
<<<<<<< HEAD
        msgStream(level)
=======
        this->msgStream(level) 
>>>>>>> c36ececb
          << ( ftm % label % i.second % i.first       )
          << endmsg;
      }
  };

  print( m_exceptions, "EXCEPTIONS" );
  print( m_errors,     "ERRORS"     );
  print( m_warnings,   "WARNINGS"   );
  print( m_infos,      "INFOS"      );

  // return total number of errors+warnings+exceptions
  return
    m_exceptions .size () +
    m_errors     .size () +
    m_warnings   .size () +
    m_infos      .size () ;
}
// ============================================================================

// ============================================================================
/** perform the printout of properties
 *  @return number of error counters
 */
// ============================================================================
template < class PBASE >
long GaudiCommon<PBASE>::printProps ( const MSG::Level level ) const
{

  // print ALL properties
  MsgStream& msg = this->msgStream ( level );
  const auto& properties = this->getProperties() ;
  msg << "List of ALL properties of "
      << System::typeinfoName( typeid( *this ) ) << "/" << this->name()
      << "  #properties = " << properties.size() << endmsg ;
  for ( const auto& property : reverse(properties) )
  {
    msg << "Property ['Name': Value] = " <<  *property << endmsg ;
  }
  return properties.size() ;
}
// ============================================================================

// ============================================================================
// Handle method for changes in the Messaging levels
// ============================================================================
template < class PBASE >
void GaudiCommon<PBASE>::msgLevelHandler ( Property & theProp )
{
  // Force a new MsgStream object, to pick up the new settings
  resetMsgStream();

  // adjust internal message level
  m_msgLevel =
    this->outputLevel() <  (int) MSG::NIL        ?  MSG::NIL    :
    this->outputLevel() >= (int) MSG::NUM_LEVELS ?  MSG::ALWAYS :
    MSG::Level( this->outputLevel() ) ;

  // Keep MessageSvc up to date if needed
  if ( this->msgSvc()->outputLevel(this->name()) != this->outputLevel() )
  {
    this->msgSvc()->setOutputLevel( this->name(), this->outputLevel() );
  }

  // printout message
  if ( this->msgLevel(MSG::DEBUG) )
  {
    this->debug() << "Property update for "
            << theProp.name() << " : new value = " << this->outputLevel() << endmsg;
  }
}
// ============================================================================

// ============================================================================
// Methods for dealing with the TES and TDS
// ============================================================================

// ============================================================================
// put results into Gaudi Event Transient Store
// ============================================================================
template < class PBASE >
DataObject* GaudiCommon<PBASE>::put ( IDataProviderSvc*  svc     ,
                               DataObject*        object  ,
                               const std::string& location ,
                               const bool useRootInTES ) const
{
  // check arguments
  Assert (      svc              , "put():: Invalid 'service'!"       ) ;
  Assert (      object           , "put():: Invalid 'Object'!"        ) ;
  Assert ( !location.empty()     , "put():: Invalid 'address' = '' "  ) ;
  // final data location
  const std::string & fullLocation = fullTESLocation( location, useRootInTES );
  // register the object!
  const StatusCode status = '/' == fullLocation[0] ?
    svc -> registerObject(             fullLocation , object ) :
    svc -> registerObject( "/Event/" + fullLocation , object ) ;
  // check the result!
  if ( status.isFailure() )
  { Exception ( "put():: could not register '"            +
                System::typeinfoName( typeid( *object ) ) +
                "' at address '" + fullLocation + "'"  , status ) ; }
  if ( this->msgLevel( MSG::DEBUG ) )
  { Print( "The object of type '"                    +
           System::typeinfoName( typeid( *object ) ) +
           "' is registered in TS at address '"
           + fullLocation + "'" , status , MSG::DEBUG ).ignore() ; }
  return object;
}
// ============================================================================

// ============================================================================
// Handle method for changes in the 'ErrorsPrint'
// ============================================================================
template < class PBASE >
void GaudiCommon<PBASE>::printErrorHandler ( Property& /* theProp */ )
{
  // no action if not yet initialized
  if ( this -> FSMState() < Gaudi::StateMachine::INITIALIZED ) { return ; }
  if ( this -> errorsPrint() ) { this -> printErrors () ; }
}
// ============================================================================
// Handle method for changes in the 'PropertiesPrint'
// ============================================================================
template < class PBASE >
void GaudiCommon<PBASE>::printPropsHandler ( Property& /* theProp */ )
{
  // no action if not yet initialized
  if ( this -> FSMState() < Gaudi::StateMachine::INITIALIZED ) { return ; }
  if ( this -> propsPrint() ) { this -> printProps ( MSG::ALWAYS ) ; }
}
// ============================================================================
// Handle method for changes in the 'StatPrint'
// ============================================================================
template < class PBASE >
void GaudiCommon<PBASE>::printStatHandler ( Property& /* theProp */ )
{
  // no action if not yet initialized
  if ( this -> FSMState() < Gaudi::StateMachine::INITIALIZED ) { return ; }
  if ( this -> statPrint() ) { this -> printStat ( MSG::ALWAYS ) ; }
}
// ============================================================================

// ============================================================================
// The END
// ============================================================================<|MERGE_RESOLUTION|>--- conflicted
+++ resolved
@@ -157,8 +157,8 @@
   }
 
   // Get the job option service
-  auto jos = this->template service<IJobOptionsSvc>("JobOptionsSvc");
-  if (!jos) Exception("Cannot get JobOptionsSvc");
+  SmartIF<IJobOptionsSvc> jos(PBASE::service("JobOptionsSvc"));
+  if (!jos.isValid()) Exception("Cannot get JobOptionsSvc");
 
   // Get the "Context" option if in the file...
   const auto myList = jos->getProperties( this->name() );
@@ -170,11 +170,11 @@
       const StringProperty* sp = dynamic_cast<const StringProperty*>(iter);
       if ( sp )
       {
-        if ( iter->name() == "Context" ) {
+        if ( iter->name().compare("Context") == 0 ) {
           m_context = sp->value();
-        } else if (  iter->name() == "RootInTES" ) {
+        } else if (  iter->name().compare("RootInTES") == 0 ) {
           m_rootInTES = sp->value();
-        } else if ( iter->name() == "GlobalTimeOffset" ) {
+        } else if ( iter->name().compare("GlobalTimeOffset") == 0 ) {
           m_globalTimeOffset = std::stod( sp->value() );
         }
       }
@@ -233,8 +233,8 @@
   m_counterSummarySvc = this->svcLoc()->service("CounterSummarySvc",false);
   if (this->msgLevel(MSG::DEBUG))
   {
-    if (!m_counterSummarySvc)
-	this->debug() <<  "could not locate CounterSummarySvc, no counter summary will be made" << endmsg;
+    if (m_counterSummarySvc==NULL )
+      this->debug() <<  "could not locate CounterSummarySvc, no counter summary will be made" << endmsg;
     else this->debug() <<  "found CounterSummarySvc OK" << endmsg;
   }
 
@@ -256,7 +256,7 @@
     //check whether we have an absolute path if yes return it - else prepend DataManager Root
     result = (result[0] == '/' ? result : rootName + result);
 
-    debug() << "Changing " << location << " to " << result << endmsg;
+    this->debug() << "Changing " << location << " to " << result << endmsg;
 
     return result;
   };
@@ -323,23 +323,14 @@
   // release all located tools and services
   if ( this->msgLevel(MSG::DEBUG) )
   {
-<<<<<<< HEAD
-    debug() << "Tools to release :";
+    this->debug() << "Tools to release :";
     for ( const auto& i : PBASE::tools() )
-=======
-    this->debug() << "Tools to release :";
-    for ( const auto& i : m_tools )
->>>>>>> c36ececb
     {
       this->debug() << " " << i->name();
     }
     this->debug() << endmsg;
   }
-<<<<<<< HEAD
-  while ( !PBASE::tools().empty() ) { sc = sc && releaseTool( PBASE::tools().back() ) ; }
-=======
-  while ( !m_tools.empty() ) { sc = releaseTool( m_tools.back() ) && sc; }
->>>>>>> c36ececb
+  while ( !PBASE::tools().empty() ) { sc = releaseTool( PBASE::tools().back() ) && sc; }
 
   // release all located services
   if ( this->msgLevel(MSG::DEBUG) )
@@ -354,7 +345,11 @@
   while ( !m_services.empty() ) { sc = releaseSvc( m_services.front() ) && sc; }
 
   //release the CounterSummarySvc manually
-  m_counterSummarySvc.reset();
+  if(m_counterSummarySvc)
+  {
+    m_counterSummarySvc->release();
+    m_counterSummarySvc=NULL;
+  }
 
   // format printout
   if ( !m_errors.empty() || !m_warnings.empty() || !m_exceptions.empty() )
@@ -446,7 +441,7 @@
 {
   if( !Svc ) return Error ( "releaseSvc(IInterface):: IInterface* points to NULL!" ) ;
   SmartIF<IService> svc{const_cast<IInterface*>(Svc)};
-  if (!svc) return Warning( "releaseSvc(IInterface):: IInterface* is not a service" );
+  if (!svc.isValid()) return Warning( "releaseSvc(IInterface):: IInterface* is not a service" );
   auto it = std::lower_bound( std::begin(m_services), std::end(m_services), svc, svc_lt );
   if (it == m_services.end() || !svc_eq(*it,svc)) {
     return Warning( "releaseSvc(IInterface):: IInterface* is not active" );
@@ -466,7 +461,7 @@
 template < class PBASE >
 void GaudiCommon<PBASE>::addToServiceList( SmartIF<IService> svc ) const
 {
-  if (svc) {
+  if (svc.isValid()) {
     auto i = std::lower_bound( std::begin(m_services), std::end(m_services), svc, svc_lt );
     if ( i == std::end(m_services) || !svc_eq(*i,svc) ) {
             m_services.insert( i, std::move(svc) );
@@ -657,11 +652,7 @@
 
   auto print = [&](const Counter& c, const std::string& label) {
       for (const auto& i : c ) {
-<<<<<<< HEAD
-        msgStream(level)
-=======
-        this->msgStream(level) 
->>>>>>> c36ececb
+        this->msgStream(level)
           << ( ftm % label % i.second % i.first       )
           << endmsg;
       }
