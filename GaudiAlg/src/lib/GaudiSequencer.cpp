// Include files

// from Gaudi
#include "GaudiKernel/IAlgManager.h"
#include "GaudiAlg/GaudiSequencer.h"
#include "GaudiAlg/ISequencerTimerTool.h"
#include "GaudiKernel/IJobOptionsSvc.h"



namespace
{

  //TODO: this  adds C++14 'make_unique'... remove once we move to C++14...
  template<typename T, typename ...Args>
  std::unique_ptr<T> make_unique_( Args&& ...args ) {
          return std::unique_ptr<T>( new T( std::forward<Args>(args)... ) );
  }

  bool isDefault(const std::string& s) { return s.empty(); }
  constexpr bool isDefault(double x) { return x == 0; }

   // utility class to populate some properties in the job options service
   // for a given instance name in case those options are not explicitly
   // set a-priori (effectively inheriting their values from the GaudiSequencer)
  class populate_JobOptionsSvc_t {
    std::vector<std::unique_ptr<Property>> m_props;
    IJobOptionsSvc* m_jos;
    std::string m_name;

    template <typename T> void process(T&& t) {
        static_assert( std::tuple_size<T>::value == 2, "Expecting an std::tuple key-value pair" );
        using type = typename std::decay<typename std::tuple_element<1,T>::type>::type;
        using prop_t = SimpleProperty<type>;
        if (!isDefault(std::get<1>(t))) m_props.push_back( make_unique_<prop_t>( std::get<0>(t), std::get<1>(t) ) ) ;
    }
    template <typename T, typename... Args> void process(T&& t, Args&&... args) {
        process(std::forward<T>(t)); process(std::forward<Args>(args)...);
    }
    void check_veto() { // avoid changing properties expliclty present in the JOS...
        const auto* props = m_jos->getProperties(m_name);
        if (!props) return;
        for ( const auto& i : *props ) {
            auto j = std::find_if( std::begin(m_props), std::end(m_props),
                                   [&i](const std::unique_ptr<Property>& prop) {
                return prop->name() == i->name();
            } );
            if (j==std::end(m_props)) continue;
            m_props.erase( j );
            if (m_props.empty()) break; // done!
        }
    }

  public:
    template <typename... Args>
    populate_JobOptionsSvc_t( std::string name, IJobOptionsSvc* jos, Args&&... args ) : m_jos{jos},m_name{ std::move(name) }   {
        process(std::forward<Args>(args)...);
        if (!m_props.empty()) check_veto();
        std::for_each( std::begin(m_props), std::end(m_props), [&](const std::unique_ptr<Property>& i ) {
            m_jos->addPropertyToCatalogue( m_name, *i ).ignore();
        } );
    }
    ~populate_JobOptionsSvc_t() {
        std::for_each( std::begin(m_props), std::end(m_props), [&](const std::unique_ptr<Property>& i ) {
            m_jos->removePropertyFromCatalogue( m_name, i->name() ).ignore();
        } );
    }
  };

  template <typename Stream, typename Container, typename Separator, typename Transform>
  Stream& ostream_joiner(Stream& os, const Container& c, Separator sep, Transform trans )
  {
        auto first = std::begin(c); auto last = std::end(c);
        if (first!=last) { os << trans(*first); ++first; }
        for (;first!=last;++first) os << sep << trans(*first);
        return os;
  }

}


//-----------------------------------------------------------------------------
// Implementation file for class : GaudiSequencer
//
// 2004-05-13 : Olivier Callot
//-----------------------------------------------------------------------------

//=============================================================================
// Standard constructor, initializes variables
//=============================================================================
GaudiSequencer::GaudiSequencer( const std::string& name,
                                ISvcLocator* pSvcLocator)
  : GaudiAlgorithm ( name , pSvcLocator )
{
  declareProperty( "Members"             , m_names                  );
  declareProperty( "ModeOR"              , m_modeOR         = false );
  declareProperty( "IgnoreFilterPassed"  , m_ignoreFilter   = false );
  declareProperty( "MeasureTime"         , m_measureTime    = false );
  declareProperty( "ReturnOK"            , m_returnOK       = false );
  declareProperty( "ShortCircuit"        , m_shortCircuit   = true  );

  m_names.declareUpdateHandler (& GaudiSequencer::membershipHandler, this );
}
//=============================================================================
// Initialisation. Check parameters
//=============================================================================
StatusCode GaudiSequencer::initialize() {
  GaudiAlgorithm::initialize();

  if (msgLevel(MSG::DEBUG)) debug() << "==> Initialise" << endmsg;

  StatusCode status = decodeNames();
  if ( !status.isSuccess() ) return status;

  m_timerTool = tool<ISequencerTimerTool>( "SequencerTimerTool" );
  if ( m_timerTool->globalTiming() ) m_measureTime = true;

  if ( m_measureTime ) {
    m_timer = m_timerTool->addTimer( name() );
    m_timerTool->increaseIndent();
  } else {
    release( m_timerTool );
    m_timerTool = nullptr;
  }

  //== Initialize the algorithms
  for (auto&  entry : m_entries ) {
    if ( m_measureTime ) {
      entry.setTimer( m_timerTool->addTimer( entry.algorithm()->name() ) );
    }

    status = entry.algorithm()->sysInitialize();
    if ( !status.isSuccess() ) {
      return Error( "Can not initialize " + entry.algorithm()->name(),
                    status );
    }
  }
  if ( m_measureTime ) m_timerTool->decreaseIndent();

  return StatusCode::SUCCESS;
}

//=============================================================================
// Main execution
//=============================================================================
StatusCode GaudiSequencer::execute() {

  if ( m_measureTime ) m_timerTool->start( m_timer );

  if (msgLevel(MSG::DEBUG)) debug() << "==> Execute" << endmsg;

  StatusCode result = StatusCode(StatusCode::SUCCESS, true);

  bool seqPass = !m_modeOR; //  for OR, result will be false, unless (at least) one is true
                            //  for AND, result will be true, unless (at least) one is false
                            //    also see comment below ....

  for (auto&  entry : m_entries) {
    Algorithm* myAlg = entry.algorithm();
    if ( ! myAlg->isEnabled() ) continue;
    if ( ! myAlg->isExecuted() ) {

      //DF: if we have a context set by GaudiHive scheduler propagate it to the children
      if(getContext())
        myAlg->setContext(getContext());

      if ( m_measureTime ) m_timerTool->start( entry.timer() );
      result = myAlg->sysExecute();
      if ( m_measureTime ) m_timerTool->stop( entry.timer() );
      myAlg->setExecuted( true );
      if ( ! result.isSuccess() ) break;  //== Abort and return bad status
    }
    //== Check the returned status
    if ( !m_ignoreFilter ) {
      bool passed = myAlg->filterPassed();
      if (msgLevel(MSG::VERBOSE))
        verbose() << "Algorithm " << myAlg->name() << " returned filter passed "
                  << (passed ? "true" : "false") << endmsg;
      if ( entry.reverse() ) passed = !passed;


      //== indicate our own result. For OR, exit as soon as true.
      //        If no more, will exit with false.
      //== for AND, exit as soon as false. Else, will be true (default)

      // if not short-circuiting, make sure we latch iPass to 'true' in
      // OR mode (i.e. it is sufficient for one item to be true in order
      // to be true at the end, and thus we start out at 'false'), and latch
      // to 'false' in AND mode (i.e. it is sufficient for one item to
      // be false to the false in the end, and thus we start out at 'true')
      // -- i.e. we should not just blindly return the 'last' passed status!

      // or to put it another way: in OR mode, we don't care about things
      // which are false, as they leave our current state alone (provided
      // we stared as 'false'!), and in AND mode, we keep our current
      // state until someone returns 'false' (provided we started as 'true')
      if ( m_modeOR ? passed : !passed ) {
        seqPass = passed;
        if (msgLevel(MSG::VERBOSE))
          verbose() << "SeqPass is now " << (seqPass ? "true" : "false") << endmsg;
        if (m_shortCircuit) break;
      }
    }

  }
  if (msgLevel(MSG::VERBOSE))
      verbose() << "SeqPass is " << (seqPass ? "true" : "false") << endmsg;
  if ( !m_ignoreFilter && !m_entries.empty() ) setFilterPassed( seqPass );
  setExecuted( true );

  if ( m_measureTime ) m_timerTool->stop( m_timer );

  return m_returnOK ? (result.ignore(), StatusCode::SUCCESS) : result;
}

//=============================================================================
//  Finalize
//=============================================================================
StatusCode GaudiSequencer::finalize() {

  if (msgLevel(MSG::DEBUG)) debug() << "==> Finalize" << endmsg;
  return  GaudiAlgorithm::finalize();
}

//=========================================================================
//  Execute the beginRun of every algorithm
//=========================================================================
StatusCode GaudiSequencer::beginRun ( ) {

  if ( !isEnabled() ) return StatusCode::SUCCESS;
  if (msgLevel(MSG::DEBUG)) debug() << "==> beginRun" << endmsg;
  return StatusCode::SUCCESS;
}

//=========================================================================
//  Execute the endRun() of every algorithm
//=========================================================================
StatusCode GaudiSequencer::endRun ( ) {

  if ( !isEnabled() ) return StatusCode::SUCCESS;
  if (msgLevel(MSG::DEBUG)) debug() << "==> endRun" << endmsg;
  return StatusCode::SUCCESS;
}

//=========================================================================
//  Decode the input names and fills the m_algs vector.
//=========================================================================
StatusCode GaudiSequencer::decodeNames( )  {

  StatusCode final = StatusCode::SUCCESS;
  m_entries.clear();

  //== Get the "Context" option if in the file...
  auto jos = service<IJobOptionsSvc>( "JobOptionsSvc" );

  //= Get the Application manager, to see if algorithm exist
  auto appMgr = service<IAlgManager>("ApplicationMgr");
  for (const auto& item : m_names.value() ) {
    const Gaudi::Utils::TypeNameString typeName(item);
    const std::string &theName = typeName.name();
    const std::string &theType = typeName.type();

    //== Check wether the specified algorithm already exists. If not, create it
    StatusCode result = StatusCode::SUCCESS;
    SmartIF<IAlgorithm> myIAlg = appMgr->algorithm(typeName, false); // do not create it now
<<<<<<< HEAD
    if ( !myIAlg.isValid() ) {
      // ensure some magic properties are set while we create the subalgorithm so
=======
    if ( !myIAlg ) {
      // ensure some magic properties are set while we create the subalgorithm so 
>>>>>>> c36ececb
      // that it effectively inherites 'our' settings -- if they have non-default
      // values... and are not set explicitly already.
      populate_JobOptionsSvc_t populate_guard{ theName, jos,
           std::forward_as_tuple( "Context",          context() ),
           std::forward_as_tuple( "RootInTES",        rootInTES() ),
           std::forward_as_tuple( "GlobalTimeOffset", globalTimeOffset() )
      };
      Algorithm *myAlg = nullptr;
      result = createSubAlgorithm( theType, theName, myAlg );
      myIAlg = myAlg; // ensure that myIAlg.isValid() from here onwards!
    } else {
      Algorithm *myAlg = dynamic_cast<Algorithm*>(myIAlg.get());
      if (myAlg) {
        subAlgorithms()->push_back(myAlg);
        // when the algorithm is not created, the ref count is short by one, so we have to fix it.
        myAlg->addRef();
      }
    }

    // propagate the sub-algorithm into own state.
    if ( result.isSuccess () &&
         Gaudi::StateMachine::INITIALIZED <= FSMState() &&
         myIAlg &&
         Gaudi::StateMachine::INITIALIZED  > myIAlg->FSMState() )
    {
      StatusCode sc = myIAlg->sysInitialize() ;
      if  ( sc.isFailure() ) { result = sc ; }
    }

    // propagate the sub-algorithm into own state.
    if ( result.isSuccess () &&
         Gaudi::StateMachine::RUNNING <= FSMState() &&
         myIAlg &&
         Gaudi::StateMachine::RUNNING  > myIAlg->FSMState() )
    {
      StatusCode sc = myIAlg->sysStart () ;
      if  ( sc.isFailure() ) { result = sc ; }
    }

    //== Is it an Algorithm ?  Strange test...
    if ( result.isSuccess() ) {
      // TODO: (MCl) it is possible to avoid the dynamic_cast in most of the
      //             cases by keeping the result of createSubAlgorithm.
      Algorithm*  myAlg = dynamic_cast<Algorithm*>(myIAlg.get());
      if (myAlg) {
        // Note: The reference counting is kept by the system of sub-algorithms
        m_entries.emplace_back( myAlg );
        if (msgLevel(MSG::DEBUG)) debug () << "Added algorithm " << theName << endmsg;
      } else {
        warning() << theName << " is not an Algorithm - failed dynamic_cast"
                  << endmsg;
        final = StatusCode::FAILURE;
      }
    } else {
      warning() << "Unable to find or create " << theName << endmsg;
      final = result;
    }

  }

  //== Print the list of algorithms
  MsgStream& msg = info();
  if ( m_modeOR ) msg << "OR ";
  msg << "Member list: ";
  ostream_joiner( msg, m_entries, ", ", [](const AlgorithmEntry& e) {
    Algorithm* alg = e.algorithm();
    std::string typ = System::typeinfoName( typeid( *alg) ) ;
    return ( alg->name() == typ ) ? alg->name() : ( typ + "/" + alg->name() );
  } );
  if ( !isDefault(context())  ) msg << ", with context '" << context() << "'";
  if ( !isDefault(rootInTES()) ) msg << ", with rootInTES '" << rootInTES() << "'";
  if ( !isDefault(globalTimeOffset()) ) msg << ", with globalTimeOffset " << globalTimeOffset();
  msg << endmsg;

  return final;
}

//=========================================================================
//  Interface for the Property manager
//=========================================================================
void GaudiSequencer::membershipHandler ( Property& /* p */ )
{
  // no action for not-yet initialized sequencer
  if ( Gaudi::StateMachine::INITIALIZED > FSMState() ) { return ; } // RETURN

  decodeNames().ignore();

  if  ( !m_measureTime ) { return ; }                                // RETURN

  // add the entries into timer table:

  if ( !m_timerTool )
  { m_timerTool = tool<ISequencerTimerTool>( "SequencerTimerTool" ) ; }

  if ( m_timerTool->globalTiming() ) m_measureTime = true;

  m_timer = m_timerTool->addTimer( name() );
  m_timerTool->increaseIndent();

  for ( auto& entry : m_entries )
  {
    entry.setTimer( m_timerTool->addTimer( entry.algorithm()->name() ) );
  }

  m_timerTool->decreaseIndent();

}
//=============================================================================<|MERGE_RESOLUTION|>--- conflicted
+++ resolved
@@ -263,13 +263,8 @@
     //== Check wether the specified algorithm already exists. If not, create it
     StatusCode result = StatusCode::SUCCESS;
     SmartIF<IAlgorithm> myIAlg = appMgr->algorithm(typeName, false); // do not create it now
-<<<<<<< HEAD
-    if ( !myIAlg.isValid() ) {
+    if ( !myIAlg ) {
       // ensure some magic properties are set while we create the subalgorithm so
-=======
-    if ( !myIAlg ) {
-      // ensure some magic properties are set while we create the subalgorithm so 
->>>>>>> c36ececb
       // that it effectively inherites 'our' settings -- if they have non-default
       // values... and are not set explicitly already.
       populate_JobOptionsSvc_t populate_guard{ theName, jos,
