// ============================================================================
// Include files
// ============================================================================
// GaudiKernel
// ============================================================================
#include "GaudiKernel/IChronoStatSvc.h"
#include "GaudiKernel/IIncidentSvc.h"
#include "GaudiKernel/IDataProviderSvc.h"
#include "GaudiKernel/IHistogramSvc.h"
#include "GaudiKernel/INTupleSvc.h"
#include "GaudiKernel/IAlgContextSvc.h"
#include "GaudiKernel/Bootstrap.h"
// ============================================================================
// GaudiAlg
// ============================================================================
#include "GaudiAlg/GaudiTool.h"
#include "GaudiAlg/GaudiAlgorithm.h"
// ============================================================================
/** @file GaudiTool.cpp
 *
 *  Implementation file for class GaudiTool
 *
 *  @author Vanya BELYAEV Ivan.Belyaev@itep.ru
 *  @date 01/11/2001
 */
// ============================================================================
// templated methods
// ============================================================================
#include "GaudiCommon.icpp"
// ============================================================================
template class GaudiCommon<AlgTool>;
// ============================================================================
/** @namespace GaudiToolServices
 *  Collection of default services names to be used
 *  for class GaudiTool
 *  @author Vanya BELYAEV Ivan.Belyaev@Ivan.Belyaev@itep.ru
 *  @date   2004-01-19
 */
// ============================================================================
namespace GaudiToolServices
{
  /// the default name for Event Data Service
  const std::string s_EventDataSvc    = "EventDataSvc"    ;
  /// the default name for Detector Data Service
  const std::string s_DetectorDataSvc = "DetectorDataSvc" ;
  /// the default name for Chrono & Stat Service
  const std::string s_ChronoStatSvc   = "ChronoStatSvc"   ;
  /// the default name for Incident Service
  const std::string s_IncidentSvc     = "IncidentSvc"     ;
  /// the default name for Histogram Service
  const std::string s_HistoSvc        = "HistogramDataSvc" ;
}
// ============================================================================
namespace GaudiToolLocal
{
  // ==========================================================================
  /** @class Counter
   *  simple local counter
   */
  class Counter final
  {
  public:
    // ========================================================================
    // constructor
    Counter ( std::string msg = " Misbalance ")
      : m_message ( std::move(msg) )
    {};
    // destructor
    ~Counter() { report(); }
    // ========================================================================
  public:
    // ========================================================================
    /// make the increment
    long increment ( const std::string& object ) { return ++m_map[object] ; }
    /// make the decrement
    long decrement ( const std::string& object ) { return --m_map[object] ; }
    /// current count
    long counts    ( const std::string& object ) { return   m_map[object] ; }
    /// make a report
    void report() const
    {
      /// keep the silence?
      if ( !GaudiTool::summaryEnabled() ) { return ; } // RETURN
      //
      for ( const auto& entry : m_map ) 
      {
        if( entry.second ) {
            std::cout << "GaudiTool       WARNING  "         << m_message
                      << "'" << entry.first << "' Counts = " << entry.second
                      << std::endl ;
        }
      }
    }
    // ========================================================================
  private:
    // ========================================================================
    typedef std::map<std::string,long> Map;
    Map         m_map     ;
    std::string m_message ;
    // ========================================================================
  };
  // ==========================================================================
  /** @var s_InstanceCounter
   *  The instance counter for all 'GaudiTool' based classes
   *  @author Vanya BELYAEV Ivan.Belyaev@Ivan.Belyaev@itep.ru
   *  @date   2004-01-19
   */
  static Counter s_InstanceCounter ( " Create/Destroy      (mis)balance " ) ;
  // ==========================================================================
  /** @var s_FinalizeCounter
   *  The initialize/finalize mismatch counter for all 'GaudiTool' based classes
   *  @author Vanya BELYAEV Ivan.Belyaev@Ivan.Belyaev@itep.ru
   *  @date   2004-01-19
   */
  static Counter s_FinalizeCounter ( " Initialize/Finalize (mis)balance " ) ;
  // ==========================================================================
}
// ============================================================================
/// summary is enabled
// ============================================================================
bool GaudiTool::s_enableSummary = true ;                  // summary is enabled
// ============================================================================
// enable/disable summary
// ============================================================================
bool GaudiTool::enableSummary  ( bool value )         // enable/disable summary
{
  s_enableSummary = value ;
  return summaryEnabled () ;
}
// ============================================================================
// is summary enabled?
// ============================================================================
bool GaudiTool::summaryEnabled ()                     // is summary enabled?
{ return s_enableSummary ; }
// ============================================================================
// Standard constructor
// ============================================================================
GaudiTool::GaudiTool ( const std::string& this_type   ,
                       const std::string& this_name   ,
                       const IInterface*  parent )
  : GaudiCommon<AlgTool> ( this_type , this_name , parent )
<<<<<<< HEAD
  //  services
  , m_ntupleSvc   ( 0 )
  , m_evtColSvc   ( 0 )
  , m_detSvc	  ( 0 )
  , m_chronoSvc   ( 0 )
  , m_incSvc      ( 0 )
  , m_histoSvc    ( 0 )
  , m_contextSvc  ( 0 ) // pointer to Algorithm Context Service
  , m_contextSvcName ( "AlgContextSvc" ) // Algorithm Context Service name
  //
=======
>>>>>>> 70dc41d9
  , m_local       ( this_type + "/" + this_name )
{
  declareProperty
    ( "ContextService" ,
      m_contextSvcName ,
      "The name of Algorithm Context Service" ) ;
  // make instance counts
  GaudiToolLocal::s_InstanceCounter.increment ( m_local ) ;
}
// ============================================================================
// destructor
// ============================================================================
GaudiTool::~GaudiTool()
{
  GaudiToolLocal::s_InstanceCounter.decrement ( m_local ) ;
}
// ============================================================================
// standard initialization method
// ============================================================================
StatusCode    GaudiTool::initialize ()
{
  // initialize the base class
  const StatusCode sc = GaudiCommon<AlgTool>::initialize() ;
  if ( sc.isFailure() ) { return sc; }

  // increment the counter
  GaudiToolLocal::s_FinalizeCounter.increment( m_local ) ;

  // return
  return sc;
}
// ============================================================================
// standard finalization method
// ============================================================================
StatusCode    GaudiTool::finalize   ()
{
  if ( msgLevel(MSG::DEBUG) )
    debug() << " ==> Finalize the base class GaudiTool " << endmsg;

  // clear "explicit services"
<<<<<<< HEAD
    m_detSvc    = 0 ;
    m_chronoSvc = 0 ;
    m_incSvc    = 0 ;
    m_histoSvc  = 0 ;
=======
  m_evtSvc    = nullptr ;
  m_detSvc    = nullptr ;
  m_chronoSvc = nullptr ;
  m_incSvc    = nullptr ;
  m_histoSvc  = nullptr ;
>>>>>>> 70dc41d9

  // finalize the base class
  const StatusCode sc = GaudiCommon<AlgTool>::finalize() ;
  if ( sc.isFailure() ) { return sc; }

  // Decrement the counter
  GaudiToolLocal::s_FinalizeCounter.decrement( m_local ) ;

  // return
  return sc;
}
// ============================================================================
// accessor to detector service
// ============================================================================
IDataProviderSvc* GaudiTool::detSvc    () const
{
  if ( !m_detSvc )
  {
    m_detSvc =
      svc<IDataProviderSvc>( GaudiToolServices::s_DetectorDataSvc , true ) ;
  }
  return m_detSvc ;
}
// ============================================================================
// The standard N-Tuple
// ============================================================================
INTupleSvc* GaudiTool::ntupleSvc () const
{
  if ( !m_ntupleSvc )
  {
    m_ntupleSvc = svc<INTupleSvc>( "NTupleSvc" , true ) ;
  }
  return m_ntupleSvc ;
}
// ============================================================================
// The standard event collection service
// ============================================================================
INTupleSvc* GaudiTool::evtColSvc () const
{
  if ( !m_evtColSvc )
  {
    m_evtColSvc = svc< INTupleSvc > ( "EvtTupleSvc" , true ) ;
  }
  return m_evtColSvc ;
}
<<<<<<< HEAD

=======
// ============================================================================
// accessor to event service  service
// ============================================================================
IDataProviderSvc* GaudiTool::evtSvc    () const
{
  if ( !m_evtSvc )
  {
    m_evtSvc =
      svc<IDataProviderSvc>( GaudiToolServices::s_EventDataSvc , true ) ;
  }
  return m_evtSvc ;
}
>>>>>>> 70dc41d9
// ============================================================================
// accessor to Incident Service
// ============================================================================
IIncidentSvc*      GaudiTool::incSvc   () const
{
  if ( !m_incSvc )
  {
    m_incSvc =
      svc<IIncidentSvc> ( GaudiToolServices::s_IncidentSvc , true ) ;
  }
  return m_incSvc ;
}
// ============================================================================
// accessor to Chrono & Stat Service
// ============================================================================
IChronoStatSvc*      GaudiTool::chronoSvc () const
{
  if ( !m_chronoSvc )
  {
    m_chronoSvc =
      svc<IChronoStatSvc> ( GaudiToolServices::s_ChronoStatSvc , true ) ;
  }
  return m_chronoSvc ;
}
// ============================================================================
// accessor to histogram Service
// ============================================================================
IHistogramSvc*       GaudiTool::histoSvc  () const
{
  if ( !m_histoSvc )
  {
    m_histoSvc = svc<IHistogramSvc> ( GaudiToolServices::s_HistoSvc, true ) ;
  }
  return m_histoSvc;
}
// ============================================================================
// accessor to Algorithm Context Service
// ============================================================================
IAlgContextSvc* GaudiTool::contextSvc  () const
{
  if ( !m_contextSvc )
  {
    m_contextSvc = svc<IAlgContextSvc> ( m_contextSvcName , true ) ;
  }
  return m_contextSvc;
}
// ============================================================================
// The END
// ============================================================================<|MERGE_RESOLUTION|>--- conflicted
+++ resolved
@@ -82,7 +82,7 @@
       /// keep the silence?
       if ( !GaudiTool::summaryEnabled() ) { return ; } // RETURN
       //
-      for ( const auto& entry : m_map ) 
+      for ( const auto& entry : m_map )
       {
         if( entry.second ) {
             std::cout << "GaudiTool       WARNING  "         << m_message
@@ -139,19 +139,6 @@
                        const std::string& this_name   ,
                        const IInterface*  parent )
   : GaudiCommon<AlgTool> ( this_type , this_name , parent )
-<<<<<<< HEAD
-  //  services
-  , m_ntupleSvc   ( 0 )
-  , m_evtColSvc   ( 0 )
-  , m_detSvc	  ( 0 )
-  , m_chronoSvc   ( 0 )
-  , m_incSvc      ( 0 )
-  , m_histoSvc    ( 0 )
-  , m_contextSvc  ( 0 ) // pointer to Algorithm Context Service
-  , m_contextSvcName ( "AlgContextSvc" ) // Algorithm Context Service name
-  //
-=======
->>>>>>> 70dc41d9
   , m_local       ( this_type + "/" + this_name )
 {
   declareProperty
@@ -192,18 +179,10 @@
     debug() << " ==> Finalize the base class GaudiTool " << endmsg;
 
   // clear "explicit services"
-<<<<<<< HEAD
-    m_detSvc    = 0 ;
-    m_chronoSvc = 0 ;
-    m_incSvc    = 0 ;
-    m_histoSvc  = 0 ;
-=======
-  m_evtSvc    = nullptr ;
   m_detSvc    = nullptr ;
   m_chronoSvc = nullptr ;
   m_incSvc    = nullptr ;
   m_histoSvc  = nullptr ;
->>>>>>> 70dc41d9
 
   // finalize the base class
   const StatusCode sc = GaudiCommon<AlgTool>::finalize() ;
@@ -249,22 +228,6 @@
   }
   return m_evtColSvc ;
 }
-<<<<<<< HEAD
-
-=======
-// ============================================================================
-// accessor to event service  service
-// ============================================================================
-IDataProviderSvc* GaudiTool::evtSvc    () const
-{
-  if ( !m_evtSvc )
-  {
-    m_evtSvc =
-      svc<IDataProviderSvc>( GaudiToolServices::s_EventDataSvc , true ) ;
-  }
-  return m_evtSvc ;
-}
->>>>>>> 70dc41d9
 // ============================================================================
 // accessor to Incident Service
 // ============================================================================
