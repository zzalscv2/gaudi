// ============================================================================
// Include files
// ============================================================================
// GaudiKernel
// ============================================================================
#include "GaudiKernel/IChronoStatSvc.h"
#include "GaudiKernel/IIncidentSvc.h"
#include "GaudiKernel/IDataProviderSvc.h"
#include "GaudiKernel/IHistogramSvc.h"
#include "GaudiKernel/INTupleSvc.h"
#include "GaudiKernel/IAlgContextSvc.h"
#include "GaudiKernel/Bootstrap.h"
// ============================================================================
// GaudiAlg
// ============================================================================
#include "GaudiAlg/GaudiTool.h"
#include "GaudiAlg/GaudiAlgorithm.h"
// ============================================================================
/** @file GaudiTool.cpp
 *
 *  Implementation file for class GaudiTool
 *
 *  @author Vanya BELYAEV Ivan.Belyaev@itep.ru
 *  @date 01/11/2001
 */
// ============================================================================
// templated methods
// ============================================================================
#include "GaudiCommon.icpp"
// ============================================================================
template class GaudiCommon<AlgTool>;
// ============================================================================
/** @namespace GaudiToolServices
 *  Collection of default services names to be used
 *  for class GaudiTool
 *  @author Vanya BELYAEV Ivan.Belyaev@Ivan.Belyaev@itep.ru
 *  @date   2004-01-19
 */
// ============================================================================
namespace GaudiToolServices
{
  /// the default name for Event Data Service
  const std::string s_EventDataSvc    = "EventDataSvc"    ;
  /// the default name for Detector Data Service
  const std::string s_DetectorDataSvc = "DetectorDataSvc" ;
  /// the default name for Chrono & Stat Service
  const std::string s_ChronoStatSvc   = "ChronoStatSvc"   ;
  /// the default name for Incident Service
  const std::string s_IncidentSvc     = "IncidentSvc"     ;
  /// the default name for Histogram Service
  const std::string s_HistoSvc        = "HistogramDataSvc" ;
}
// ============================================================================
namespace GaudiToolLocal
{
  // ==========================================================================
  /** @class Counter
   *  simple local counter
   */
  class Counter final
  {
  public:
    // ========================================================================
    // constructor
    Counter ( std::string msg = " Misbalance ")
      : m_message ( std::move(msg) )
    {};
    // destructor
    ~Counter() { report(); }
    // ========================================================================
  public:
    // ========================================================================
    /// make the increment
    long increment ( const std::string& object ) { return ++m_map[object] ; }
    /// make the decrement
    long decrement ( const std::string& object ) { return --m_map[object] ; }
    /// current count
    long counts    ( const std::string& object ) { return   m_map[object] ; }
    /// make a report
    void report() const
    {
      /// keep the silence?
      if ( !GaudiTool::summaryEnabled() ) { return ; } // RETURN
      //
      for ( const auto& entry : m_map ) 
      {
        if( entry.second ) {
            std::cout << "GaudiTool       WARNING  "         << m_message
                      << "'" << entry.first << "' Counts = " << entry.second
                      << std::endl ;
        }
      }
    }
    // ========================================================================
  private:
    // ========================================================================
    typedef std::map<std::string,long> Map;
    Map         m_map     ;
    std::string m_message ;
    // ========================================================================
  };
  // ==========================================================================
  /** @var s_InstanceCounter
   *  The instance counter for all 'GaudiTool' based classes
   *  @author Vanya BELYAEV Ivan.Belyaev@Ivan.Belyaev@itep.ru
   *  @date   2004-01-19
   */
  static Counter s_InstanceCounter ( " Create/Destroy      (mis)balance " ) ;
  // ==========================================================================
  /** @var s_FinalizeCounter
   *  The initialize/finalize mismatch counter for all 'GaudiTool' based classes
   *  @author Vanya BELYAEV Ivan.Belyaev@Ivan.Belyaev@itep.ru
   *  @date   2004-01-19
   */
  static Counter s_FinalizeCounter ( " Initialize/Finalize (mis)balance " ) ;
  // ==========================================================================
}
// ============================================================================
/// summary is enabled
// ============================================================================
bool GaudiTool::s_enableSummary = true ;                  // summary is enabled
// ============================================================================
// enable/disable summary
// ============================================================================
bool GaudiTool::enableSummary  ( bool value )         // enable/disable summary
{
  s_enableSummary = value ;
  return summaryEnabled () ;
}
// ============================================================================
// is summary enabled?
// ============================================================================
bool GaudiTool::summaryEnabled ()                     // is summary enabled?
{ return s_enableSummary ; }
// ============================================================================
// Standard constructor
// ============================================================================
GaudiTool::GaudiTool ( const std::string& this_type   ,
                       const std::string& this_name   ,
                       const IInterface*  parent )
  : GaudiCommon<AlgTool> ( this_type , this_name , parent )
<<<<<<< HEAD
  //  services
  , m_ntupleSvc   ( 0 )
  , m_evtColSvc   ( 0 )
  , m_evtSvc      ( 0 )
  , m_detSvc      ( 0 )
  , m_chronoSvc   ( 0 )
  , m_incSvc      ( 0 )
  , m_histoSvc    ( 0 )
  , m_contextSvc  ( 0 ) // pointer to Algorithm Context Service
  , m_contextSvcName ( "AlgContextSvc" ) // Algorithm Context Service name
  //
  , m_isPublic    ( false )
=======
>>>>>>> 0b7a459f
  , m_local       ( this_type + "/" + this_name )
{
  declareProperty
    ( "ContextService" ,
      m_contextSvcName ,
      "The name of Algorithm Context Service" ) ;
  // make instance counts
  GaudiToolLocal::s_InstanceCounter.increment ( m_local ) ;
}
// ============================================================================
// destructor
// ============================================================================
GaudiTool::~GaudiTool()
{
  GaudiToolLocal::s_InstanceCounter.decrement ( m_local ) ;
}
// ============================================================================
// standard initialization method
// ============================================================================
StatusCode    GaudiTool::initialize ()
{
  // initialize the base class
  const StatusCode sc = GaudiCommon<AlgTool>::initialize() ;
  if ( sc.isFailure() ) { return sc; }

  // increment the counter
  GaudiToolLocal::s_FinalizeCounter.increment( m_local ) ;

  // are we a public tool ?
  m_isPublic = isPublic();

  // return
  return sc;
}
// ============================================================================
// standard finalization method
// ============================================================================
StatusCode    GaudiTool::finalize   ()
{
  if ( msgLevel(MSG::DEBUG) )
    debug() << " ==> Finalize the base class GaudiTool " << endmsg;
  
  // clear "explicit services"
<<<<<<< HEAD
  m_evtSvc    = 0 ;
  m_detSvc    = 0 ;
  m_chronoSvc = 0 ;
  m_incSvc    = 0 ;
  m_histoSvc  = 0 ;
  
=======
  m_evtSvc    = nullptr ;
  m_detSvc    = nullptr ;
  m_chronoSvc = nullptr ;
  m_incSvc    = nullptr ;
  m_histoSvc  = nullptr ;

>>>>>>> 0b7a459f
  // finalize the base class
  const StatusCode sc = GaudiCommon<AlgTool>::finalize() ;
  if ( sc.isFailure() ) { return sc; }

  // Decrement the counter
  GaudiToolLocal::s_FinalizeCounter.decrement( m_local ) ;

  // return
  return sc;
}
// ============================================================================
// Determines if this tool is public or not (i.e. owned by the ToolSvc).
// ============================================================================
bool GaudiTool::isPublic() const
{
  const IAlgTool * tool = this;
  // Recurse down the ownership tree, to see with we ever end up at the ToolSvc
  bool ownedByToolSvc = false;
  unsigned int sanityCheck(0);
  while ( tool && ++sanityCheck < 99999 )
  {
    ownedByToolSvc = ( NULL != dynamic_cast<const IToolSvc*>(tool->parent()) );
    if ( ownedByToolSvc ) { break; }
    // if parent is also a tool, try again
    tool = dynamic_cast<const IAlgTool*>(tool->parent());
  }
  return ownedByToolSvc;
}
// ============================================================================
// accessor to detector service
// ============================================================================
IDataProviderSvc* GaudiTool::detSvc () const
{
<<<<<<< HEAD
  if ( NULL == m_detSvc )
=======
  if ( !m_detSvc )
>>>>>>> 0b7a459f
  {
    m_detSvc =
      svc<IDataProviderSvc>( GaudiToolServices::s_DetectorDataSvc , true ) ;
  }
  return m_detSvc ;
}
// ============================================================================
// The standard N-Tuple
// ============================================================================
INTupleSvc* GaudiTool::ntupleSvc () const
{
<<<<<<< HEAD
  if ( NULL == m_ntupleSvc )
=======
  if ( !m_ntupleSvc )
>>>>>>> 0b7a459f
  {
    m_ntupleSvc = svc<INTupleSvc>( "NTupleSvc" , true ) ;
  }
  return m_ntupleSvc ;
}
// ============================================================================
// The standard event collection service
// ============================================================================
INTupleSvc* GaudiTool::evtColSvc () const
{
<<<<<<< HEAD
  if ( NULL == m_evtColSvc )
=======
  if ( !m_evtColSvc )
>>>>>>> 0b7a459f
  {
    m_evtColSvc = svc< INTupleSvc > ( "EvtTupleSvc" , true ) ;
  }
  return m_evtColSvc ;
}
// ============================================================================
// accessor to event service  service
// ============================================================================
IDataProviderSvc* GaudiTool::evtSvc () const
{
<<<<<<< HEAD
  if ( NULL == m_evtSvc )
=======
  if ( !m_evtSvc )
>>>>>>> 0b7a459f
  {
    m_evtSvc =
      svc<IDataProviderSvc>( GaudiToolServices::s_EventDataSvc , true ) ;
  }
  return m_evtSvc ;
}
// ============================================================================
// accessor to Incident Service
// ============================================================================
IIncidentSvc*      GaudiTool::incSvc () const
{
<<<<<<< HEAD
  if ( NULL == m_incSvc )
=======
  if ( !m_incSvc )
>>>>>>> 0b7a459f
  {
    m_incSvc =
      svc<IIncidentSvc> ( GaudiToolServices::s_IncidentSvc , true ) ;
  }
  return m_incSvc ;
}
// ============================================================================
// accessor to Chrono & Stat Service
// ============================================================================
IChronoStatSvc*      GaudiTool::chronoSvc () const
{
<<<<<<< HEAD
  if ( NULL == m_chronoSvc )
=======
  if ( !m_chronoSvc )
>>>>>>> 0b7a459f
  {
    m_chronoSvc =
      svc<IChronoStatSvc> ( GaudiToolServices::s_ChronoStatSvc , true ) ;
  }
  return m_chronoSvc ;
}
// ============================================================================
// accessor to histogram Service
// ============================================================================
IHistogramSvc*       GaudiTool::histoSvc () const
{
<<<<<<< HEAD
  if ( NULL == m_histoSvc )
=======
  if ( !m_histoSvc )
>>>>>>> 0b7a459f
  {
    m_histoSvc = svc<IHistogramSvc> ( GaudiToolServices::s_HistoSvc, true ) ;
  }
  return m_histoSvc;
}
// ============================================================================
// accessor to Algorithm Context Service
// ============================================================================
IAlgContextSvc* GaudiTool::contextSvc () const
{
<<<<<<< HEAD
  if ( NULL == m_contextSvc )
=======
  if ( !m_contextSvc )
>>>>>>> 0b7a459f
  {
    m_contextSvc = svc<IAlgContextSvc> ( m_contextSvcName , true ) ;
  }
  return m_contextSvc;
}
// ============================================================================
// The END
// ============================================================================<|MERGE_RESOLUTION|>--- conflicted
+++ resolved
@@ -82,7 +82,7 @@
       /// keep the silence?
       if ( !GaudiTool::summaryEnabled() ) { return ; } // RETURN
       //
-      for ( const auto& entry : m_map ) 
+      for ( const auto& entry : m_map )
       {
         if( entry.second ) {
             std::cout << "GaudiTool       WARNING  "         << m_message
@@ -139,21 +139,6 @@
                        const std::string& this_name   ,
                        const IInterface*  parent )
   : GaudiCommon<AlgTool> ( this_type , this_name , parent )
-<<<<<<< HEAD
-  //  services
-  , m_ntupleSvc   ( 0 )
-  , m_evtColSvc   ( 0 )
-  , m_evtSvc      ( 0 )
-  , m_detSvc      ( 0 )
-  , m_chronoSvc   ( 0 )
-  , m_incSvc      ( 0 )
-  , m_histoSvc    ( 0 )
-  , m_contextSvc  ( 0 ) // pointer to Algorithm Context Service
-  , m_contextSvcName ( "AlgContextSvc" ) // Algorithm Context Service name
-  //
-  , m_isPublic    ( false )
-=======
->>>>>>> 0b7a459f
   , m_local       ( this_type + "/" + this_name )
 {
   declareProperty
@@ -195,23 +180,14 @@
 {
   if ( msgLevel(MSG::DEBUG) )
     debug() << " ==> Finalize the base class GaudiTool " << endmsg;
-  
+
   // clear "explicit services"
-<<<<<<< HEAD
-  m_evtSvc    = 0 ;
-  m_detSvc    = 0 ;
-  m_chronoSvc = 0 ;
-  m_incSvc    = 0 ;
-  m_histoSvc  = 0 ;
-  
-=======
   m_evtSvc    = nullptr ;
   m_detSvc    = nullptr ;
   m_chronoSvc = nullptr ;
   m_incSvc    = nullptr ;
   m_histoSvc  = nullptr ;
 
->>>>>>> 0b7a459f
   // finalize the base class
   const StatusCode sc = GaudiCommon<AlgTool>::finalize() ;
   if ( sc.isFailure() ) { return sc; }
@@ -245,11 +221,7 @@
 // ============================================================================
 IDataProviderSvc* GaudiTool::detSvc () const
 {
-<<<<<<< HEAD
-  if ( NULL == m_detSvc )
-=======
   if ( !m_detSvc )
->>>>>>> 0b7a459f
   {
     m_detSvc =
       svc<IDataProviderSvc>( GaudiToolServices::s_DetectorDataSvc , true ) ;
@@ -261,11 +233,7 @@
 // ============================================================================
 INTupleSvc* GaudiTool::ntupleSvc () const
 {
-<<<<<<< HEAD
-  if ( NULL == m_ntupleSvc )
-=======
   if ( !m_ntupleSvc )
->>>>>>> 0b7a459f
   {
     m_ntupleSvc = svc<INTupleSvc>( "NTupleSvc" , true ) ;
   }
@@ -276,11 +244,7 @@
 // ============================================================================
 INTupleSvc* GaudiTool::evtColSvc () const
 {
-<<<<<<< HEAD
-  if ( NULL == m_evtColSvc )
-=======
   if ( !m_evtColSvc )
->>>>>>> 0b7a459f
   {
     m_evtColSvc = svc< INTupleSvc > ( "EvtTupleSvc" , true ) ;
   }
@@ -291,11 +255,7 @@
 // ============================================================================
 IDataProviderSvc* GaudiTool::evtSvc () const
 {
-<<<<<<< HEAD
-  if ( NULL == m_evtSvc )
-=======
   if ( !m_evtSvc )
->>>>>>> 0b7a459f
   {
     m_evtSvc =
       svc<IDataProviderSvc>( GaudiToolServices::s_EventDataSvc , true ) ;
@@ -307,11 +267,7 @@
 // ============================================================================
 IIncidentSvc*      GaudiTool::incSvc () const
 {
-<<<<<<< HEAD
-  if ( NULL == m_incSvc )
-=======
   if ( !m_incSvc )
->>>>>>> 0b7a459f
   {
     m_incSvc =
       svc<IIncidentSvc> ( GaudiToolServices::s_IncidentSvc , true ) ;
@@ -323,11 +279,7 @@
 // ============================================================================
 IChronoStatSvc*      GaudiTool::chronoSvc () const
 {
-<<<<<<< HEAD
-  if ( NULL == m_chronoSvc )
-=======
   if ( !m_chronoSvc )
->>>>>>> 0b7a459f
   {
     m_chronoSvc =
       svc<IChronoStatSvc> ( GaudiToolServices::s_ChronoStatSvc , true ) ;
@@ -339,11 +291,7 @@
 // ============================================================================
 IHistogramSvc*       GaudiTool::histoSvc () const
 {
-<<<<<<< HEAD
-  if ( NULL == m_histoSvc )
-=======
   if ( !m_histoSvc )
->>>>>>> 0b7a459f
   {
     m_histoSvc = svc<IHistogramSvc> ( GaudiToolServices::s_HistoSvc, true ) ;
   }
@@ -354,11 +302,7 @@
 // ============================================================================
 IAlgContextSvc* GaudiTool::contextSvc () const
 {
-<<<<<<< HEAD
-  if ( NULL == m_contextSvc )
-=======
   if ( !m_contextSvc )
->>>>>>> 0b7a459f
   {
     m_contextSvc = svc<IAlgContextSvc> ( m_contextSvcName , true ) ;
   }
