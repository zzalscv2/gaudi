#ifndef TIMERFORSEQUENCER_H

#include "GaudiKernel/MsgStream.h"
#include "GaudiKernel/Timing.h"
#include <inttypes.h>

/** Auxiliary class. Measure the time between start and stop, and compute
 *  average, min and max. In fact, measure the cpu time, and the elapsed time
 *  but gives min/max only for elapsed.
 *
 * Avoid usage of double precision floating point to cumulate counts and use
 * unsigned long long integers instead. The total capacity is enough (~1.8e19)
 * and there is no risk to loose counts when the available sum is big with
 * respect to the added duration. The sigma
 *
 * @author O.Callot
 * @author D.Piparo
 */

class TimerForSequencer
{

public:
  /** Constructor. Specify the name, for later printing. */
<<<<<<< HEAD

  TimerForSequencer( std::string name,
                     const unsigned int size,
                     double factor )
    : m_name        ( name   ),
      m_size        ( size   ),
      m_factor      ( factor ),
      m_startClock  ( 0ULL   ),
      m_startCpu    ( 0ULL   ),
      m_num         ( 0ULL   ),
      m_lastTime    ( 0ULL   ),
      m_lastCpu     ( 0ULL   ),
      m_min         ( 0ULL   ),
      m_max         ( 0ULL   ),
      m_sum         ( 0ULL   ),
      m_sum2        ( 0ULL   ),
      m_sumCpu      ( 0ULL   )
=======
  TimerForSequencer( std::string name,
                     unsigned int size,
                     double factor )
    : m_name     ( std::move(name) ),
      m_size     ( size ),
      m_factor   ( factor )
>>>>>>> 70dc41d9
  { }

  ~TimerForSequencer() = default;

  /** Start a time measurement */
  void start ()
  {
    m_startClock = System::currentTime( System::microSec );
    m_startCpu   = System::cpuTime    ( System::microSec );
  }

  /** Stop time measurement and return the last elapsed time.
      @return Measured time in ms
  */
  uint64_t stop();

  /** returns the name **/
  inline const std::string& name() const { return m_name; }

  /** returns the last measured time **/
  inline double lastTime() const { return m_lastTime * m_factor; }

  /** returns the last measured time **/
  inline double lastCpu() const { return m_lastCpu * m_factor; }

  /** returns the total elapsed time */
  inline double elapsedTotal() const { return m_sum * m_factor; }

  /** returns the toptal cpu time */
  inline double cpuTotal() const { return m_sumCpu * m_factor; }

  /** Returns the number run count*/
<<<<<<< HEAD
  inline uint64_t count() const { return m_num; }
=======
  inline double count() const { return m_num; }
>>>>>>> 70dc41d9

  /** Write measured time into the message stream. */
  MsgStream & fillStream(MsgStream & s) const;

  /** header matching the previous format **/
  static std::string header( std::string::size_type size );

private:
  std::string m_name;
  unsigned int m_size;
  double m_factor;
<<<<<<< HEAD
  uint64_t m_startClock;
  uint64_t m_startCpu;

  uint64_t m_num;
  uint64_t m_lastTime;
  uint64_t m_lastCpu;
  uint64_t m_min;
  uint64_t m_max;
  uint64_t m_sum;
  uint64_t m_sum2;
  uint64_t m_sumCpu;

=======
  long long m_startClock = 0LL ;
  long long m_startCpu =  0LL ;

  long long m_num =  0LL;
  double m_lastTime = 0.;
  double m_lastCpu = 0.;
  double m_min = 0.;
  double m_max = 0.;
  double m_sum = 0.;
  double m_sumCpu = 0.;
>>>>>>> 70dc41d9
};

inline MsgStream& operator<<(MsgStream& ms, const TimerForSequencer& count)
{
  return count.fillStream( ms );
}

#endif // TIMERFORSEQUENCER_H<|MERGE_RESOLUTION|>--- conflicted
+++ resolved
@@ -22,38 +22,18 @@
 
 public:
   /** Constructor. Specify the name, for later printing. */
-<<<<<<< HEAD
-
-  TimerForSequencer( std::string name,
-                     const unsigned int size,
-                     double factor )
-    : m_name        ( name   ),
-      m_size        ( size   ),
-      m_factor      ( factor ),
-      m_startClock  ( 0ULL   ),
-      m_startCpu    ( 0ULL   ),
-      m_num         ( 0ULL   ),
-      m_lastTime    ( 0ULL   ),
-      m_lastCpu     ( 0ULL   ),
-      m_min         ( 0ULL   ),
-      m_max         ( 0ULL   ),
-      m_sum         ( 0ULL   ),
-      m_sum2        ( 0ULL   ),
-      m_sumCpu      ( 0ULL   )
-=======
   TimerForSequencer( std::string name,
                      unsigned int size,
                      double factor )
     : m_name     ( std::move(name) ),
       m_size     ( size ),
       m_factor   ( factor )
->>>>>>> 70dc41d9
   { }
 
   ~TimerForSequencer() = default;
 
   /** Start a time measurement */
-  void start ()
+  inline void start ()
   {
     m_startClock = System::currentTime( System::microSec );
     m_startCpu   = System::cpuTime    ( System::microSec );
@@ -80,11 +60,7 @@
   inline double cpuTotal() const { return m_sumCpu * m_factor; }
 
   /** Returns the number run count*/
-<<<<<<< HEAD
   inline uint64_t count() const { return m_num; }
-=======
-  inline double count() const { return m_num; }
->>>>>>> 70dc41d9
 
   /** Write measured time into the message stream. */
   MsgStream & fillStream(MsgStream & s) const;
@@ -96,31 +72,18 @@
   std::string m_name;
   unsigned int m_size;
   double m_factor;
-<<<<<<< HEAD
-  uint64_t m_startClock;
-  uint64_t m_startCpu;
+  uint64_t m_startClock = 0ULL;
+  uint64_t m_startCpu = 0ULL;
 
-  uint64_t m_num;
-  uint64_t m_lastTime;
-  uint64_t m_lastCpu;
-  uint64_t m_min;
-  uint64_t m_max;
-  uint64_t m_sum;
-  uint64_t m_sum2;
-  uint64_t m_sumCpu;
+  uint64_t m_num = 0ULL;
+  uint64_t m_lastTime = 0ULL;
+  uint64_t m_lastCpu = 0ULL;
+  uint64_t m_min = 0ULL;
+  uint64_t m_max = 0ULL;
+  uint64_t m_sum = 0ULL;
+  uint64_t m_sum2 = 0ULL;
+  uint64_t m_sumCpu = 0ULL;
 
-=======
-  long long m_startClock = 0LL ;
-  long long m_startCpu =  0LL ;
-
-  long long m_num =  0LL;
-  double m_lastTime = 0.;
-  double m_lastCpu = 0.;
-  double m_min = 0.;
-  double m_max = 0.;
-  double m_sum = 0.;
-  double m_sumCpu = 0.;
->>>>>>> 70dc41d9
 };
 
 inline MsgStream& operator<<(MsgStream& ms, const TimerForSequencer& count)
