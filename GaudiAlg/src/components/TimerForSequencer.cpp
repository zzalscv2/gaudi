// local
#include "TimerForSequencer.h"

//-----------------------------------------------------------------------------
// Implementation file for class : TimerForSequencer
//
// 2013-04-21 : Chris Jones
//-----------------------------------------------------------------------------

uint64_t TimerForSequencer::stop() {
  uint64_t cpuTime  =  System::cpuTime( System::microSec ) - m_startCpu ;
  uint64_t lastTime =  System::currentTime( System::microSec ) - m_startClock ;

  //== Update the counter
  m_num    += 1ULL;
  m_sum    += lastTime;
  m_sum2   += lastTime*lastTime;
  m_sumCpu += cpuTime;

  // Branchless update, only cast
  bool  numIsFirst= (1ULL == m_num) ;
  m_min += lastTime * numIsFirst;
  m_max += lastTime * numIsFirst;

  m_min = lastTime < m_min ? lastTime : m_min;
  m_max = lastTime > m_max ? lastTime : m_max;

  m_lastTime = lastTime;
  m_lastCpu  = cpuTime;

  return lastTime;
}

MsgStream & TimerForSequencer::fillStream(MsgStream & s) const
{
  float ave = 0.f;
  float cpu = 0.f;

  if ( 0ULL != m_num ) {
    ave = m_sum    / m_num;
    cpu = m_sumCpu / m_num;
  }

  ave *= m_factor;
  cpu *= m_factor;
  float min = m_min * m_factor;
  float max = m_max * m_factor;
  float sum = m_sum * m_factor;

  // Calculate the sigma with 2 momenta. ROOT histos call this quantity
  // RMS but just to be consistent with paw.
  // The division is by N-1 since one degree of freedom is used to calculate
  // the average. See your favourite book for the proof!
  float  sigma = m_num <= 1ULL
               ? 0.f
               : m_factor * sqrt( (m_sum2 - m_sum*m_sum/m_num)/(m_num-1) );

  return s << m_name.substr(0, m_size)
           << format( "| %9.3f | %9.3f | %8.3f %9.1f %8.2f | %7d | %9.3f |",
                         cpu,    ave,    min,  max,  sigma, m_num, sum * 0.001f );
 }

std::string TimerForSequencer::header( std::string::size_type size )
{
<<<<<<< HEAD
  if ( size < 21 ) size = 21;
  std::string blank( size - 20, ' ' );
  std::string s = "Algorithm" + blank + "(millisec) |    <user> |   <clock> |";
  s += "      min       max    sigma | entries | total (s) |";
  return s;
}
=======
  return  "Algorithm" + std::string( std::max(std::string::size_type(21),size) - 20, ' ' )
        + "(millisec) |    <user> |   <clock> |" 
        + "      min       max | entries | total (s) |";
}
>>>>>>> 70dc41d9
<|MERGE_RESOLUTION|>--- conflicted
+++ resolved
@@ -62,16 +62,7 @@
 
 std::string TimerForSequencer::header( std::string::size_type size )
 {
-<<<<<<< HEAD
-  if ( size < 21 ) size = 21;
-  std::string blank( size - 20, ' ' );
-  std::string s = "Algorithm" + blank + "(millisec) |    <user> |   <clock> |";
-  s += "      min       max    sigma | entries | total (s) |";
-  return s;
+  return  "Algorithm" + std::string( std::max(std::string::size_type(21),size) - 20, ' ' )
+        + "(millisec) |    <user> |   <clock> |"
+        + "      min       max    sigma | entries | total (s) |";
 }
-=======
-  return  "Algorithm" + std::string( std::max(std::string::size_type(21),size) - 20, ' ' )
-        + "(millisec) |    <user> |   <clock> |" 
-        + "      min       max | entries | total (s) |";
-}
->>>>>>> 70dc41d9
