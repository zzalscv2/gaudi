package RootCnv
<<<<<<< HEAD
version           v1r22p2
=======
version           v1r23
>>>>>>> 100e1ca2

author Markus Frank

branches  cmt dict src

use GaudiKernel *
use GaudiUtils  *
use ROOT        * LCG_Interfaces
##use GenEvent  * Event

#===========================================================================
apply_pattern install_more_includes more=RootCnv
#===========================================================================
apply_pattern reflex_dictionary dictionary=RootCnv \
		headerfiles=$(ROOTCNVROOT)/dict/RootCnv_dict.h \
		selectionfile=$(ROOTCNVROOT)/dict/RootCnv_dict.xml

#===========================================================================
library     RootCnvLib ../src/*.cpp  -no_static
macro_append RootCnvLib_pp_cppflags ' -D__POOL_COMPATIBILITY '
apply_pattern linker_library library=RootCnvLib

library RootCnv ../components/*.cpp  -no_static
macro_append RootCnv_pp_cppflags ' -D__POOL_COMPATIBILITY '
apply_pattern component_library library=RootCnv
macro_append  RootCnv_dependencies  " RootCnvLib "

application  gaudi_merge ../merge/merge.cpp
macro_append gaudi_merge_dependencies  " RootCnvLib "
application  extract_event ../merge/extractEvt.cpp
macro_append extract_event_dependencies  " RootCnvLib "

macro RootCnv_ext_linkopts  ' -lRootCnvLib ' WIN32 ' RootCnvLib.lib '

private

macro_append ROOT_linkopts " -lTreePlayer -lMathCore " \
             target-winxp  " libTreePlayer.lib libMathCore.lib "

macro_append ROOT_cppflags '' \
             target-winxp '-FI"$(ROOTSYS)/include/w32pragma.h"'

end_private<|MERGE_RESOLUTION|>--- conflicted
+++ resolved
@@ -1,9 +1,5 @@
 package RootCnv
-<<<<<<< HEAD
-version           v1r22p2
-=======
-version           v1r23
->>>>>>> 100e1ca2
+version           v1r23p1
 
 author Markus Frank
 
