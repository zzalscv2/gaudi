--- conflicted
+++ resolved
@@ -1,29 +1,5 @@
 #!/usr/bin/env python
 
-<<<<<<< HEAD
-def getArgsWithoutoProfilerInfo(args,profilerName,outputName,extraOptions):
-  """
-  Remove from the arguments the presence of the profiler and its output in 
-  order to relaunch the script w/o infinite loops.
-  """
-  import re
-  args_string=""
-  for arg in args: args_string+="%s " %arg
-  args_string=args_string[:-1]      
-  
-  # replace the occurrence of the profiler
-  args_string = re.sub("--profilerName\s*(=)?\s*%s"%profilerName,"",args_string)
-  
-  # replace the occurrence of the outputname
-  args_string = re.sub("--profilerOutput\s*(=)?\s*%s"%outputName,"",args_string)
-  
-  # replace the extra options
-  args_string = re.sub("--profilerExtraOptions\s*(=)?\s*%s"%extraOptions,"",args_string)
-  
-  return args_string.split()
-
-  
-=======
 def getArgsWithoutoProfilerInfo(args):
     """
     Remove from the arguments the presence of the profiler and its output in
@@ -52,8 +28,6 @@
             newargs.append(o)
     return newargs
 
-
->>>>>>> 04edef7b
 #---------------------------------------------------------------------
 if __name__ == "__main__":
     import os, sys    
@@ -120,32 +94,18 @@
         parser.add_option("--preload", action="append",
                           help="Allow pre-loading of special libraries (e.g. Google "
                                "profiling libraries).")
-<<<<<<< HEAD
-                               
-=======
-
->>>>>>> 04edef7b
         # Option to use a profiler
         parser.add_option("--profilerName", type="string",
                           help="Select one profiler among: igprofPerf, igprofMem and valgrind<toolname>")
 
         # Option to specify the filename where to collect the profiler's output
         parser.add_option("--profilerOutput", type="string",
-<<<<<<< HEAD
-                          help="Specify the name of the output file for the profiler output")    
-        
-        # Option to specify the filename where to collect the profiler's output
-        parser.add_option("--profilerExtraOptions", type="string",
-                          help="Specify additional options for the profiler. The '--' string should be expressed as '__' (--my-opt becomes __my-opt)")                           
-                          
-=======
                           help="Specify the name of the output file for the profiler output")
 
         # Option to specify the filename where to collect the profiler's output
         parser.add_option("--profilerExtraOptions", type="string",
                           help="Specify additional options for the profiler. The '--' string should be expressed as '__' (--my-opt becomes __my-opt)")
 
->>>>>>> 04edef7b
     parser.set_defaults(options = [],
                         tcmalloc = False,
                         profilerName = '',
@@ -210,84 +170,6 @@
             args = [ a for a in sys.argv if a != '-T' and not '--tcmalloc'.startswith(a) ]
             os.execv(sys.executable, [sys.executable] + args)
 
-<<<<<<< HEAD
-    # Profiler Support ------      
-    if opts.profilerName != "":
-        profilerName = opts.profilerName
-        profilerExecName=""
-        profilerOutput= opts.profilerOutput
-        if opts.profilerOutput == "":
-            profilerOutput = profilerName+".output"
-          
-        # To restart the application removing the igprof option and prepending the string
-        args = getArgsWithoutoProfilerInfo(sys.argv,
-                                           profilerName,
-                                           opts.profilerOutput,
-                                           opts.profilerExtraOptions)
-        
-        igprofPerfOptions = "-d -pp -z -o igprof.pp.gz".split()
-        
-        profilerOptions = ""
-        if profilerName == "igprof":
-            if opts.profilerOutput == "":
-              profilerOutput += ".profile.gz"            
-            profilerOptions = "-d -z -o %s" %profilerOutput    
-            profilerExecName="igprof"
-        elif profilerName == "igprofPerf":
-            if opts.profilerOutput == "":
-              profilerOutput += ".pp.gz"            
-            profilerOptions = "-d -pp -z -o %s" %profilerOutput
-            profilerExecName="igprof"
-        elif profilerName == "igprofMem":
-            if opts.profilerOutput == "":
-              profilerOutput += ".mp.gz"            
-            profilerOptions = "-d -mp -z -o %s" %profilerOutput    
-            profilerExecName="igprof"
-        elif "valgrind" in profilerName: 
-            # extract the tool         
-            if opts.profilerOutput == "":
-              profilerOutput += ".log"
-            toolname=profilerName.replace('valgrind','')       
-            outoption="--log-file"
-            if toolname in ("massif","callgrind","cachegrind"):
-                outoption="--%s-out-file" %toolname
-            profilerOptions = "--tool=%s %s=%s" %(toolname,outoption,profilerOutput)
-            profilerExecName="valgrind"
-        else:
-            root_logger.warning("Profiler %s not recognised!" %profilerName)
-        
-        # Add potential extra options
-        if opts.profilerExtraOptions!="":
-            profilerExtraOptions = opts.profilerExtraOptions
-            profilerExtraOptions=profilerExtraOptions.replace("__","--")
-            profilerOptions += " %s" %profilerExtraOptions
-        
-        # now we look for the full path of the profiler: is it really there?
-        import distutils.spawn
-        profilerPath = distutils.spawn.find_executable(profilerExecName)
-        if profilerPath == None:
-            root_logger.error("Cannot locate profiler %s" %profilerExecName )
-            sys.exit(1)
-        
-        root_logger.info("------ Profiling options are on ------ \n"\
-                         " o Profiler: %s\n"\
-                         " o Options: '%s'.\n"\
-                         " o Output: %s" %(profilerExecName,profilerOptions,profilerOutput))
-        
-        # We profile python
-        profilerOptions += " python"
-            
-        # now we have all the ingredients to prepare our command
-        arglist = [profilerPath] +profilerOptions.split() + args
-        arglist = [ a for a in arglist if a!='' ]                
-        #print profilerPath
-        #for arg in arglist:
-            #print arg
-        os.execv(profilerPath, arglist)        
-    
-    # End Profiler Support ------
-    
-=======
     # Profiler Support ------
     if opts.profilerName:
         profilerName = opts.profilerName
@@ -363,7 +245,6 @@
 
     # End Profiler Support ------
 
->>>>>>> 04edef7b
     if opts.pickle_output:
         if opts.output:
             root_logger.error("Conflicting options: use only --pickle-output or --output")
