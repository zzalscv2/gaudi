--- conflicted
+++ resolved
@@ -18,20 +18,12 @@
   HelloWorld( const std::string& name, ISvcLocator* pSvcLocator );
 
   /// Three mandatory member functions of any algorithm
-<<<<<<< HEAD
-  StatusCode initialize();
-  StatusCode execute();
-  StatusCode finalize();
-  StatusCode beginRun();
-  StatusCode endRun();
-
-=======
   StatusCode initialize() override;
   StatusCode execute() override;
   StatusCode finalize() override;
   StatusCode beginRun() override;
   StatusCode endRun() override;
->>>>>>> 95cdba18
+
 private:
   bool m_initialized;
   /// These data members are used in the execution of this algorithm
