--- conflicted
+++ resolved
@@ -184,11 +184,7 @@
   // Special case: FailInputFile incident must set the application return code
   if ( incident.type() == IncidentType::FailInputFile ||
        incident.type() == IncidentType::CorruptedInputFile ) {
-<<<<<<< HEAD
     auto appmgr = serviceLocator()->as<IProperty>();
-=======
-    SmartIF<IProperty> appmgr(serviceLocator());
->>>>>>> 850d8016
     Gaudi::setAppReturnCode(appmgr,
                             incident.type() == IncidentType::FailInputFile ?
                                   Gaudi::ReturnCode::FailInput :
