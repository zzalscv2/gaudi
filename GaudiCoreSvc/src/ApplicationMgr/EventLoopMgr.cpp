--- conflicted
+++ resolved
@@ -320,12 +320,8 @@
 
   // loop over events if the maxevt (received as input) if different from -1.
   // if evtmax is -1 it means infinite loop
-<<<<<<< HEAD
   time_point start_time = Clock::now();
-  for( int nevt = 0; (maxevt == -1 ? true : nevt < maxevt);  nevt++, total_nevt++) {
-=======
   for( int nevt = 0; maxevt == -1 || nevt < maxevt;  ++nevt, ++total_nevt) {
->>>>>>> 70dc41d9
 
 	  if(1 == nevt) // reset after first evt
 		  start_time = Clock::now();
