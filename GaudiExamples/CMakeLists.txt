--- conflicted
+++ resolved
@@ -56,13 +56,12 @@
 
 gaudi_add_module(GaudiExamples ${GaudiExamples_srcs} LINK_LIBRARIES GaudiExamplesLib)
 
-<<<<<<< HEAD
 if(BOOST_python_FOUND)
   gaudi_add_python_module(PyExample src/PythonModule/*.cpp
                           LINK_LIBRARIES ${Boost_PYTHON_LIBRARY}
                           INCLUDE_DIRS Boost PythonLibs)
 endif()
-=======
+
 # we compile SCSAlg.cpp in a special way
 # FIXME: this is to be compatible with CMT
 set_property(SOURCE src/StatusCodeSvc/SCSAlg.cpp
@@ -83,7 +82,6 @@
 gaudi_add_python_module(PyExample src/PythonModule/*.cpp
                         LINK_LIBRARIES ${Boost_PYTHON_LIBRARY}
                         INCLUDE_DIRS Boost PythonLibs)
->>>>>>> c1d33a41
 
 gaudi_install_python_modules()
 
@@ -112,8 +110,8 @@
 gaudi_add_test(QMTest QMTEST
                ENVIRONMENT
                  STDOPTS=${CMAKE_CURRENT_SOURCE_DIR}/options
-<<<<<<< HEAD
-                 JOBOPTSEARCHPATH=${CMAKE_CURRENT_SOURCE_DIR}/options
+                 JOBOPTSEARCHPATH+=${CMAKE_CURRENT_SOURCE_DIR}/options
+                 JOBOPTSEARCHPATH+=${CMAKE_CURRENT_SOURCE_DIR}/tests/qmtest
                  PYTHONPATH+=${CMAKE_CURRENT_SOURCE_DIR}/tests/qmtest)
 
 gaudi_add_test(WriteAndReadHandle
@@ -122,14 +120,9 @@
 gaudi_add_test(WriteAndReadHandleError
                FRAMEWORK options/ROOT_IO/WriteAndReadHandleError.py.
                FAILS)
-               
+
 gaudi_add_test(WriteAndReadHandleWhiteBoard
                FRAMEWORK options/ROOT_IO/WriteAndReadHandleWhiteBoard.py)
 
 gaudi_add_test(CloneWithPrivateTools
-               FRAMEWORK options/AlgToolsClone.py)                        
-=======
-                 JOBOPTSEARCHPATH+=${CMAKE_CURRENT_SOURCE_DIR}/options
-                 JOBOPTSEARCHPATH+=${CMAKE_CURRENT_SOURCE_DIR}/tests/qmtest
-                 PYTHONPATH+=${CMAKE_CURRENT_SOURCE_DIR}/tests/qmtest)
->>>>>>> c1d33a41
+               FRAMEWORK options/AlgToolsClone.py)