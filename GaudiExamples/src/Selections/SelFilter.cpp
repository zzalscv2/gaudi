// ============================================================================
// Include files
// ============================================================================
// GaudiKernel
// ============================================================================
#include "GaudiKernel/IRndmGenSvc.h"
#include "GaudiKernel/RndmGenerators.h"
// ============================================================================
// GaudiAlg
// ============================================================================
#include "GaudiAlg/GaudiAlgorithm.h"
// ============================================================================
// Local
// ============================================================================
#include "GaudiExamples/MyTrack.h"
// ============================================================================
namespace Gaudi
{
  namespace Examples
  {
    /** @class SelFilter
     *  Simple class to create few "containers" in TES
     *  @author Vanya BELYAEV Ivan.Belyaev@nikhef.nl
     *  @date 2008-07-23
     */
    class SelFilter : public GaudiAlgorithm
    {
    public:
      // ======================================================================
      /// the only one essential method
      virtual StatusCode execute() override
      {

        typedef Gaudi::NamedRange_<Gaudi::Examples::MyTrack::ConstVector> Range;

        static Rndm::Numbers flat( randSvc(), Rndm::Flat( -1, 1 ) );

        if ( exist<Gaudi::Examples::MyTrack::Selection>( m_input ) ) {
          info() << "Selection at '" << m_input.value() << "'" << endmsg;
        } else if ( exist<Gaudi::Examples::MyTrack::Container>( m_input ) ) {
          info() << "Container at '" << m_input.value() << "'" << endmsg;
        }

        if ( !exist<Range>( m_input ) ) {
          err() << "No Range is available at location " << m_input.value() << endmsg;
        }

        // get input data in 'blind' way
        Range range = get<Range>( m_input );

        // create new selection
        Gaudi::Examples::MyTrack::Selection* sample = new Gaudi::Examples::MyTrack::Selection();

        const double pxCut = flat();
        const double pyCut = flat();

        // select particles with 'large' px
        sample->insert( range.begin(), range.end(),
                        [pxCut]( const Gaudi::Examples::MyTrack* track ) { return track->px() > pxCut; } );

        const size_t size = sample->size();

        // remove the particles with 'small' py
        sample->erase( [pyCut]( const Gaudi::Examples::MyTrack* track ) { return track->py() < pyCut; } );

        info() << "Sample size is " << range.size() << "/" << size << "/" << sample->size() << endmsg;

        // register it in TES
        put( sample, name() );

        return StatusCode::SUCCESS;
      }
      // ======================================================================
    public:
      // ======================================================================
<<<<<<< HEAD
      /// Constructor
      using GaudiAlgorithm::GaudiAlgorithm;
      /// destructor
      ~SelFilter() override = default;
=======
      /** standard constructor
       *  @param name the algorithm instance name
       *  @param pSvc pointer to Service Locator
       */
      SelFilter ( const std::string& name ,   //    the algorithm instance name
                  ISvcLocator*       pSvc )   // pointer to the Service Locator
        : GaudiAlgorithm ( name , pSvc )
        , m_input ()
      {
        declareProperty
          ( "Input" , m_input ,
            "TES location of input container" ) ;
      }
      /// virtual (and protected) destructor
      ~SelFilter() override {}
      // ======================================================================
    private:
      // ======================================================================
      /// the default constructor is disabled
      SelFilter () ;                                  // no default constructor
      /// copy constructor is disabled
      SelFilter ( const SelFilter& ) ;                   // no copy constructor
      /// assignement operator is disabled
      SelFilter& operator=( const SelFilter& ) ;     // no assignement operator
>>>>>>> 95cdba18
      // ======================================================================
    private:
      // ======================================================================
      Gaudi::Property<std::string> m_input{this, "Input", "", "TES location of input container"};
      // ======================================================================
    };
    // ========================================================================
  } // end of namespace Gaudi::Examples
} // end of namespace Gaudi
// ============================================================================
/// The factory (needed for instantiation)
using Gaudi::Examples::SelFilter;
DECLARE_COMPONENT( SelFilter )
// ============================================================================
// The END
// ============================================================================<|MERGE_RESOLUTION|>--- conflicted
+++ resolved
@@ -73,37 +73,10 @@
       // ======================================================================
     public:
       // ======================================================================
-<<<<<<< HEAD
       /// Constructor
       using GaudiAlgorithm::GaudiAlgorithm;
       /// destructor
       ~SelFilter() override = default;
-=======
-      /** standard constructor
-       *  @param name the algorithm instance name
-       *  @param pSvc pointer to Service Locator
-       */
-      SelFilter ( const std::string& name ,   //    the algorithm instance name
-                  ISvcLocator*       pSvc )   // pointer to the Service Locator
-        : GaudiAlgorithm ( name , pSvc )
-        , m_input ()
-      {
-        declareProperty
-          ( "Input" , m_input ,
-            "TES location of input container" ) ;
-      }
-      /// virtual (and protected) destructor
-      ~SelFilter() override {}
-      // ======================================================================
-    private:
-      // ======================================================================
-      /// the default constructor is disabled
-      SelFilter () ;                                  // no default constructor
-      /// copy constructor is disabled
-      SelFilter ( const SelFilter& ) ;                   // no copy constructor
-      /// assignement operator is disabled
-      SelFilter& operator=( const SelFilter& ) ;     // no assignement operator
->>>>>>> 95cdba18
       // ======================================================================
     private:
       // ======================================================================
