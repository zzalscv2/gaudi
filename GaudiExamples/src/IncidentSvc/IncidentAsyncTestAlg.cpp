--- conflicted
+++ resolved
@@ -10,21 +10,6 @@
 // Static Factory declaration
 DECLARE_COMPONENT(IncidentAsyncTestAlg)
 
-<<<<<<< HEAD
-=======
-
-//=============================================================================
-IncidentAsyncTestAlg::IncidentAsyncTestAlg(const std::string& name ,
-                                                 ISvcLocator*  pSvcLocator )
-  :Algorithm(name,pSvcLocator)
-{
-  declareProperty("ServiceName", m_serviceName="IncTestSvc" );
-  declareProperty("inpKeys", m_inpKeys);
-  declareProperty("outKeys", m_outKeys);
-}
-
-
->>>>>>> e6f85a52
 //=============================================================================
 StatusCode IncidentAsyncTestAlg::initialize() {
   StatusCode sc = Algorithm::initialize();
@@ -52,14 +37,8 @@
   uint64_t data=0;
   MsgStream logstream(msgSvc(), name());
   for (auto & inputHandle: m_inputObjHandles){
-<<<<<<< HEAD
-    if(!inputHandle->isValid())
-      continue;
+    if(!inputHandle->isValid()) continue;
 
-=======
-    if(!inputHandle->isValid()) continue;
-    
->>>>>>> e6f85a52
     DataObject* obj = nullptr;
     obj = inputHandle->get();
     if (!obj)
@@ -79,4 +58,4 @@
 StatusCode IncidentAsyncTestAlg::finalize() {
   info() << "Finalizing " << endmsg;
   return Algorithm::finalize();
-}
+}