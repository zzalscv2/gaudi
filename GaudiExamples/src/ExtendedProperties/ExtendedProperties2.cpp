--- conflicted
+++ resolved
@@ -46,11 +46,7 @@
     {
     public:
       // ======================================================================
-<<<<<<< HEAD
-      StatusCode execute();
-=======
-      StatusCode execute() override ;
->>>>>>> 95cdba18
+      StatusCode execute() override;
       // ======================================================================
     public:
       // ======================================================================
@@ -62,13 +58,8 @@
       {
         setProperty( "PropertiesPrint", true ).ignore();
       }
-<<<<<<< HEAD
       /// destructor
       ~ExtendedProperties2() override = default;
-=======
-      /// destructor: virtual and protected
-      ~ExtendedProperties2 () override {}
->>>>>>> 95cdba18
       // ======================================================================
     private:
       // ======================================================================
