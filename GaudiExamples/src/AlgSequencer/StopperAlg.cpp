--- conflicted
+++ resolved
@@ -34,12 +34,7 @@
     log << MSG::INFO << "scheduling a event processing stop...." << endmsg;
     IEventProcessor* evt = svc<IEventProcessor>("ApplicationMgr");
     if (evt->stopRun().isFailure()) {
-<<<<<<< HEAD
       log << MSG::ERROR << "unable to schedule a stopRun" << endmsg;
-=======
-      log << MSG::ERROR << "unable to issue a stopRun to the EventProcessor"
-	  << endmsg;
->>>>>>> d84a525d
       return StatusCode::FAILURE;
     }
     evt->release();
