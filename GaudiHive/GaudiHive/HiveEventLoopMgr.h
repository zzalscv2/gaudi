--- conflicted
+++ resolved
@@ -106,19 +106,11 @@
   /// implementation of IService::finalize
   StatusCode finalize() override;
   /// implementation of IService::nextEvent
-<<<<<<< HEAD
-  virtual StatusCode nextEvent( int maxevt );
+  StatusCode nextEvent( int maxevt ) override;
   /// implementation of IEventProcessor::executeEvent(void* par)
-  virtual StatusCode executeEvent( void* par );
+  StatusCode executeEvent( void* par ) override;
   /// implementation of IEventProcessor::executeRun()
-  virtual StatusCode executeRun( int maxevt );
-=======
-  StatusCode nextEvent(int maxevt) override;
-  /// implementation of IEventProcessor::executeEvent(void* par)
-  StatusCode executeEvent(void* par) override;
-  /// implementation of IEventProcessor::executeRun()
-  StatusCode executeRun(int maxevt) override;
->>>>>>> 95cdba18
+  StatusCode executeRun( int maxevt ) override;
 
   /// Decrement the number of algos in flight and put algo back in manager - maybe private
   void taskFinished( IAlgorithm*& algo );
