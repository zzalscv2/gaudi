#include "ControlFlowManager.h"

namespace concurrency {

  //---------------------------------------------------------------------------
  std::string ControlFlowNode::stateToString(const int& stateId) const {
    if (0 == stateId ) return "FALSE";
    else if (1 == stateId ) return "TRUE";
    else return "UNDEFINED";
  }

  //---------------------------------------------------------------------------
  DecisionNode::~DecisionNode(){
    for (auto node : m_daughters) {
      delete node;
    }
  }

  //---------------------------------------------------------------------------
  void DecisionNode::initialize(const std::unordered_map<std::string,unsigned int>& algname_index_map){
    for (auto daughter : m_daughters){ daughter->initialize(algname_index_map); }
  }

  //---------------------------------------------------------------------------
  void DecisionNode::printState(std::stringstream& output,
                                AlgsExecutionStates& states,
                                const std::vector<int>& node_decisions,
                                const unsigned int& recursionLevel) const {
    output << std::string(recursionLevel, ' ') << m_nodeName << " (" << m_nodeIndex << ")" << ", w/ decision: "
           << stateToString(node_decisions[m_nodeIndex]) << "(" << node_decisions[m_nodeIndex] <<")" << std::endl;
    for (auto daughter : m_daughters ) {
      daughter->printState(output,states,node_decisions,recursionLevel+2);
    }
  }

  //---------------------------------------------------------------------------
  int DecisionNode::updateState(AlgsExecutionStates& states,
                                std::vector<int>& node_decisions) const {
    // check whether we already had a result earlier
    //    if (-1 != node_decisions[m_nodeIndex] ) { return node_decisions[m_nodeIndex]; }
    int decision = ((m_allPass && m_isLazy) ? 1 : -1);
    bool hasUndecidedChild = false;
    for (auto daughter : m_daughters){
      if (m_isLazy && (-1 !=decision || hasUndecidedChild ) ) {
        node_decisions[m_nodeIndex] = decision;
        return decision;} // if lazy return once result is known already or we can't fully evaluate right now because one daugther decision is missing still
      auto res = daughter->updateState(states, node_decisions);
      if ( -1 == res) {hasUndecidedChild = true;}
      else if ( false == m_modeOR && res == 0 ){decision = 0;} // "and"-mode (once first result false, the overall decision is false)
      else if ( true  == m_modeOR && res == 1){decision = 1;} // "or"-mode  (once first result true, the overall decision is true)
    }
    // what to do with yet undefined answers depends on whether AND or OR mode applies
    if (!hasUndecidedChild &&  -1 == decision ) {
      // OR mode: all results known, and none true -> reject
      if ( true == m_modeOR){ decision = 0; }
      // AND mode: all results known, and no false -> accept
      else { decision = 1; }
    }
    // in all other cases I stay with previous decisions
    node_decisions[m_nodeIndex] = decision;
    if (m_allPass) decision = 1;
    return decision;
  }

  //---------------------------------------------------------------------------
  void DecisionNode::updateDecision(AlgsExecutionStates& states,
                                    std::vector<int>& node_decisions) const {
    int decision = ((m_allPass && m_isLazy) ? 1 : -1);
    bool hasUndecidedChild = false;
    //std::cout << "UPDATING DAUGHTERS of DECISION NODE: " << m_nodeName << std::endl;

    for (auto daughter : m_daughters){
      // if lazy return once result is known already or we can't fully evaluate
      // right now because one daughter decision is missing still
      //std::cout << "----UPDATING DAUGHTER: " << daughter->getNodeName() << std::endl;
      if (m_isLazy && (-1 != decision || hasUndecidedChild)) {
        node_decisions[m_nodeIndex] = decision;
        //std::cout << "LEAVING (UPDATING) DECISION NODE: " << m_nodeName << std::endl;
        return;
      }
      // modified
      int& res = node_decisions[daughter->getNodeIndex()];
      if (-1 == res) {
        hasUndecidedChild = true;
        //daughter->promoteToControlReadyState(states, node_decisions);
        if (typeid(*daughter) != typeid(concurrency::DecisionNode)) {
          AlgorithmNode* algod = (AlgorithmNode*) daughter;
          if (State::INITIAL == states[algod->getAlgoIndex()] && algod->dataDependenciesSatisfied(states)) {
            //std::cout << "----> UPDATING DAUGHTER STATE to CONTROLREADY: " << daughter->getNodeName() << std::endl;
            states.updateState(algod->getAlgoIndex(), State::CONTROLREADY);
            states.updateState(algod->getAlgoIndex(), State::DATAREADY);
          }
        } else {
          daughter->updateDecision(states, node_decisions);
        }

      // "and"-mode (once first result false, the overall decision is false)
      } else if (false == m_modeOR && res == 0) {
        decision = 0;
      // "or"-mode  (once first result true, the overall decision is true)
      } else if (true  == m_modeOR && res == 1) {
        decision = 1;
      }
    }

    // what to do with yet undefined answers depends on whether AND or OR mode applies
    if (!hasUndecidedChild &&  -1 == decision ) {
      // OR mode: all results known, and none true -> reject
      if ( true == m_modeOR) {
        decision = 0;
      // AND mode: all results known, and no false -> accept
      } else {
        decision = 1;
      }
    }

    // in all other cases I stay with previous decisions
    node_decisions[m_nodeIndex] = decision;

    // propagate decision upwards through the decision graph
    if (-1 != decision)
      for (auto p : m_parents)
          p->updateDecision(states, node_decisions);
  }

  //---------------------------------------------------------------------------
  void DecisionNode::promoteToControlReadyState(AlgsExecutionStates& states,
                                                std::vector<int>& node_decisions) const {
    //std::cout << "REACHED DECISNODE " << m_nodeName << std::endl;
    if (-1 != node_decisions[m_nodeIndex]) {
      return;
    }

    for (auto daughter : m_daughters ) {
      auto res = node_decisions[daughter->getNodeIndex()];
      if (-1 == res) {
        daughter->promoteToControlReadyState(states, node_decisions);
        if (m_isLazy) return;
      } else if (m_isLazy) {
        if ((false == m_modeOR && res == 0) || (true == m_modeOR && res == 1)) return;
      }
    }
  }

  //---------------------------------------------------------------------------
  AlgorithmNode::~AlgorithmNode() {

    for (auto node : m_outputs) {
      delete node;
    }
  }

  //---------------------------------------------------------------------------
  void AlgorithmNode::initialize(const std::unordered_map<std::string,unsigned int>& algname_index_map){
    m_algoIndex = algname_index_map.at(m_algoName);
  }

  //---------------------------------------------------------------------------
  void AlgorithmNode::promoteToControlReadyState(AlgsExecutionStates& states,
                                                 std::vector<int>& node_decisions) const {

    //std::cout << "REACHED ALGONODE " << m_algoName << std::endl;
    if (State::INITIAL == states[m_algoIndex] && dataDependenciesSatisfied(states)) {
      states.updateState(m_algoIndex, State::CONTROLREADY);
      states.updateState(m_algoIndex, State::DATAREADY);
    }
  }

  //---------------------------------------------------------------------------
  void AlgorithmNode::promoteToControlReadyState(AlgsExecutionStates& states) const {

    std::cout << "REACHED ALGONODE (DATACONSUMER)" << m_algoName << std::endl;
    if (State::INITIAL == states[m_algoIndex] && dataDependenciesSatisfied(states))
      states.updateState(m_algoIndex, State::CONTROLREADY);
  }

  //---------------------------------------------------------------------------
  bool AlgorithmNode::dataDependenciesSatisfied(const AlgsExecutionStates& states) const {

    bool result = true;
    /*
    for (auto algoNode : m_suppliers)
      if (State::EVTACCEPTED != states[algoNode->getAlgoIndex()]) {
        result = false;
        break;
      }
    */
    for (auto dataNode : m_inputs)
      for (auto algoNode : dataNode->getProducers())
        if (State::EVTACCEPTED != states[algoNode->getAlgoIndex()]) {
          result = false;
          break;
        }

    return result;
  }

  //---------------------------------------------------------------------------
  void AlgorithmNode::printState(std::stringstream& output,
                                 AlgsExecutionStates& states,
                                 const std::vector<int>& node_decisions,
                                 const unsigned int& recursionLevel) const {
    output << std::string(recursionLevel, ' ') << m_nodeName << " (" << m_nodeIndex << ")" << ", w/ decision: "
           << stateToString(node_decisions[m_nodeIndex]) << "(" << node_decisions[m_nodeIndex] << ")"
           << ", in state: " << states[m_algoIndex] << std::endl;
  }

  //---------------------------------------------------------------------------
  int AlgorithmNode::updateState(AlgsExecutionStates& states,
                                 std::vector<int>& node_decisions) const {
    // check whether we already had a result earlier
    //    if (-1 != node_decisions[m_nodeIndex] ) { return node_decisions[m_nodeIndex]; }
    // since we reached this point in the control flow, this algorithm is supposed to run
    // if it hasn't already
    const State& state = states[m_algoIndex];
    unsigned int decision = -1;
    if (State::INITIAL == state) {states.updateState(m_algoIndex, State::CONTROLREADY);}
    // now derive the proper result to pass back
    if (true == m_allPass) {
      decision = 1;
    } else if (State::EVTACCEPTED == state) {
      decision = !m_inverted;
    } else if (State::EVTREJECTED == state) {
      decision = m_inverted;
    } else {
      decision =  -1; // result not known yet
    }
    node_decisions[m_nodeIndex] = decision;
    return decision;
  }

  //---------------------------------------------------------------------------
  void AlgorithmNode::updateDecision(AlgsExecutionStates& states,
                                     std::vector<int>& node_decisions) const {

    const State& state = states[m_algoIndex];
    int decision = -1;
    //if (State::INITIAL == state) {state = State::CONTROLREADY;}

    // now derive the proper result to pass back
    if (true == m_allPass) {
      decision = 1;
    } else if (State::EVTACCEPTED == state) {
      decision = !m_inverted;
    } else if (State::EVTREJECTED == state) {
      decision = m_inverted;
    } else {
      decision =  -1; // result not known yet
    }

    node_decisions[m_nodeIndex] = decision;

    for (auto p : m_parents)
      p->updateDecision(states, node_decisions);
  }




  //---------------------------------------------------------------------------
  StatusCode ControlFlowGraph::initialize(const std::unordered_map<std::string,unsigned int>& algname_index_map){

    m_headNode->initialize(algname_index_map);
    //StatusCode sc = buildDataDependenciesRealm();
    StatusCode sc = buildAugmentedDataDependenciesRealm();

    if (!sc.isSuccess())
      error() << "Could not build the data dependency realm." << endmsg;
    //for (auto n : getDataIndependentNodes())
    //  info() << "Independent node: " << n->getNodeName() << endmsg;

    return sc;
  }

  //---------------------------------------------------------------------------
  void ControlFlowGraph::registerIODataObjects(const Algorithm* algo) {

    const std::string& algoName = algo->name();

<<<<<<< HEAD
    const DataObjectDescriptorCollection& inputDOCollection = algo->inputDataObjects();
    m_algoNameToAlgoInputsMap[algoName] = &inputDOCollection;

    debug() << "Inputs of " << algoName << ": ";
    for (auto tag : inputDOCollection) {
      if (inputDOCollection[tag].valid())
        debug() << inputDOCollection[tag].address() << " | ";
=======
    const DataObjectDescriptorCollection & inputDataObjects = algo->inputDataObjects();
    for (auto tag : inputDataObjects) {
      if (inputDataObjects[tag].isValid()) {
        const std::string& inputAddress = inputDataObjects[tag].dataProductName();
        auto& addresses = m_algoInputsMap[algoName];
        if (std::find(addresses.begin(), addresses.end(), inputAddress) == addresses.end())
          addresses.push_back(inputAddress);
      }
>>>>>>> 769bf587
    }
    debug() << endmsg;

    const DataObjectDescriptorCollection& outputDOCollection = algo->outputDataObjects();
    m_algoNameToAlgoOutputsMap[algoName] = &outputDOCollection;

    debug() << "Outputs of " << algoName << ": ";
    for (auto tag : outputDOCollection) {
      if (outputDOCollection[tag].valid())
        debug() << outputDOCollection[tag].address() << " | ";
    }
    debug() << endmsg;
  }

<<<<<<< HEAD
  //---------------------------------------------------------------------------
  StatusCode ControlFlowGraph::buildDataDependenciesRealm() {

    StatusCode global_sc(StatusCode::SUCCESS);

    for (auto algo : m_algoNameToAlgoNodeMap) {

      auto targetNode = m_algoNameToAlgoNodeMap[algo.first];

      // Find producers for all the inputs of the target node
      const DataObjectDescriptorCollection& targetInCollection = *m_algoNameToAlgoInputsMap[algo.first];
      for (auto inputTag : targetInCollection) {
        const std::string& input2Match = targetInCollection[inputTag].address();
        for (auto producer : m_algoNameToAlgoOutputsMap) {
          const DataObjectDescriptorCollection& outputs = *m_algoNameToAlgoOutputsMap[producer.first];
          for (auto outputTag : outputs) {
            if (outputs[outputTag].valid() && outputs[outputTag].address() == input2Match) {
              const std::vector<AlgorithmNode*>& known_producers = targetNode->getSupplierNodes();
              auto valid_producer = m_algoNameToAlgoNodeMap[producer.first];
              const std::vector<AlgorithmNode*>& known_consumers = valid_producer->getConsumerNodes();
              if (std::find(known_producers.begin(),known_producers.end(),valid_producer) == known_producers.end())
                targetNode->addSupplierNode(valid_producer);
              if (std::find(known_consumers.begin(),known_consumers.end(),targetNode) == known_consumers.end())
                valid_producer->addConsumerNode(targetNode);
            }
          }
        }
=======
    const DataObjectDescriptorCollection & outputDataObjects = algo->outputDataObjects();
    for (auto tag : outputDataObjects) {
      if (outputDataObjects[tag].isValid()) {
        const std::string& outputAddress = outputDataObjects[tag].dataProductName();
        auto& addresses = m_algoOutputsMap[algoName];
        if (std::find(addresses.begin(), addresses.end(), outputAddress) == addresses.end())
          addresses.push_back(outputAddress);
>>>>>>> 769bf587
      }

      // Find consumers for all the outputs of the target node
      const DataObjectDescriptorCollection& targetOutCollection = *m_algoNameToAlgoOutputsMap[algo.first];
      for (auto outputTag : targetOutCollection) {
        const std::string& output2Match = targetOutCollection[outputTag].address();
        for (auto consumer : m_algoNameToAlgoInputsMap) {
          const DataObjectDescriptorCollection& inputs = *m_algoNameToAlgoInputsMap[consumer.first];
          for (auto inputTag : inputs) {
            if (inputs[inputTag].valid() && inputs[inputTag].address() == output2Match) {
              const std::vector<AlgorithmNode*>& known_consumers = targetNode->getConsumerNodes();
              auto valid_consumer = m_algoNameToAlgoNodeMap[consumer.first];
              const std::vector<AlgorithmNode*>& known_producers = valid_consumer->getSupplierNodes();
              if (std::find(known_producers.begin(),known_producers.end(),targetNode) == known_producers.end())
                valid_consumer->addSupplierNode(targetNode);
              if (std::find(known_consumers.begin(),known_consumers.end(),valid_consumer) == known_consumers.end())
                targetNode->addConsumerNode(valid_consumer);
            }
          }
        }
      }

    }
    return global_sc;
  }

  //---------------------------------------------------------------------------
  StatusCode ControlFlowGraph::buildAugmentedDataDependenciesRealm() {

    StatusCode global_sc(StatusCode::SUCCESS);

    // Create the DataObjects (DO) realm (represented by DataNodes in the graph), connected to DO producers (AlgorithmNodes)
    for (auto algo : m_algoNameToAlgoNodeMap) {

      StatusCode sc;
      const DataObjectDescriptorCollection& outCollection = *m_algoNameToAlgoOutputsMap[algo.first];
      for (auto outputTag : outCollection) {
        if (outCollection[outputTag].valid()) {
          const std::string& output = outCollection[outputTag].address();
          sc = addDataNode(output);
          if (!sc.isSuccess()) {
            error() << "Extra producer (" << algo.first << ") for DataObject @ " << output
                    << " has been detected: this is not allowed." << endmsg;
            global_sc = StatusCode::FAILURE;
          }
          auto dataNode = getDataNode(output);
          dataNode->addProducerNode(algo.second);
          algo.second->addOutputDataNode(dataNode);
        }
      }
    }

    // Connect previously created DO realm to DO consumers (AlgorithmNodes)
    for (auto algo : m_algoNameToAlgoNodeMap) {
      const DataObjectDescriptorCollection& inCollection = *m_algoNameToAlgoInputsMap[algo.first];
      for (auto inputTag : inCollection) {
        if (inCollection[inputTag].valid()) {
          DataNode* dataNode = nullptr;
          auto primaryPath = inCollection[inputTag].address();
          auto itP = m_dataPathToDataNodeMap.find(primaryPath);
          if (itP != m_dataPathToDataNodeMap.end()) {
            dataNode = getDataNode(primaryPath);
            if (!inCollection[inputTag].alternativeAddresses().empty())
              warning() << "Dropping all alternative data dependencies in the graph, but '" << primaryPath
                        << "', for algorithm " << algo.first << endmsg;
          } else {
            for (auto alterPath : inCollection[inputTag].alternativeAddresses()) {
              auto itAP = m_dataPathToDataNodeMap.find(alterPath);
              if (itAP != m_dataPathToDataNodeMap.end()) {
                dataNode = getDataNode(alterPath);
                warning() << "Dropping all alternative data dependencies in the graph, but '" << alterPath
                          << "', for algorithm " << algo.first << endmsg;
                break;
              }
            }
          }
          if (!dataNode) {
            dataNode->addConsumerNode(algo.second);
            algo.second->addInputDataNode(dataNode);
          }

        }
      }
    }

    return global_sc;
  }

  //---------------------------------------------------------------------------
  void ControlFlowGraph::addAlgorithmNode(Algorithm* algo, const std::string& parentName, bool inverted, bool allPass) {

    const std::string& algoName = algo->name();

    auto itP = m_decisionNameToDecisionHubMap.find(parentName);
    concurrency::DecisionNode* parentNode = itP->second;

    auto itA = m_algoNameToAlgoNodeMap.find(algoName);
    concurrency::AlgorithmNode* algoNode;
    if ( itA != m_algoNameToAlgoNodeMap.end()) {
      algoNode = itA->second;
    } else {
      algoNode = new concurrency::AlgorithmNode(m_nodeCounter,algoName,inverted,allPass);
      ++m_nodeCounter;
      m_algoNameToAlgoNodeMap[algoName] = algoNode;
      debug() << "AlgoNode " << algoName << " added @ " << algoNode << endmsg;
    }

    parentNode->addDaughterNode(algoNode);
    algoNode->addParentNode(parentNode);

    registerIODataObjects(algo);
  }

  //---------------------------------------------------------------------------
  AlgorithmNode* ControlFlowGraph::getAlgorithmNode(const std::string& algoName) const {

    return m_algoNameToAlgoNodeMap.at(algoName);
  }

  //---------------------------------------------------------------------------
  StatusCode ControlFlowGraph::addDataNode(const std::string& dataPath) {

    StatusCode sc;

    auto itD = m_dataPathToDataNodeMap.find(dataPath);
    concurrency::DataNode* dataNode;
    if ( itD != m_dataPathToDataNodeMap.end()) {
      dataNode = itD->second;
      sc = StatusCode::FAILURE;
    } else {
      dataNode = new concurrency::DataNode(dataPath);
      m_dataPathToDataNodeMap[dataPath] = dataNode;
      debug() << "  DataNode for " << dataPath << " added @ " << dataNode << endmsg;
      sc = StatusCode::SUCCESS;
    }

    return sc;
  }

  //---------------------------------------------------------------------------
  DataNode* ControlFlowGraph::getDataNode(const std::string& dataPath) {

    return m_dataPathToDataNodeMap.at(dataPath);
  }

  //---------------------------------------------------------------------------
  void ControlFlowGraph::addDecisionHubNode(Algorithm* aggregateAlgo, const std::string& parentName, bool modeOR, bool allPass, bool isLazy) {

    const std::string& aggregateName = aggregateAlgo->name();

    auto itP = m_decisionNameToDecisionHubMap.find(parentName);
    concurrency::DecisionNode* parentNode = itP->second;

    auto itA = m_decisionNameToDecisionHubMap.find(aggregateName);
    concurrency::DecisionNode* aggregateNode;
    if ( itA != m_decisionNameToDecisionHubMap.end()) {
      aggregateNode = itA->second;
    } else {
      aggregateNode = new concurrency::DecisionNode(m_nodeCounter,aggregateName,modeOR,allPass,isLazy);
      ++m_nodeCounter;
      m_decisionNameToDecisionHubMap[aggregateName] = aggregateNode;
      debug() << "AggregateNode " << aggregateName << " added @ " << aggregateNode << endmsg;
    }

    parentNode->addDaughterNode(aggregateNode);
    aggregateNode->addParentNode(parentNode);

  }

  //---------------------------------------------------------------------------
  void ControlFlowGraph::addHeadNode(const std::string& headName, bool modeOR, bool allPass, bool isLazy) {

    auto itH = m_decisionNameToDecisionHubMap.find(headName);
    if ( itH != m_decisionNameToDecisionHubMap.end()) {
      m_headNode = itH->second;
    } else {
      m_headNode = new concurrency::DecisionNode(m_nodeCounter, headName, modeOR, allPass, isLazy);
      ++m_nodeCounter;
      m_decisionNameToDecisionHubMap[headName] = m_headNode;
    }

  }

  //---------------------------------------------------------------------------
  void ControlFlowGraph::updateEventState(AlgsExecutionStates& algo_states,
                                          std::vector<int>& node_decisions) const {
    m_headNode->updateState(algo_states, node_decisions);
  }

  //---------------------------------------------------------------------------
  void ControlFlowGraph::updateDecision(const std::string& algo_name,
                                        AlgsExecutionStates& algo_states,
                                        std::vector<int>& node_decisions) const {
    debug() << "Setting decision of algorithm " << algo_name << " and propagating it upwards.." << endmsg;
    getAlgorithmNode(algo_name)->updateDecision(algo_states, node_decisions);
  }

  //---------------------------------------------------------------------------
  std::vector<AlgorithmNode*> ControlFlowGraph::getDataIndependentNodes() const {

    std::vector<AlgorithmNode*> result;

    for (auto node : m_algoNameToAlgoInputsMap) {
      const DataObjectDescriptorCollection& collection = *(node.second);
      for (auto tag : collection)
        if (collection[tag].valid()) {
          result.push_back(getAlgorithmNode(node.first));
          break;
        }
    }

    return result;
  }





  //---------------------------------------------------------------------------
  StatusCode ControlFlowManager::initialize(ControlFlowGraph* cf_graph,
                                            const std::unordered_map<std::string,unsigned int>& algname_index_map){
    m_CFGraph = cf_graph;
    StatusCode sc = cf_graph->initialize(algname_index_map);
    if (!sc.isSuccess())
      error() << "Could not initialize the flow graph." << endmsg;

    return sc;
  }

  //---------------------------------------------------------------------------
  void ControlFlowManager::updateEventState(AlgsExecutionStates& algo_states,
                                            std::vector<int>& node_decisions) const {
    m_CFGraph->updateEventState(algo_states, node_decisions);
  }

  //---------------------------------------------------------------------------
  void ControlFlowManager::updateDecision(const std::string& algo_name,
                                          AlgsExecutionStates& algo_states,
                                          std::vector<int>& node_decisions) const {
    m_CFGraph->updateDecision(algo_name, algo_states, node_decisions);
  }

  //---------------------------------------------------------------------------
  void ControlFlowManager::promoteToControlReadyState(AlgsExecutionStates& algo_states,
                                                      std::vector<int>& node_decisions) const {
    m_CFGraph->m_headNode->promoteToControlReadyState(algo_states, node_decisions);
  }

  //---------------------------------------------------------------------------
  void ControlFlowManager::promoteDataConsumersToCR(const std::string& algo_name, AlgsExecutionStates& states) const {

    const std::vector<AlgorithmNode*>& consumers = m_CFGraph->getAlgorithmNode(algo_name)->getConsumerNodes();
    //debug() << "About to promote " << consumers.size() << " data consumer(s) for " << algo_name << endmsg;
    for (auto node : consumers) {
      //debug() << "  ... about to promote consumer " << node->getNodeName() << endmsg;
      node->promoteToControlReadyState(states);
    }

  }

  //---------------------------------------------------------------------------
  bool ControlFlowManager::algoDataDependenciesSatisfied(const std::string& algo_name, const AlgsExecutionStates& states) const {
    return m_CFGraph->getAlgorithmNode(algo_name)->dataDependenciesSatisfied(states);
  }

  //---------------------------------------------------------------------------
  bool ControlFlowManager::rootDecisionResolved(const std::vector<int>& node_decisions) const {
    return (-1 != node_decisions[m_CFGraph->m_headNode->getNodeIndex()]) ? true : false;
  }

} // namespace<|MERGE_RESOLUTION|>--- conflicted
+++ resolved
@@ -277,24 +277,13 @@
 
     const std::string& algoName = algo->name();
 
-<<<<<<< HEAD
     const DataObjectDescriptorCollection& inputDOCollection = algo->inputDataObjects();
     m_algoNameToAlgoInputsMap[algoName] = &inputDOCollection;
 
     debug() << "Inputs of " << algoName << ": ";
     for (auto tag : inputDOCollection) {
-      if (inputDOCollection[tag].valid())
-        debug() << inputDOCollection[tag].address() << " | ";
-=======
-    const DataObjectDescriptorCollection & inputDataObjects = algo->inputDataObjects();
-    for (auto tag : inputDataObjects) {
-      if (inputDataObjects[tag].isValid()) {
-        const std::string& inputAddress = inputDataObjects[tag].dataProductName();
-        auto& addresses = m_algoInputsMap[algoName];
-        if (std::find(addresses.begin(), addresses.end(), inputAddress) == addresses.end())
-          addresses.push_back(inputAddress);
-      }
->>>>>>> 769bf587
+      if (inputDOCollection[tag].isValid())
+        debug() << inputDOCollection[tag].dataProductName() << " | ";
     }
     debug() << endmsg;
 
@@ -303,13 +292,12 @@
 
     debug() << "Outputs of " << algoName << ": ";
     for (auto tag : outputDOCollection) {
-      if (outputDOCollection[tag].valid())
-        debug() << outputDOCollection[tag].address() << " | ";
+      if (outputDOCollection[tag].isValid())
+        debug() << outputDOCollection[tag].dataProductName() << " | ";
     }
     debug() << endmsg;
   }
 
-<<<<<<< HEAD
   //---------------------------------------------------------------------------
   StatusCode ControlFlowGraph::buildDataDependenciesRealm() {
 
@@ -322,11 +310,11 @@
       // Find producers for all the inputs of the target node
       const DataObjectDescriptorCollection& targetInCollection = *m_algoNameToAlgoInputsMap[algo.first];
       for (auto inputTag : targetInCollection) {
-        const std::string& input2Match = targetInCollection[inputTag].address();
+        const std::string& input2Match = targetInCollection[inputTag].dataProductName();
         for (auto producer : m_algoNameToAlgoOutputsMap) {
           const DataObjectDescriptorCollection& outputs = *m_algoNameToAlgoOutputsMap[producer.first];
           for (auto outputTag : outputs) {
-            if (outputs[outputTag].valid() && outputs[outputTag].address() == input2Match) {
+            if (outputs[outputTag].isValid() && outputs[outputTag].dataProductName() == input2Match) {
               const std::vector<AlgorithmNode*>& known_producers = targetNode->getSupplierNodes();
               auto valid_producer = m_algoNameToAlgoNodeMap[producer.first];
               const std::vector<AlgorithmNode*>& known_consumers = valid_producer->getConsumerNodes();
@@ -337,25 +325,16 @@
             }
           }
         }
-=======
-    const DataObjectDescriptorCollection & outputDataObjects = algo->outputDataObjects();
-    for (auto tag : outputDataObjects) {
-      if (outputDataObjects[tag].isValid()) {
-        const std::string& outputAddress = outputDataObjects[tag].dataProductName();
-        auto& addresses = m_algoOutputsMap[algoName];
-        if (std::find(addresses.begin(), addresses.end(), outputAddress) == addresses.end())
-          addresses.push_back(outputAddress);
->>>>>>> 769bf587
       }
 
       // Find consumers for all the outputs of the target node
       const DataObjectDescriptorCollection& targetOutCollection = *m_algoNameToAlgoOutputsMap[algo.first];
       for (auto outputTag : targetOutCollection) {
-        const std::string& output2Match = targetOutCollection[outputTag].address();
+        const std::string& output2Match = targetOutCollection[outputTag].dataProductName();
         for (auto consumer : m_algoNameToAlgoInputsMap) {
           const DataObjectDescriptorCollection& inputs = *m_algoNameToAlgoInputsMap[consumer.first];
           for (auto inputTag : inputs) {
-            if (inputs[inputTag].valid() && inputs[inputTag].address() == output2Match) {
+            if (inputs[inputTag].isValid() && inputs[inputTag].dataProductName() == output2Match) {
               const std::vector<AlgorithmNode*>& known_consumers = targetNode->getConsumerNodes();
               auto valid_consumer = m_algoNameToAlgoNodeMap[consumer.first];
               const std::vector<AlgorithmNode*>& known_producers = valid_consumer->getSupplierNodes();
@@ -383,8 +362,8 @@
       StatusCode sc;
       const DataObjectDescriptorCollection& outCollection = *m_algoNameToAlgoOutputsMap[algo.first];
       for (auto outputTag : outCollection) {
-        if (outCollection[outputTag].valid()) {
-          const std::string& output = outCollection[outputTag].address();
+        if (outCollection[outputTag].isValid()) {
+          const std::string& output = outCollection[outputTag].dataProductName();
           sc = addDataNode(output);
           if (!sc.isSuccess()) {
             error() << "Extra producer (" << algo.first << ") for DataObject @ " << output
@@ -402,9 +381,9 @@
     for (auto algo : m_algoNameToAlgoNodeMap) {
       const DataObjectDescriptorCollection& inCollection = *m_algoNameToAlgoInputsMap[algo.first];
       for (auto inputTag : inCollection) {
-        if (inCollection[inputTag].valid()) {
+        if (inCollection[inputTag].isValid()) {
           DataNode* dataNode = nullptr;
-          auto primaryPath = inCollection[inputTag].address();
+          auto primaryPath = inCollection[inputTag].dataProductName();
           auto itP = m_dataPathToDataNodeMap.find(primaryPath);
           if (itP != m_dataPathToDataNodeMap.end()) {
             dataNode = getDataNode(primaryPath);
@@ -551,7 +530,7 @@
     for (auto node : m_algoNameToAlgoInputsMap) {
       const DataObjectDescriptorCollection& collection = *(node.second);
       for (auto tag : collection)
-        if (collection[tag].valid()) {
+        if (collection[tag].isValid()) {
           result.push_back(getAlgorithmNode(node.first));
           break;
         }
