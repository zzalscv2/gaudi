#ifndef GAUDIHIVE_IOBOUNDALGTASK_H
#define GAUDIHIVE_IOBOUNDALGTASK_H

// Framework include files
#include "GaudiKernel/IAlgTask.h"
#include "GaudiKernel/IAlgorithm.h"
#include "GaudiKernel/SmartIF.h"
#include "GaudiKernel/ISvcLocator.h"
#include "GaudiKernel/EventContext.h"
#include "GaudiKernel/IAlgExecStateSvc.h"

#include "ForwardSchedulerSvc.h"

/**@class IOBoundAlgTask IOBoundAlgTask.h GaudiHive/src/IOBoundAlgTask.h
 *
 *  Wrapper around I/O-bound Gaudi-algorithms. It may also cover the accelerator-targeted algorithms.
 *  It must be used to prepare algorithms before sending them to I/O-bound scheduler.
 *
 *  @author  Illya Shapoval
 *  @version 1.0
 */

class IOBoundAlgTask : public IAlgTask {
public:
  IOBoundAlgTask(IAlgorithm* algorithm,
                 unsigned int algoIndex,
                 EventContext* ctx,
                 ISvcLocator* svcLocator,
                 ForwardSchedulerSvc* schedSvc,
                 IAlgExecStateSvc* aem):
    m_algorithm(algorithm),
    m_evtCtx(ctx),
    m_algoIndex(algoIndex),
    m_schedSvc(schedSvc),
<<<<<<< HEAD
    m_serviceLocator(svcLocator) {}

    ~IOBoundAlgTask() override {}

    virtual StatusCode execute() override;

=======
    m_aess(aem),
    m_serviceLocator(svcLocator){};
  
  ~IOBoundAlgTask() {};
  
  virtual StatusCode execute();
  
>>>>>>> 958570b1
private:
  SmartIF<IAlgorithm> m_algorithm;
  EventContext* m_evtCtx;
  const unsigned int m_algoIndex;
  // For the callbacks on task finishing
  SmartIF<ForwardSchedulerSvc> m_schedSvc; // TODO consider using it through its interface (IScheduler?)
  IAlgExecStateSvc *m_aess;
  SmartIF<ISvcLocator> m_serviceLocator;
};

#endif<|MERGE_RESOLUTION|>--- conflicted
+++ resolved
@@ -32,22 +32,13 @@
     m_evtCtx(ctx),
     m_algoIndex(algoIndex),
     m_schedSvc(schedSvc),
-<<<<<<< HEAD
+    m_aess(aem),
     m_serviceLocator(svcLocator) {}
 
     ~IOBoundAlgTask() override {}
 
     virtual StatusCode execute() override;
 
-=======
-    m_aess(aem),
-    m_serviceLocator(svcLocator){};
-  
-  ~IOBoundAlgTask() {};
-  
-  virtual StatusCode execute();
-  
->>>>>>> 958570b1
 private:
   SmartIF<IAlgorithm> m_algorithm;
   EventContext* m_evtCtx;
