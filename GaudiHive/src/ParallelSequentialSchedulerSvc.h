--- conflicted
+++ resolved
@@ -44,11 +44,7 @@
   using extends::extends;
 
   /// Destructor
-<<<<<<< HEAD
   ~ParallelSequentialSchedulerSvc() override = default;
-=======
-  ~ParallelSequentialSchedulerSvc() override;
->>>>>>> 95cdba18
 
   /// Initialise
   StatusCode initialize() override;
@@ -57,7 +53,6 @@
   StatusCode finalize() override;
 
   /// Make an event available to the scheduler
-<<<<<<< HEAD
   StatusCode pushNewEvent( EventContext* eventContext ) override;
 
   // Make multiple events available to the scheduler
@@ -71,22 +66,6 @@
 
   /// Get free slots number
   unsigned int freeSlots() override;
-=======
-  StatusCode pushNewEvent(EventContext* eventContext) override;
-
-  // Make multiple events available to the scheduler
-  StatusCode pushNewEvents(std::vector<EventContext*>& eventContexts) override;
-
-  /// Blocks until an event is availble
-  StatusCode popFinishedEvent(EventContext*& eventContext) override;
-
-  /// Try to fetch an event from the scheduler
-  StatusCode tryPopFinishedEvent(EventContext*& eventContext) override;
-
-  /// Get free slots number
-  unsigned int freeSlots() override;
-
->>>>>>> 95cdba18
 
 private:
   Gaudi::Property<bool> m_useTopAlgList{this, "UseTopAlgList", true,
@@ -140,14 +119,10 @@
       , m_scheduler( scheduler )
       , m_algPool( algPool ){
 
-<<<<<<< HEAD
-        };
-  virtual tbb::task* execute();
+  };
 
-=======
-  };
   tbb::task* execute() override;
->>>>>>> 95cdba18
+
 private:
   SmartIF<ISvcLocator> m_serviceLocator;
   EventContext* m_eventContext;
