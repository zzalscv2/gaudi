// Include Files

// Framework
#include "AlgResourcePool.h"
#include "GaudiKernel/ISvcLocator.h"
#include "GaudiKernel/SvcFactory.h"
#include "GaudiKernel/ThreadGaudi.h"
#include "GaudiAlg/GaudiSequencer.h"

// C++
#include <functional>
#include <queue>

// DP TODO: Manage smartifs and not pointers to algos

// Instantiation of a static factory class used by clients to create instances of this service
DECLARE_SERVICE_FACTORY(AlgResourcePool)

#define ON_DEBUG if ( msgLevel( MSG::DEBUG ) )
#define DEBUG_MSG ON_DEBUG debug()

//---------------------------------------------------------------------------

// destructor
AlgResourcePool::~AlgResourcePool() {

  for (auto& algoId_algoQueue : m_algqueue_map){
    auto* queue = algoId_algoQueue.second;
    delete queue;
  }

  delete m_EFGraph;
}

//---------------------------------------------------------------------------

// initialize the pool with the list of algos known to the IAlgManager
StatusCode AlgResourcePool::initialize(){

  StatusCode sc(Service::initialize());
  if (!sc.isSuccess())
    warning () << "Base class could not be started" << endmsg;

  // Try to recover the topAlgList from the ApplicationManager for backward-compatibility
  if (m_topAlgNames.value().empty()){
    info() << "TopAlg list empty. Recovering the one of Application Manager" << endmsg;
    const Gaudi::Utils::TypeNameString appMgrName("ApplicationMgr/ApplicationMgr");
    SmartIF<IProperty> appMgrProps (serviceLocator()->service(appMgrName));
    m_topAlgNames.assign(appMgrProps->getProperty("TopAlg"));
  }

  // XXX: Prepare empty Control Flow graph
  const std::string& name = "ExecutionFlowGraph";
  SmartIF<ISvcLocator> svc = serviceLocator();
  m_EFGraph = new concurrency::ExecutionFlowGraph(name, svc);

  sc = decodeTopAlgs();
  if (sc.isFailure())
    warning() << "Algorithms could not be properly decoded." << endmsg;

  // let's assume all resources are there
  m_available_resources.set();
  return StatusCode::SUCCESS;
}

//---------------------------------------------------------------------------

StatusCode AlgResourcePool::start(){

  StatusCode startSc = Service::start();
  if ( ! startSc.isSuccess() ) return startSc;

  // sys-Start the algos
  for (auto& ialgo : m_algList){
    startSc = ialgo->sysStart();
    if (startSc.isFailure()){
      error() << "Unable to start Algorithm: " << ialgo->name() << endmsg;
      return startSc;
      }
    }
  return StatusCode::SUCCESS;
}

//---------------------------------------------------------------------------

StatusCode AlgResourcePool::acquireAlgorithm(const std::string& name, IAlgorithm*& algo, bool blocking){

  std::hash<std::string> hash_function;
  size_t algo_id = hash_function(name);
  auto itQueueIAlgPtr = m_algqueue_map.find(algo_id);

  if (itQueueIAlgPtr == m_algqueue_map.end()) {
    error() << "Algorithm " << name << " requested, but not recognised"
            << endmsg;
    algo = nullptr;
    return StatusCode::FAILURE;
  }

  StatusCode sc;
  if (blocking) {
    itQueueIAlgPtr->second->pop(algo);
    sc = StatusCode::SUCCESS;
  } else {
    sc = itQueueIAlgPtr->second->try_pop(algo);
  }

  if(sc.isFailure())
    DEBUG_MSG << "No instance of algorithm " << name << " could be retrieved in non-blocking mode" << endmsg;

  // if (m_lazyCreation ) {
  //    TODO: fill the lazyCreation part
  // }
  if (sc.isSuccess()){
    state_type requirements = m_resource_requirements[algo_id];
    m_resource_mutex.lock();
    if (requirements.is_subset_of(m_available_resources)) {
      m_available_resources^=requirements;
    } else {
      sc = StatusCode::FAILURE;
      error() << "Failure to allocate resources of algorithm " << name << endmsg;
      itQueueIAlgPtr->second->push(algo);
    }
    m_resource_mutex.unlock();
  }
  return sc;
}

//---------------------------------------------------------------------------

StatusCode AlgResourcePool::releaseAlgorithm(const std::string& name, IAlgorithm*& algo){

  std::hash<std::string> hash_function;
  size_t algo_id = hash_function(name);

  // release resources used by the algorithm
  m_resource_mutex.lock();
  m_available_resources|= m_resource_requirements[algo_id];
  m_resource_mutex.unlock();

  //release algorithm itself
  m_algqueue_map[algo_id]->push(algo);
  return StatusCode::SUCCESS;
 }

//---------------------------------------------------------------------------

StatusCode AlgResourcePool::acquireResource(const std::string& name){
  m_resource_mutex.lock();
  m_available_resources[m_resource_indices[name]] = false;
  m_resource_mutex.unlock();
  return StatusCode::SUCCESS;
}

//---------------------------------------------------------------------------

StatusCode AlgResourcePool::releaseResource(const std::string& name){
  m_resource_mutex.lock();
  m_available_resources[m_resource_indices[name]] = true;
  m_resource_mutex.unlock();
  return StatusCode::SUCCESS;
}

//---------------------------------------------------------------------------

StatusCode AlgResourcePool::flattenSequencer(Algorithm* algo, ListAlg& alglist, const std::string& parentName, unsigned int recursionDepth){

  StatusCode sc = StatusCode::SUCCESS;

  std::vector<Algorithm*>* subAlgorithms = algo->subAlgorithms();
<<<<<<< HEAD
  if ( // we only want to add basic algorithms -> have no subAlgs
       // and exclude the case of empty GaudiSequencers
       (subAlgorithms->empty() and not (algo->type() == "GaudiSequencer"))
=======
  auto isGaudiSequencer = dynamic_cast<GaudiSequencer*> (algo);
  if ( //we only want to add basic algorithms -> have no subAlgs
          // and exclude the case of empty GaudiSequencers
        (subAlgorithms->empty() and not isGaudiSequencer)
>>>>>>> e6f85a52
       // we want to add non-empty GaudiAtomicSequencers
       or (algo->type() == "GaudiAtomicSequencer" and not subAlgorithms->empty())){

    DEBUG_MSG << std::string(recursionDepth, ' ') << algo->name() << " is "
              << (algo->type() != "GaudiAtomicSequencer" ? "not a sequencer" : "an atomic sequencer")
              << ". Appending it" << endmsg;

    alglist.emplace_back(algo);
    m_EFGraph->addAlgorithmNode(algo, parentName, false, false).ignore();
    return sc;
  }

  // Recursively unroll
  ++recursionDepth;
  DEBUG_MSG << std::string(recursionDepth, ' ') << algo->name() << " is a sequencer. Flattening it." << endmsg;
  bool modeOR = false;
  bool allPass = false;
  bool isLazy = false;
  if ( isGaudiSequencer ) {
    modeOR  = (algo->getProperty("ModeOR").toString() == "True")? true : false;
    allPass = (algo->getProperty("IgnoreFilterPassed").toString() == "True")? true : false;
    isLazy = (algo->getProperty("ShortCircuit").toString() == "True")? true : false;
    if (allPass) isLazy = false; // standard GaudiSequencer behavior on all pass is to execute everything
  }
  sc = m_EFGraph->addDecisionHubNode(algo, parentName, modeOR, allPass, isLazy);
  if (sc.isFailure()) {
    error() << "Failed to add DecisionHub " << algo->name() << " to execution flow graph" << endmsg;
    return sc;
  }

  for (Algorithm* subalgo : *subAlgorithms ) {
    sc = flattenSequencer(subalgo,alglist,algo->name(),recursionDepth);
    if (sc.isFailure()) {
      error() << "Algorithm " << subalgo->name() << " could not be flattened" << endmsg;
      return sc;
    }
  }
  return sc;
}

//---------------------------------------------------------------------------

StatusCode AlgResourcePool::decodeTopAlgs()    {

  SmartIF<IAlgManager> algMan ( serviceLocator() );
  if (!algMan.isValid()){
    error() << "Algorithm manager could not be properly fetched." << endmsg;
    return StatusCode::FAILURE;
  }

  // Useful lambda not to repeat ourselves --------------------------
  auto createAlg = [&algMan,this] (const std::string& item_type,
                                   const std::string& item_name,
                                   IAlgorithm*& algo){
        StatusCode createAlgSc = algMan->createAlgorithm(item_type,
                                                         item_name,
                                                         algo,
                                                         true,
                                                         false);
        if (createAlgSc.isFailure())
          this->warning() << "Algorithm " << item_type << "/" << item_name
                          << " could not be created." << endmsg;
    };
  // End of lambda --------------------------------------------------

  StatusCode sc = StatusCode::SUCCESS;

  // Fill the top alg list ----
  const std::vector<std::string>& topAlgNames = m_topAlgNames.value();
  for (auto& name : topAlgNames) {
    IAlgorithm* algo(nullptr);

    Gaudi::Utils::TypeNameString item(name);
    const std::string& item_name = item.name();
    const std::string& item_type = item.type();
    SmartIF<IAlgorithm> algoSmartIF (algMan->algorithm(item_name,false));

    if (!algoSmartIF.isValid()){
      createAlg(item_type,item_name,algo);
      algoSmartIF = algo;
    }
    // Init and start
    algoSmartIF->sysInitialize();
    m_topAlgList.push_back(algoSmartIF);
  }
  // Top Alg list filled ----

  // start forming the control flow graph by adding the head node
  m_EFGraph->addHeadNode("EVENT LOOP",true,true,false);

  // Now we unroll it ----
  for (auto& algoSmartIF : m_topAlgList){
    Algorithm* algorithm = dynamic_cast<Algorithm*> (algoSmartIF.get());
    if (!algorithm) fatal() << "Conversion from IAlgorithm to Algorithm failed" << endmsg;
    sc = flattenSequencer(algorithm, m_flatUniqueAlgList, "EVENT LOOP");
  }
  if (msgLevel(MSG::DEBUG)){
    debug() << "List of algorithms is: " << endmsg;
    for (auto& algo : m_flatUniqueAlgList)
      debug() << "  o " << algo->type() << "/" << algo->name() << " @ " << algo <<  endmsg;
  }

  // Unrolled ---

  // Now let's manage the clones
  unsigned int resource_counter(0);
  std::hash<std::string> hash_function;
  for (auto& ialgoSmartIF : m_flatUniqueAlgList) {

    const std::string& item_name = ialgoSmartIF->name();

    verbose() << "Treating resource management and clones of " << item_name << endmsg;

    Algorithm* algo = dynamic_cast<Algorithm*> ( ialgoSmartIF.get() );
    if (!algo) fatal() << "Conversion from IAlgorithm to Algorithm failed" << endmsg;
    const std::string& item_type = algo->type();

    size_t algo_id = hash_function(item_name);
    concurrentQueueIAlgPtr* queue = new concurrentQueueIAlgPtr();
    m_algqueue_map[algo_id] = queue;

    // DP TODO Do it properly with SmartIFs, also in the queues
    IAlgorithm* ialgo(ialgoSmartIF.get());

    queue->push(ialgo);
    m_algList.push_back(ialgo);
    m_n_of_allowed_instances[algo_id] = ialgo->cardinality();
    m_n_of_created_instances[algo_id] = 1;

    state_type requirements(0);

    for (auto& resource_name : ialgo->neededResources()){
      auto ret = m_resource_indices.insert(std::pair<std::string, unsigned int>(resource_name,resource_counter));
      // insert successful means == wasn't known before. So increment counter
      if (ret.second==true) {
         ++resource_counter;
      }
      // Resize for every algo according to the found resources
      requirements.resize(resource_counter);
      // in any case the return value holds the proper product index
      requirements[ret.first->second] = true;

    }

    m_resource_requirements[algo_id] = requirements;

    // potentially create clones; if not lazy creation we have to do it now
    if (!m_lazyCreation) {
      for (unsigned int i =1, end =ialgo->cardinality();i<end; ++i){
        debug() << "type/name to create clone of: " << item_type << "/"
                << item_name << endmsg;
        IAlgorithm* ialgoClone(nullptr);
        createAlg(item_type,item_name,ialgoClone);
        ialgoClone->setIndex(i);
        if (ialgoClone->sysInitialize().isFailure()) {
          error() << "unable to initialize Algorithm clone "
                  << ialgoClone->name() << endmsg;
          sc = StatusCode::FAILURE;
          // FIXME: should we delete this failed clone?
        } else {
          queue->push(ialgoClone);
          m_n_of_created_instances[algo_id]+=1;
        }
      }
    }

    m_EFGraph->attachAlgorithmsToNodes<concurrentQueueIAlgPtr>(item_name,*queue);

  }

  // Now resize all the requirement bitsets to the same size
  for (auto& kv :  m_resource_requirements) {
    kv.second.resize(resource_counter);
  }

  // Set all resources to be available
  m_available_resources.resize(resource_counter);
  m_available_resources.set();

  return sc;
}

//---------------------------------------------------------------------------

std::list<IAlgorithm*> AlgResourcePool::getFlatAlgList(){
  m_flatUniqueAlgPtrList.clear();
  for (auto algoSmartIF :m_flatUniqueAlgList )
    m_flatUniqueAlgPtrList.push_back(const_cast<IAlgorithm*>(algoSmartIF.get()));
  return m_flatUniqueAlgPtrList;
}

//---------------------------------------------------------------------------

std::list<IAlgorithm*> AlgResourcePool::getTopAlgList(){
  m_topAlgPtrList.clear();
  for (auto algoSmartIF :m_topAlgList )
    m_topAlgPtrList.push_back(const_cast<IAlgorithm*>(algoSmartIF.get()));
  return m_topAlgPtrList;
}

//---------------------------------------------------------------------------

StatusCode AlgResourcePool::beginRun(){
  auto algBeginRun = [&] (SmartIF<IAlgorithm>& algoSmartIF) -> StatusCode {
    StatusCode sc = algoSmartIF->sysBeginRun();
    if (!sc.isSuccess()) {
      warning() << "beginRun() of algorithm " << algoSmartIF->name() << " failed" << endmsg;
    return StatusCode::FAILURE;
    }
    return StatusCode::SUCCESS;
  };
  // Call the beginRun() method of all algorithms
  for (auto& algoSmartIF : m_flatUniqueAlgList ) {
    if (algBeginRun(algoSmartIF).isFailure())
      return StatusCode::FAILURE;
  }

  return StatusCode::SUCCESS;
}

//---------------------------------------------------------------------------

StatusCode AlgResourcePool::endRun() {

  auto algEndRun = [&] (SmartIF<IAlgorithm>& algoSmartIF) -> StatusCode {
    StatusCode sc = algoSmartIF->sysEndRun();
    if (!sc.isSuccess()) {
      warning() << "endRun() of algorithm " << algoSmartIF->name() << " failed" << endmsg;
      return StatusCode::FAILURE;
    }
    return StatusCode::SUCCESS;
  };
  // Call the beginRun() method of all top algorithms
  for (auto& algoSmartIF : m_flatUniqueAlgList ) {
    if (algEndRun(algoSmartIF).isFailure())
    return StatusCode::FAILURE;
  }
  for (auto& algoSmartIF : m_topAlgList ) {
    if (algEndRun(algoSmartIF).isFailure())
    return StatusCode::FAILURE;
  }
  return StatusCode::SUCCESS;
}

//---------------------------------------------------------------------------

StatusCode AlgResourcePool::stop(){

  StatusCode stopSc = Service::stop();
  if ( ! stopSc.isSuccess() ) return stopSc;

  // sys-Stop the algos
  for (auto& ialgo : m_algList){
    stopSc = ialgo->sysStop();
    if (stopSc.isFailure()){
      error() << "Unable to stop Algorithm: " << ialgo->name() << endmsg;
      return stopSc;
    }
    }
  return StatusCode::SUCCESS;
}<|MERGE_RESOLUTION|>--- conflicted
+++ resolved
@@ -167,16 +167,10 @@
   StatusCode sc = StatusCode::SUCCESS;
 
   std::vector<Algorithm*>* subAlgorithms = algo->subAlgorithms();
-<<<<<<< HEAD
-  if ( // we only want to add basic algorithms -> have no subAlgs
-       // and exclude the case of empty GaudiSequencers
-       (subAlgorithms->empty() and not (algo->type() == "GaudiSequencer"))
-=======
   auto isGaudiSequencer = dynamic_cast<GaudiSequencer*> (algo);
   if ( //we only want to add basic algorithms -> have no subAlgs
           // and exclude the case of empty GaudiSequencers
         (subAlgorithms->empty() and not isGaudiSequencer)
->>>>>>> e6f85a52
        // we want to add non-empty GaudiAtomicSequencers
        or (algo->type() == "GaudiAtomicSequencer" and not subAlgorithms->empty())){
 
