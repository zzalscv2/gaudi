// Include Files

// Framework
#include "AlgResourcePool.h"
#include "GaudiKernel/ISvcLocator.h"
#include "GaudiKernel/SvcFactory.h"
#include "GaudiKernel/ThreadGaudi.h"
#include "GaudiAlg/GaudiSequencer.h"

// C++
#include <functional>
#include <queue>

// DP TODO: Manage smartifs and not pointers to algos

// Instantiation of a static factory class used by clients to create instances of this service
DECLARE_SERVICE_FACTORY(AlgResourcePool)

#define ON_DEBUG if ( msgLevel( MSG::DEBUG ) )
#define DEBUG_MSG ON_DEBUG debug()

//---------------------------------------------------------------------------

// destructor
AlgResourcePool::~AlgResourcePool() {

  for (auto& algoId_algoQueue : m_algqueue_map){
    auto* queue = algoId_algoQueue.second;
    delete queue;
  }

  delete m_PRGraph;
}

//---------------------------------------------------------------------------

// initialize the pool with the list of algos known to the IAlgManager
StatusCode AlgResourcePool::initialize(){

  StatusCode sc(Service::initialize());
  if (!sc.isSuccess())
    warning () << "Base class could not be started" << endmsg;

  // Try to recover the topAlgList from the ApplicationManager for backward-compatibility
  if (m_topAlgNames.value().empty()){
    info() << "TopAlg list empty. Recovering the one of Application Manager" << endmsg;
    const Gaudi::Utils::TypeNameString appMgrName("ApplicationMgr/ApplicationMgr");
    SmartIF<IProperty> appMgrProps (serviceLocator()->service(appMgrName));
    m_topAlgNames.assign(appMgrProps->getProperty("TopAlg"));
  }

  // Prepare empty graph of precedence rules
  const std::string& name = "PrecedenceRulesGraph";
  SmartIF<ISvcLocator> svc = serviceLocator();
  m_PRGraph = new concurrency::PrecedenceRulesGraph(name, svc);

  sc = decodeTopAlgs();
  if (sc.isFailure())
    warning() << "Algorithms could not be properly decoded." << endmsg;

  // let's assume all resources are there
  m_available_resources.set();
  return StatusCode::SUCCESS;
}

//---------------------------------------------------------------------------

StatusCode AlgResourcePool::start(){

  StatusCode startSc = Service::start();
  if ( ! startSc.isSuccess() ) return startSc;

  // sys-Start the algos
  for (auto& ialgo : m_algList){
    startSc = ialgo->sysStart();
    if (startSc.isFailure()){
      error() << "Unable to start Algorithm: " << ialgo->name() << endmsg;
      return startSc;
      }
    }
  return StatusCode::SUCCESS;
}

//---------------------------------------------------------------------------

StatusCode AlgResourcePool::acquireAlgorithm(const std::string& name, IAlgorithm*& algo, bool blocking){

  std::hash<std::string> hash_function;
  size_t algo_id = hash_function(name);
  auto itQueueIAlgPtr = m_algqueue_map.find(algo_id);

  if (itQueueIAlgPtr == m_algqueue_map.end()) {
    error() << "Algorithm " << name << " requested, but not recognised"
            << endmsg;
    algo = nullptr;
    return StatusCode::FAILURE;
  }

  StatusCode sc;
  if (blocking) {
    itQueueIAlgPtr->second->pop(algo);
    sc = StatusCode::SUCCESS;
  } else {
    sc = itQueueIAlgPtr->second->try_pop(algo);
  }

  // Note that reentrant algos are not consumed so we put them
  // back immediately in the queue at the end of this function.
  // Now we may still be called again in between and get this
  // error. In such a case, the Scheduler will retry later.
  // This is of course not optimal, but should only happen very
  // seldom and thud won't affect the global efficiency
  if(sc.isFailure())
    DEBUG_MSG << "No instance of algorithm " << name << " could be retrieved in non-blocking mode" << endmsg;

  // if (m_lazyCreation ) {
  //    TODO: fill the lazyCreation part
  // }
  if (sc.isSuccess()){
    state_type requirements = m_resource_requirements[algo_id];
    m_resource_mutex.lock();
    if (requirements.is_subset_of(m_available_resources)) {
      m_available_resources^=requirements;
    } else {
      sc = StatusCode::FAILURE;
      error() << "Failure to allocate resources of algorithm " << name << endmsg;
      // in case of not reentrant, push it back. Reentrant ones are pushed back
      // in all cases further down
      if (0 != algo->cardinality()) {
        itQueueIAlgPtr->second->push(algo);
      }
    }
    m_resource_mutex.unlock();
    if (0 == algo->cardinality()) {
      // push back reentrant algos immediately as it can be reused
      itQueueIAlgPtr->second->push(algo);
    }
  }
  return sc;
}

//---------------------------------------------------------------------------

StatusCode AlgResourcePool::releaseAlgorithm(const std::string& name, IAlgorithm*& algo){

  std::hash<std::string> hash_function;
  size_t algo_id = hash_function(name);

  // release resources used by the algorithm
  m_resource_mutex.lock();
  m_available_resources|= m_resource_requirements[algo_id];
  m_resource_mutex.unlock();

  // release algorithm itself if not reentrant
  if (0 != algo->cardinality()) {
    m_algqueue_map[algo_id]->push(algo);
  }
  return StatusCode::SUCCESS;
 }

//---------------------------------------------------------------------------

StatusCode AlgResourcePool::acquireResource(const std::string& name){
  m_resource_mutex.lock();
  m_available_resources[m_resource_indices[name]] = false;
  m_resource_mutex.unlock();
  return StatusCode::SUCCESS;
}

//---------------------------------------------------------------------------

StatusCode AlgResourcePool::releaseResource(const std::string& name){
  m_resource_mutex.lock();
  m_available_resources[m_resource_indices[name]] = true;
  m_resource_mutex.unlock();
  return StatusCode::SUCCESS;
}

//---------------------------------------------------------------------------

StatusCode AlgResourcePool::flattenSequencer(Algorithm* algo, ListAlg& alglist, const std::string& parentName, unsigned int recursionDepth){

  StatusCode sc = StatusCode::SUCCESS;

  bool isGaudiSequencer(false);
  bool isAthSequencer(false);
  bool isAtomicSeq(false);

  if (algo->hasProperty("Members")) {
    if (algo->hasProperty("ShortCircuit")) {
      isGaudiSequencer = true;
      isAtomicSeq = ( algo->hasProperty("Atomic") && 
                      (algo->getProperty("Atomic").toString() == "True") );
    } else if (algo->hasProperty("StopOverride")) {
      isAthSequencer = true;
      isAtomicSeq = ( algo->hasProperty("Atomic") && 
                      (algo->getProperty("Atomic").toString() == "True") );
    }      
  }

  std::vector<Algorithm*>* subAlgorithms = algo->subAlgorithms();
  if ( //we only want to add basic algorithms -> have no subAlgs
<<<<<<< HEAD
      // and exclude the case of empty GaudiSequencers
      (subAlgorithms->empty() and not (isGaudiSequencer 
                                       || isAthSequencer) )
      // we want to add non-empty AtomicSequencers
      or (isAtomicSeq and not subAlgorithms->empty())
       ){
    
    debug() << std::string(recursionDepth, ' ') << algo->name() << " is ";
    if (isAtomicSeq) {
      debug() << "an atomic sequencer";
    } else {
      debug() << "not a sequencer";
    }
    debug() << ". Appending it" << endmsg;
=======
          // and exclude the case of empty GaudiSequencers
        (subAlgorithms->empty() && !isGaudiSequencer)
       // we want to add non-empty GaudiAtomicSequencers
       or (algo->type() == "GaudiAtomicSequencer" && !subAlgorithms->empty())){
>>>>>>> b461d0a5


    alglist.emplace_back(algo);
    m_PRGraph->addAlgorithmNode(algo, parentName, false, false).ignore();
    return sc;
  }

  // Recursively unroll
  ++recursionDepth;
  DEBUG_MSG << std::string(recursionDepth, ' ') << algo->name() << " is a sequencer. Flattening it." << endmsg;
  bool modeOR = false;
  bool allPass = false;
  bool isLazy = false;
  if ( isGaudiSequencer ) {
    modeOR  = (algo->getProperty("ModeOR").toString() == "True")? true : false;
    allPass = (algo->getProperty("IgnoreFilterPassed").toString() == "True")? true : false;
    isLazy = (algo->getProperty("ShortCircuit").toString() == "True")? true : false;
    if (allPass) isLazy = false; // standard GaudiSequencer behavior on all pass is to execute everything
  } else if (isAthSequencer ) {
    modeOR  = (algo->getProperty("ModeOR").toString() == "True")? true : false;
    allPass = (algo->getProperty("IgnoreFilterPassed").toString() == "True")? true : false;
    isLazy = (algo->getProperty("StopOverride").toString() == "True")? false : true;

  }
  sc = m_PRGraph->addDecisionHubNode(algo, parentName, modeOR, allPass, isLazy);
  if (sc.isFailure()) {
    error() << "Failed to add DecisionHub " << algo->name() << " to graph of precedence rules" << endmsg;
    return sc;
  }

  for (Algorithm* subalgo : *subAlgorithms ) {
    sc = flattenSequencer(subalgo,alglist,algo->name(),recursionDepth);
    if (sc.isFailure()) {
      error() << "Algorithm " << subalgo->name() << " could not be flattened" << endmsg;
      return sc;
    }
  }
  return sc;
}

//---------------------------------------------------------------------------

StatusCode AlgResourcePool::decodeTopAlgs()    {

  SmartIF<IAlgManager> algMan ( serviceLocator() );
  if (!algMan.isValid()){
    error() << "Algorithm manager could not be properly fetched." << endmsg;
    return StatusCode::FAILURE;
  }

  // Useful lambda not to repeat ourselves --------------------------
  auto createAlg = [&algMan,this] (const std::string& item_type,
                                   const std::string& item_name,
                                   IAlgorithm*& algo){
        StatusCode createAlgSc = algMan->createAlgorithm(item_type,
                                                         item_name,
                                                         algo,
                                                         true,
                                                         false);
        if (createAlgSc.isFailure())
          this->warning() << "Algorithm " << item_type << "/" << item_name
                          << " could not be created." << endmsg;
    };
  // End of lambda --------------------------------------------------

  StatusCode sc = StatusCode::SUCCESS;

  // Fill the top alg list ----
  const std::vector<std::string>& topAlgNames = m_topAlgNames.value();
  for (auto& name : topAlgNames) {
    IAlgorithm* algo(nullptr);

    Gaudi::Utils::TypeNameString item(name);
    const std::string& item_name = item.name();
    const std::string& item_type = item.type();
    SmartIF<IAlgorithm> algoSmartIF (algMan->algorithm(item_name,false));

    if (!algoSmartIF.isValid()){
      createAlg(item_type,item_name,algo);
      algoSmartIF = algo;
    }
    // Init and start
    algoSmartIF->sysInitialize();
    m_topAlgList.push_back(algoSmartIF);
  }
  // Top Alg list filled ----

  // start forming the graph of precedence rules by adding the head decision hub
  m_PRGraph->addHeadNode("EVENT LOOP",true,true,false);

  // Now we unroll it ----
  for (auto& algoSmartIF : m_topAlgList) {
    Algorithm* algorithm = dynamic_cast<Algorithm*> (algoSmartIF.get());
    if (!algorithm) fatal() << "Conversion from IAlgorithm to Algorithm failed" << endmsg;
    sc = flattenSequencer(algorithm, m_flatUniqueAlgList, "EVENT LOOP");
  }
  // stupid O(N^2) unique-ification..
  for ( auto i = begin(m_flatUniqueAlgList); i!=end(m_flatUniqueAlgList); ++i ) {
    auto n = next(i);
    while ( n!=end(m_flatUniqueAlgList) ) {
        if (*n==*i) n = m_flatUniqueAlgList.erase(n);
        else ++n;
    }
  }
  if (msgLevel(MSG::DEBUG)){
    debug() << "List of algorithms is: " << endmsg;
    for (auto& algo : m_flatUniqueAlgList)
      debug() << "  o " << algo->type() << "/" << algo->name() << " @ " << algo <<  endmsg;
  }

  // Unrolled ---

  // Now let's manage the clones
  unsigned int resource_counter(0);
  std::hash<std::string> hash_function;
  for (auto& ialgoSmartIF : m_flatUniqueAlgList) {

    const std::string& item_name = ialgoSmartIF->name();

    verbose() << "Treating resource management and clones of " << item_name << endmsg;

    Algorithm* algo = dynamic_cast<Algorithm*> ( ialgoSmartIF.get() );
    if (!algo) fatal() << "Conversion from IAlgorithm to Algorithm failed" << endmsg;
    const std::string& item_type = algo->type();

    size_t algo_id = hash_function(item_name);
    concurrentQueueIAlgPtr* queue = new concurrentQueueIAlgPtr();
    m_algqueue_map[algo_id] = queue;

    // DP TODO Do it properly with SmartIFs, also in the queues
    IAlgorithm* ialgo(ialgoSmartIF.get());

    queue->push(ialgo);
    m_algList.push_back(ialgo);
    m_n_of_allowed_instances[algo_id] = ialgo->cardinality();
    m_n_of_created_instances[algo_id] = 1;

    state_type requirements(0);

    for (auto& resource_name : ialgo->neededResources()){
      auto ret = m_resource_indices.emplace(resource_name,resource_counter);
      // insert successful means == wasn't known before. So increment counter
      if (ret.second) ++resource_counter;
      // Resize for every algo according to the found resources
      requirements.resize(resource_counter);
      // in any case the return value holds the proper product index
      requirements[ret.first->second] = true;

    }

    m_resource_requirements[algo_id] = requirements;

    // potentially create clones; if not lazy creation we have to do it now
    if (!m_lazyCreation) {
      for (unsigned int i =1, end =ialgo->cardinality();i<end; ++i){
        debug() << "type/name to create clone of: " << item_type << "/"
                << item_name << endmsg;
        IAlgorithm* ialgoClone(nullptr);
        createAlg(item_type,item_name,ialgoClone);
        ialgoClone->setIndex(i);
        if (ialgoClone->sysInitialize().isFailure()) {
          error() << "unable to initialize Algorithm clone "
                  << ialgoClone->name() << endmsg;
          sc = StatusCode::FAILURE;
          // FIXME: should we delete this failed clone?
        } else {
          queue->push(ialgoClone);
          m_n_of_created_instances[algo_id]+=1;
        }
      }
    }

    m_PRGraph->attachAlgorithmsToNodes<concurrentQueueIAlgPtr>(item_name,*queue);

  }

  // Now resize all the requirement bitsets to the same size
  for (auto& kv :  m_resource_requirements) {
    kv.second.resize(resource_counter);
  }

  // Set all resources to be available
  m_available_resources.resize(resource_counter);
  m_available_resources.set();

  return sc;
}

//---------------------------------------------------------------------------

std::list<IAlgorithm*> AlgResourcePool::getFlatAlgList(){
  m_flatUniqueAlgPtrList.clear();
  for (auto algoSmartIF :m_flatUniqueAlgList )
    m_flatUniqueAlgPtrList.push_back(const_cast<IAlgorithm*>(algoSmartIF.get()));
  return m_flatUniqueAlgPtrList;
}

//---------------------------------------------------------------------------

std::list<IAlgorithm*> AlgResourcePool::getTopAlgList(){
  m_topAlgPtrList.clear();
  for (auto algoSmartIF :m_topAlgList )
    m_topAlgPtrList.push_back(const_cast<IAlgorithm*>(algoSmartIF.get()));
  return m_topAlgPtrList;
}

//---------------------------------------------------------------------------

StatusCode AlgResourcePool::beginRun(){
  auto algBeginRun = [&] (SmartIF<IAlgorithm>& algoSmartIF) -> StatusCode {
    StatusCode sc = algoSmartIF->sysBeginRun();
    if (!sc.isSuccess()) {
      warning() << "beginRun() of algorithm " << algoSmartIF->name() << " failed" << endmsg;
    return StatusCode::FAILURE;
    }
    return StatusCode::SUCCESS;
  };
  // Call the beginRun() method of all algorithms
  for (auto& algoSmartIF : m_flatUniqueAlgList ) {
    if (algBeginRun(algoSmartIF).isFailure())
      return StatusCode::FAILURE;
  }

  return StatusCode::SUCCESS;
}

//---------------------------------------------------------------------------

StatusCode AlgResourcePool::endRun() {

  auto algEndRun = [&] (SmartIF<IAlgorithm>& algoSmartIF) -> StatusCode {
    StatusCode sc = algoSmartIF->sysEndRun();
    if (!sc.isSuccess()) {
      warning() << "endRun() of algorithm " << algoSmartIF->name() << " failed" << endmsg;
      return StatusCode::FAILURE;
    }
    return StatusCode::SUCCESS;
  };
  // Call the beginRun() method of all top algorithms
  for (auto& algoSmartIF : m_flatUniqueAlgList ) {
    if (algEndRun(algoSmartIF).isFailure())
    return StatusCode::FAILURE;
  }
  for (auto& algoSmartIF : m_topAlgList ) {
    if (algEndRun(algoSmartIF).isFailure())
    return StatusCode::FAILURE;
  }
  return StatusCode::SUCCESS;
}

//---------------------------------------------------------------------------

StatusCode AlgResourcePool::stop(){

  StatusCode stopSc = Service::stop();
  if ( ! stopSc.isSuccess() ) return stopSc;

  // sys-Stop the algos
  for (auto& ialgo : m_algList){
    stopSc = ialgo->sysStop();
    if (stopSc.isFailure()){
      error() << "Unable to stop Algorithm: " << ialgo->name() << endmsg;
      return stopSc;
    }
    }
  return StatusCode::SUCCESS;
}<|MERGE_RESOLUTION|>--- conflicted
+++ resolved
@@ -189,39 +189,31 @@
   if (algo->hasProperty("Members")) {
     if (algo->hasProperty("ShortCircuit")) {
       isGaudiSequencer = true;
-      isAtomicSeq = ( algo->hasProperty("Atomic") && 
+      isAtomicSeq = ( algo->hasProperty("Atomic") &&
                       (algo->getProperty("Atomic").toString() == "True") );
     } else if (algo->hasProperty("StopOverride")) {
       isAthSequencer = true;
-      isAtomicSeq = ( algo->hasProperty("Atomic") && 
+      isAtomicSeq = ( algo->hasProperty("Atomic") &&
                       (algo->getProperty("Atomic").toString() == "True") );
-    }      
+    }
   }
 
   std::vector<Algorithm*>* subAlgorithms = algo->subAlgorithms();
   if ( //we only want to add basic algorithms -> have no subAlgs
-<<<<<<< HEAD
-      // and exclude the case of empty GaudiSequencers
-      (subAlgorithms->empty() and not (isGaudiSequencer 
-                                       || isAthSequencer) )
-      // we want to add non-empty AtomicSequencers
-      or (isAtomicSeq and not subAlgorithms->empty())
-       ){
-    
-    debug() << std::string(recursionDepth, ' ') << algo->name() << " is ";
-    if (isAtomicSeq) {
-      debug() << "an atomic sequencer";
-    } else {
-      debug() << "not a sequencer";
-    }
-    debug() << ". Appending it" << endmsg;
-=======
-          // and exclude the case of empty GaudiSequencers
-        (subAlgorithms->empty() && !isGaudiSequencer)
-       // we want to add non-empty GaudiAtomicSequencers
-       or (algo->type() == "GaudiAtomicSequencer" && !subAlgorithms->empty())){
->>>>>>> b461d0a5
-
+       // and exclude the case of empty sequencers
+       (subAlgorithms->empty() && !(isGaudiSequencer || isAthSequencer))
+       // we want to add non-empty atomic sequencers
+       or (isAtomicSeq && !subAlgorithms->empty()) ) {
+
+    ON_DEBUG {
+      debug() << std::string(recursionDepth, ' ') << algo->name() << " is ";
+      if (isAtomicSeq) {
+        debug() << "an atomic sequencer";
+      } else {
+        debug() << "not a sequencer";
+      }
+      debug() << ". Appending it" << endmsg;
+    }
 
     alglist.emplace_back(algo);
     m_PRGraph->addAlgorithmNode(algo, parentName, false, false).ignore();
