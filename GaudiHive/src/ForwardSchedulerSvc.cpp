--- conflicted
+++ resolved
@@ -485,8 +485,12 @@
 
     // Take care of the control ready update
     // XXX: CF tests
-<<<<<<< HEAD
-    if (!m_CFNext) m_cfManager.updateEventState(thisAlgsStates,thisSlot.controlFlowState);
+    if (!m_CFNext) {
+      m_cfManager.updateEventState(thisAlgsStates,thisSlot.controlFlowState);
+    } else {
+      if (!algo_name.empty())
+        m_cfManager.updateDecision(algo_name,thisAlgsStates,thisSlot.controlFlowState);
+    }
 
 
     //DF note: all this this is a loop over all algs and applies CR->DR and DR->SCHD transistions
@@ -554,57 +558,9 @@
     	}
     	// now let's return the fully evaluated result of the control flow
     	std::stringstream ss;
-    	m_cfManager.printEventState(ss,thisSlot.controlFlowState,0);
+    	m_cfManager.printEventState(ss, thisSlot.algsStates, thisSlot.controlFlowState,0);
     	debug() << ss.str() << endmsg;
     	thisSlot.eventContext= nullptr;
-=======
-    if (!m_CFNext) {
-      m_cfManager.updateEventState(thisAlgsStates.m_states,thisSlot.controlFlowState);
-    } else {
-      if (!algo_name.empty())
-        m_cfManager.updateDecision(algo_name,thisAlgsStates.m_states,thisSlot.controlFlowState);
-    }
-
-    for (unsigned int iAlgo=0;iAlgo<m_algname_vect.size();++iAlgo){
-      const AlgsExecutionStates::State& algState = thisAlgsStates.algorithmState(iAlgo);
-      if (algState==AlgsExecutionStates::ERROR)
-        error() << " Algo " << index2algname(iAlgo) << " is in ERROR state." << endmsg;
-      // Loop on state transitions from the one suited to algo state up to the one for SCHEDULED.
-      partial_sc=StatusCode::SUCCESS;
-      for (auto state_transition = statesTransitions.find(algState);
-           state_transition!=statesTransitions.end() && partial_sc.isSuccess();
-           state_transition++){
-        partial_sc = state_transition->second(iAlgo,iSlot);
-        if (partial_sc.isFailure()){
-          debug() << "Could not apply transition from "
-              << AlgsExecutionStates::stateNames[thisAlgsStates.algorithmState(iAlgo)]
-              << " for algorithm " << index2algname(iAlgo)
-              << " on processing slot " << iSlot << endmsg;
-          }
-        else{global_sc=partial_sc;}
-        } // end loop on transitions
-    } // end loop on algos
-
-    // Not complete because this would mean that the slot is already free!
-    if (!thisSlot.complete &&
-        !thisSlot.algsStates.algsPresent(AlgsExecutionStates::CONTROLREADY) &&
-        !thisSlot.algsStates.algsPresent(AlgsExecutionStates::DATAREADY) &&
-        !thisSlot.algsStates.algsPresent(AlgsExecutionStates::SCHEDULED)){
-        thisSlot.complete=true;
-      // if the event did not fail, add it to the finished events
-      // otherwise it is taken care of in the error handling already
-      if (!thisSlot.eventContext->m_evt_failed) {
-          m_finishedEvents.push(thisSlot.eventContext);
-        debug() << "Event " << thisSlot.eventContext->m_evt_num
-                << " finished (slot "<< thisSlot.eventContext->m_evt_slot
-                << ")." << endmsg;
-      }
-    // now let's return the fully evaluated result of the control flow
-      std::stringstream ss;
-      m_cfManager.printEventState(ss, thisSlot.algsStates.m_states, thisSlot.controlFlowState,0);
-      debug() << ss.str() << endmsg;
-      thisSlot.eventContext= nullptr;
->>>>>>> 6791c333
     } else{
     	StatusCode eventStalledSC = isStalled(iSlot);
     	if (! eventStalledSC.isSuccess()){
@@ -722,7 +678,7 @@
       // Snapshot of the ControlFlow
       outputMessageStream << "The status of the control flow for this event was:\n";
       std::stringstream cFlowStateStringStream;
-      m_cfManager.printEventState(cFlowStateStringStream, thisSlot.algsStates.m_states, thisSlot.controlFlowState,0);
+      m_cfManager.printEventState(cFlowStateStringStream, thisSlot.algsStates, thisSlot.controlFlowState,0);
 
       outputMessageStream << cFlowStateStringStream.str();
 
@@ -878,14 +834,6 @@
     debug() << "Promoting " << index2algname(iAlgo) << " on slot " << si << " to "
             << AlgsExecutionStates::stateNames[state] << endmsg;
 
-<<<<<<< HEAD
-  // XXX: CF tests. This conditional call will be needed only during the ControlFlow development phase
-  if (m_CFNext)
-    for (const auto& graph_node: m_cfManager.m_graphMap[algo->name()])
-      graph_node->updateDecision(thisSlot.algsStates,thisSlot.controlFlowState);
-
-=======
->>>>>>> 6791c333
   return sc;
 }
 
