#include "ExecutionFlowGraph.h"
#include "GaudiKernel/DataHandleHolderVisitor.h"

namespace concurrency
{

  //---------------------------------------------------------------------------
  std::string ControlFlowNode::stateToString( const int& stateId ) const
  {

    if ( 0 == stateId )
      return "FALSE";
    else if ( 1 == stateId )
      return "TRUE";
    else
      return "UNDEFINED";
  }

  //---------------------------------------------------------------------------
  DecisionNode::~DecisionNode()
  {

    for ( auto node : m_children ) delete node;
  }

  //---------------------------------------------------------------------------
  void DecisionNode::initialize( const std::unordered_map<std::string, unsigned int>& algname_index_map )
  {

    for ( auto daughter : m_children ) daughter->initialize( algname_index_map );
  }

  //---------------------------------------------------------------------------
  void DecisionNode::addParentNode( DecisionNode* node )
  {

    if ( std::find( m_parents.begin(), m_parents.end(), node ) == m_parents.end() ) m_parents.push_back( node );
  }

  //--------------------------------------------------------------------------
  void DecisionNode::addDaughterNode( ControlFlowNode* node )
  {

    if ( std::find( m_children.begin(), m_children.end(), node ) == m_children.end() ) m_children.push_back( node );
  }

  //---------------------------------------------------------------------------
  void DecisionNode::printState( std::stringstream& output, AlgsExecutionStates& states,
                                 const std::vector<int>& node_decisions, const unsigned int& recursionLevel ) const
  {

    output << std::string( recursionLevel, ' ' ) << m_nodeName << " (" << m_nodeIndex << ")"
           << ", w/ decision: " << stateToString( node_decisions[m_nodeIndex] ) << "(" << node_decisions[m_nodeIndex]
           << ")" << std::endl;
    for ( auto daughter : m_children ) {
      daughter->printState( output, states, node_decisions, recursionLevel + 2 );
    }
  }

  //---------------------------------------------------------------------------
  int DecisionNode::updateState( AlgsExecutionStates& states, std::vector<int>& node_decisions ) const
  {
    // check whether we already had a result earlier
    //    if (-1 != node_decisions[m_nodeIndex] ) { return node_decisions[m_nodeIndex]; }
    int decision           = ( ( m_allPass && m_isLazy ) ? 1 : -1 );
    bool hasUndecidedChild = false;
    for ( auto daughter : m_children ) {
      if ( m_isLazy && ( -1 != decision || hasUndecidedChild ) ) {
        node_decisions[m_nodeIndex] = decision;
        return decision;
      } // if lazy return once result is known already or we can't fully evaluate right now because one daugther
      // decision is missing still
      auto res = daughter->updateState( states, node_decisions );
      if ( -1 == res ) {
        hasUndecidedChild = true;
      } else if ( false == m_modeOR && res == 0 ) {
        decision = 0;
      } // "and"-mode (once first result false, the overall decision is false)
      else if ( true == m_modeOR && res == 1 ) {
        decision = 1;
      } // "or"-mode  (once first result true, the overall decision is true)
    }
    // what to do with yet undefined answers depends on whether AND or OR mode applies
    if ( !hasUndecidedChild && -1 == decision ) {
      // OR mode: all results known, and none true -> reject
      if ( true == m_modeOR ) {
        decision = 0;
      }
      // AND mode: all results known, and no false -> accept
      else {
        decision = 1;
      }
    }
    // in all other cases I stay with previous decisions
    node_decisions[m_nodeIndex] = decision;
    if ( m_allPass ) decision   = 1;
    return decision;
  }

  //---------------------------------------------------------------------------
  void DecisionNode::updateDecision( const int& slotNum, AlgsExecutionStates& states, std::vector<int>& node_decisions,
                                     const AlgorithmNode* requestor ) const
  {

    int decision           = ( ( m_allPass && m_isLazy ) ? 1 : -1 );
    bool keepGoing         = true;
    bool hasUndecidedChild = false;
    // std::cout << "++++++++++++++++++++BEGIN(UPDATING)++++++++++++++++++++" << std::endl;
    // std::cout << "UPDATING DAUGHTERS of DECISION NODE: " << m_nodeName << std::endl;

    for ( auto daughter : m_children ) {
      // if lazy return once result is known already or we can't fully evaluate
      // right now because one daughter decision is missing still
      // std::cout << "----UPDATING DAUGHTER: " << daughter->getNodeName() << std::endl;
      if ( m_isLazy && !keepGoing ) {
        node_decisions[m_nodeIndex] = decision;
        // std::cout << "STOPPING ITERATION OVER (UPDATING) DECISION NODE CHILDREN: " << m_nodeName << std::endl;
        break;
        // return;
      }

      // modified
      int& res = node_decisions[daughter->getNodeIndex()];
      if ( -1 == res ) {
        hasUndecidedChild = true;
        if ( typeid( *daughter ) != typeid( concurrency::DecisionNode ) ) {
          auto algod = (AlgorithmNode*)daughter;
          algod->promoteToControlReadyState( slotNum, states, node_decisions );
          bool result             = algod->promoteToDataReadyState( slotNum, requestor );
          if ( result ) keepGoing = false;
        } else {
          daughter->updateDecision( slotNum, states, node_decisions, requestor );
        }

        // "and"-mode (once first result false, the overall decision is false)
      } else if ( false == m_modeOR && res == 0 ) {
        decision  = 0;
        keepGoing = false;
        // "or"-mode  (once first result true, the overall decision is true)
      } else if ( true == m_modeOR && res == 1 ) {
        decision  = 1;
        keepGoing = false;
      }
    }

    // what to do with yet undefined answers depends on whether AND or OR mode applies
    if ( !hasUndecidedChild && -1 == decision ) {
      // OR mode: all results known, and none true -> reject
      if ( true == m_modeOR ) {
        decision = 0;
        // AND mode: all results known, and no false -> accept
      } else {
        decision = 1;
      }
    }

    // in all other cases I stay with previous decisions
    node_decisions[m_nodeIndex] = decision;

    // propagate decision upwards through the decision graph
    if ( -1 != decision )
      for ( auto p : m_parents ) p->updateDecision( slotNum, states, node_decisions, requestor );

    // std::cout << "++++++++++++++++++++END(UPDATING)++++++++++++++++++++" << std::endl;
  }

  //---------------------------------------------------------------------------
  bool DecisionNode::promoteToControlReadyState( const int& slotNum, AlgsExecutionStates& states,
                                                 std::vector<int>& node_decisions ) const
  {
    // std::cout << "REACHED DECISNODE " << m_nodeName << std::endl;
    if ( -1 != node_decisions[m_nodeIndex] ) {
      return true;
    }

    for ( auto daughter : m_children ) {
      auto res = node_decisions[daughter->getNodeIndex()];
      if ( -1 == res ) {
        daughter->promoteToControlReadyState( slotNum, states, node_decisions );
        if ( m_isLazy ) return true;
      } else if ( m_isLazy ) {
        if ( ( false == m_modeOR && res == 0 ) || ( true == m_modeOR && res == 1 ) ) return true;
      }
    }

    return true;
  }

  //---------------------------------------------------------------------------
  bool DecisionNode::accept( IGraphVisitor& visitor )
  {

    if ( visitor.visitEnter( *this ) ) {
      bool result = visitor.visit( *this );
      if ( result ) return visitor.visitLeave( *this );

      for ( auto child : m_children ) {
        bool keepGoing = child->accept( visitor );
        if ( m_isLazy && !keepGoing ) return false; // break;
      }
    }

    return true;
  }

  //---------------------------------------------------------------------------
  AlgorithmNode::~AlgorithmNode()
  {

    for ( auto node : m_outputs ) {
      delete node;
    }
  }

  //---------------------------------------------------------------------------
  void AlgorithmNode::initialize( const std::unordered_map<std::string, unsigned int>& algname_index_map )
  {

    m_algoIndex = algname_index_map.at( m_algoName );
  }

  //---------------------------------------------------------------------------
  bool AlgorithmNode::promoteToControlReadyState( const int& /*slotNum*/, AlgsExecutionStates& states,
                                                  std::vector<int>& /*node_decisions*/ ) const
  {

    auto& state = states[m_algoIndex];
    bool result = false;

    if ( State::INITIAL == state ) {
      states.updateState( m_algoIndex, State::CONTROLREADY ).ignore();
      // std::cout << "----> UPDATING ALGORITHM to CONTROLREADY: " << m_algoName << std::endl;
      result = true;
    } else if ( State::CONTROLREADY == state ) {
      result = true;
    }

    return result;
  }

  //---------------------------------------------------------------------------
  bool AlgorithmNode::promoteToDataReadyState( const int& slotNum, const AlgorithmNode* /*requestor*/ ) const
  {

    auto& states = m_graph->getAlgoStates( slotNum );
    auto& state  = states[m_algoIndex];
    bool result  = false;

    if ( State::CONTROLREADY == state ) {
      if ( dataDependenciesSatisfied( slotNum ) ) {
        // std::cout << "----> UPDATING ALGORITHM to DATAREADY: " << m_algoName << std::endl;
        states.updateState( m_algoIndex, State::DATAREADY ).ignore();
        result = true;

        // m_graph->addEdgeToExecutionPlan(requestor, this);

        /*
        auto xtime = std::chrono::high_resolution_clock::now();
        std::stringstream s;
        s << getNodeName() << ", "
          << (xtime-m_graph->getInitTime()).count() << "\n";
        std::ofstream myfile;
        myfile.open("DRTiming.csv", std::ios::app);
        myfile << s.str();
        myfile.close();
        */
      }
    } else if ( State::DATAREADY == state ) {
      result = true;
    } else if ( State::SCHEDULED == state ) {
      result = true;
    }

    return result;
  }

  //---------------------------------------------------------------------------
  bool AlgorithmNode::dataDependenciesSatisfied( const int& slotNum ) const
  {

    bool result  = true;
    auto& states = m_graph->getAlgoStates( slotNum );

    for ( auto dataNode : m_inputs ) {
      result = false;
      for ( auto algoNode : dataNode->getProducers() )
        if ( State::EVTACCEPTED == states[algoNode->getAlgoIndex()] ) {
          result = true;
          break;
        }
      if ( !result ) break;
    }

    return result;
  }

  //---------------------------------------------------------------------------
  bool AlgorithmNode::dataDependenciesSatisfied( AlgsExecutionStates& states ) const
  {

    bool result = true;
    for ( auto dataNode : m_inputs ) {

      result = false;
      for ( auto algoNode : dataNode->getProducers() )
        if ( State::EVTACCEPTED == states[algoNode->getAlgoIndex()] ) {
          result = true;
          break;
        }

      if ( !result ) break;
    }

    return result;
  }

  //---------------------------------------------------------------------------
  void AlgorithmNode::printState( std::stringstream& output, AlgsExecutionStates& states,
                                  const std::vector<int>& node_decisions, const unsigned int& recursionLevel ) const
  {
    output << std::string( recursionLevel, ' ' ) << m_nodeName << " (" << m_nodeIndex << ")"
           << ", w/ decision: " << stateToString( node_decisions[m_nodeIndex] ) << "(" << node_decisions[m_nodeIndex]
           << ")"
           << ", in state: " << AlgsExecutionStates::stateNames[states[m_algoIndex]] << std::endl;
  }

  //---------------------------------------------------------------------------
  int AlgorithmNode::updateState( AlgsExecutionStates& states, std::vector<int>& node_decisions ) const
  {
    // check whether we already had a result earlier
    //    if (-1 != node_decisions[m_nodeIndex] ) { return node_decisions[m_nodeIndex]; }
    // since we reached this point in the control flow, this algorithm is supposed to run
    // if it hasn't already
    const State& state    = states[m_algoIndex];
    unsigned int decision = -1;
    if ( State::INITIAL == state ) {
      states.updateState( m_algoIndex, State::CONTROLREADY ).ignore();
    }
    // now derive the proper result to pass back
    if ( true == m_allPass ) {
      decision = 1;
    } else if ( State::EVTACCEPTED == state ) {
      decision = !m_inverted;
    } else if ( State::EVTREJECTED == state ) {
      decision = m_inverted;
    } else {
      decision = -1; // result not known yet
    }
    node_decisions[m_nodeIndex] = decision;
    return decision;
  }

  //---------------------------------------------------------------------------
  void AlgorithmNode::updateDecision( const int& slotNum, AlgsExecutionStates& states, std::vector<int>& node_decisions,
                                      const AlgorithmNode* requestor ) const
  {

    const State& state = states[m_algoIndex];
    int decision       = -1;
    requestor          = this;

    // now derive the proper result to pass back
    if ( true == m_allPass ) {
      decision = 1;
    } else if ( State::EVTACCEPTED == state ) {
      decision = !m_inverted;
    } else if ( State::EVTREJECTED == state ) {
      decision = m_inverted;
    } else {
      decision = -1; // result not known yet
    }

    node_decisions[m_nodeIndex] = decision;

    if ( -1 != decision ) {
      for ( auto output : m_outputs )
        for ( auto consumer : output->getConsumers() ) consumer->promoteToDataReadyState( slotNum, requestor );

      for ( auto p : m_parents ) p->updateDecision( slotNum, states, node_decisions, requestor );
    }
  }

  //---------------------------------------------------------------------------
  bool AlgorithmNode::accept( IGraphVisitor& visitor )
  {

    if ( visitor.visitEnter( *this ) ) {
      bool result = visitor.visit( *this );
      if ( result ) return false;
    }

    return true;
  }

  //---------------------------------------------------------------------------
  void AlgorithmNode::addParentNode( DecisionNode* node )
  {

    if ( std::find( m_parents.begin(), m_parents.end(), node ) == m_parents.end() ) m_parents.push_back( node );
  }

  //---------------------------------------------------------------------------
  void AlgorithmNode::addOutputDataNode( DataNode* node )
  {

    if ( std::find( m_outputs.begin(), m_outputs.end(), node ) == m_outputs.end() ) m_outputs.push_back( node );
  }

  //---------------------------------------------------------------------------
  void AlgorithmNode::addInputDataNode( DataNode* node )
  {

    if ( std::find( m_inputs.begin(), m_inputs.end(), node ) == m_inputs.end() ) m_inputs.push_back( node );
  }

  //---------------------------------------------------------------------------
  StatusCode ExecutionFlowGraph::initialize( const std::unordered_map<std::string, unsigned int>& algname_index_map )
  {

    m_headNode->initialize( algname_index_map );
    // StatusCode sc = buildDataDependenciesRealm();
    StatusCode sc = buildAugmentedDataDependenciesRealm();

    if ( !sc.isSuccess() ) error() << "Could not build the data dependency realm." << endmsg;

    return sc;
  }

  //---------------------------------------------------------------------------
  StatusCode ExecutionFlowGraph::initialize( const std::unordered_map<std::string, unsigned int>& algname_index_map,
                                             std::vector<EventSlot>& eventSlots )
  {

    m_eventSlots = &eventSlots;
    m_headNode->initialize( algname_index_map );
    // StatusCode sc = buildDataDependenciesRealm();
    StatusCode sc = buildAugmentedDataDependenciesRealm();

    if ( !sc.isSuccess() ) error() << "Could not build the data dependency realm." << endmsg;

    debug() << dumpDataFlow() << endmsg;

    return sc;
  }

  //---------------------------------------------------------------------------
  void ExecutionFlowGraph::registerIODataObjects( const Algorithm* algo )
  {

    const std::string& algoName = algo->name();

    DataObjIDColl inputObjs, outputObjs;
    DHHVisitor avis( inputObjs, outputObjs );
    algo->acceptDHVisitor( &avis );

    m_algoNameToAlgoInputsMap[algoName] = inputObjs;

    debug() << "Inputs of " << algoName << ": ";
    for ( auto tag : inputObjs ) {
      debug() << tag << " | ";
    }
    debug() << endmsg;

    m_algoNameToAlgoOutputsMap[algoName] = outputObjs;

    debug() << "Outputs of " << algoName << ": ";
    for ( auto tag : outputObjs ) {
      debug() << tag << " | ";
    }
    debug() << endmsg;
  }

  //---------------------------------------------------------------------------
  StatusCode ExecutionFlowGraph::buildDataDependenciesRealm()
  {

    StatusCode global_sc( StatusCode::SUCCESS );

    for ( auto algo : m_algoNameToAlgoNodeMap ) {

      auto targetNode = m_algoNameToAlgoNodeMap[algo.first];

      // Find producers for all the inputs of the target node
      auto& targetInCollection = m_algoNameToAlgoInputsMap[algo.first];
      for ( auto inputTag : targetInCollection ) {
        //        auto& input2Match = targetInCollection[inputTag].dataProductName();
        for ( auto producer : m_algoNameToAlgoOutputsMap ) {
          auto& outputs = m_algoNameToAlgoOutputsMap[producer.first];
          for ( auto outputTag : outputs ) {
            // if (outputs[outputTag].isValid() && outputs[outputTag].dataProductName() == input2Match) {
            if ( inputTag == outputTag ) {
              auto& known_producers = targetNode->getSupplierNodes();
              auto valid_producer   = m_algoNameToAlgoNodeMap[producer.first];
              auto& known_consumers = valid_producer->getConsumerNodes();
              if ( std::find( known_producers.begin(), known_producers.end(), valid_producer ) ==
                   known_producers.end() )
                targetNode->addSupplierNode( valid_producer );
              if ( std::find( known_consumers.begin(), known_consumers.end(), targetNode ) == known_consumers.end() )
                valid_producer->addConsumerNode( targetNode );
            }
          }
        }
      }

      // Find consumers for all the outputs of the target node
      auto& targetOutCollection = m_algoNameToAlgoOutputsMap[algo.first];
      for ( auto outputTag : targetOutCollection ) {
        //        auto& output2Match = targetOutCollection[outputTag].dataProductName();
        for ( auto consumer : m_algoNameToAlgoInputsMap ) {
          auto& inputs = m_algoNameToAlgoInputsMap[consumer.first];
          for ( auto inputTag : inputs ) {
            // if (inputs[inputTag].isValid() && inputs[inputTag].dataProductName() == output2Match) {
            if ( inputTag == outputTag ) {
              auto& known_consumers = targetNode->getConsumerNodes();
              auto valid_consumer   = m_algoNameToAlgoNodeMap[consumer.first];
              auto& known_producers = valid_consumer->getSupplierNodes();
              if ( std::find( known_producers.begin(), known_producers.end(), targetNode ) == known_producers.end() )
                valid_consumer->addSupplierNode( targetNode );
              if ( std::find( known_consumers.begin(), known_consumers.end(), valid_consumer ) ==
                   known_consumers.end() )
                targetNode->addConsumerNode( valid_consumer );
            }
          }
        }
      }
    }
    return global_sc;
  }

  //---------------------------------------------------------------------------
  StatusCode ExecutionFlowGraph::buildAugmentedDataDependenciesRealm()
  {

    StatusCode global_sc( StatusCode::SUCCESS );

    // Create the DataObjects (DO) realm (represented by DataNodes in the graph), connected to DO producers
    // (AlgorithmNodes)
    for ( auto algo : m_algoNameToAlgoNodeMap ) {

      StatusCode sc;
      auto& outCollection = m_algoNameToAlgoOutputsMap[algo.first];
      for ( auto outputTag : outCollection ) {
        //        if (outCollection[outputTag].isValid()) {
        //          auto& output = outCollection[outputTag].dataProductName();
        sc = addDataNode( outputTag );
        if ( !sc.isSuccess() ) {
          error() << "Extra producer (" << algo.first << ") for DataObject @ " << outputTag
                  << " has been detected: this is not allowed." << endmsg;
          global_sc = StatusCode::FAILURE;
        }
        auto dataNode = getDataNode( outputTag );
        dataNode->addProducerNode( algo.second );
        algo.second->addOutputDataNode( dataNode );
        //        }
      }
    }

    // Connect previously created DO realm to DO consumers (AlgorithmNodes)
    for ( auto algo : m_algoNameToAlgoNodeMap ) {
      auto& inCollection = m_algoNameToAlgoInputsMap[algo.first];
      for ( auto inputTag : inCollection ) {
        //        if (inCollection[inputTag].isValid()) {
        DataNode* dataNode = nullptr;
        //          auto& primaryPath = inCollection[inputTag].dataProductName();
        auto primaryPath = inputTag;
        auto itP         = m_dataPathToDataNodeMap.find( primaryPath );
        if ( itP != m_dataPathToDataNodeMap.end() ) {
          dataNode = getDataNode( primaryPath );
          // if (!inCollection[inputTag].alternativeDataProductNames().empty())
          //   warning() << "Dropping all alternative data dependencies in the graph, but '" << primaryPath
          //             << "', for algorithm " << algo.first << endmsg;
          // } else {
          //   for (auto alterPath : inCollection[inputTag].alternativeDataProductNames()) {
          //     auto itAP = m_dataPathToDataNodeMap.find(alterPath);
          //     if (itAP != m_dataPathToDataNodeMap.end()) {
          //       dataNode = getDataNode(alterPath);
          //       warning() << "Dropping all alternative data dependencies in the graph, but '" << alterPath
          //                 << "', for algorithm " << algo.first << endmsg;
          //       break;
          //     }
          //   }
        }
        if ( dataNode ) {
          dataNode->addConsumerNode( algo.second );
          algo.second->addInputDataNode( dataNode );
        }

        //        }
      }
    }

    return global_sc;
  }

  //---------------------------------------------------------------------------
  StatusCode ExecutionFlowGraph::addAlgorithmNode( Algorithm* algo, const std::string& parentName, bool inverted,
                                                   bool allPass )
  {

    StatusCode sc = StatusCode::SUCCESS;

    auto& algoName = algo->name();

    auto itP = m_decisionNameToDecisionHubMap.find( parentName );
    concurrency::DecisionNode* parentNode;
    if ( itP != m_decisionNameToDecisionHubMap.end() ) {
      parentNode = itP->second;
      auto itA   = m_algoNameToAlgoNodeMap.find( algoName );
      concurrency::AlgorithmNode* algoNode;
      if ( itA != m_algoNameToAlgoNodeMap.end() ) {
        algoNode = itA->second;
      } else {
<<<<<<< HEAD
        algoNode = new concurrency::AlgorithmNode( *this, m_nodeCounter, algoName, inverted, allPass );
=======
        algoNode = new concurrency::AlgorithmNode(*this,m_nodeCounter,algoName,inverted,allPass,algo->isIOBound());
>>>>>>> 95cdba18
        ++m_nodeCounter;
        m_algoNameToAlgoNodeMap[algoName] = algoNode;
        debug() << "AlgoNode " << algoName << " added @ " << algoNode << endmsg;
        registerIODataObjects( algo );
      }

      parentNode->addDaughterNode( algoNode );
      algoNode->addParentNode( parentNode );
    } else {
      sc = StatusCode::FAILURE;
      error() << "DecisionHubNode " << parentName << ", meant to be used as parent, is not registered in the EFG."
              << endmsg;
    }

    return sc;
  }

  //---------------------------------------------------------------------------
  AlgorithmNode* ExecutionFlowGraph::getAlgorithmNode( const std::string& algoName ) const
  {

    return m_algoNameToAlgoNodeMap.at( algoName );
  }

  //---------------------------------------------------------------------------
  StatusCode ExecutionFlowGraph::addDataNode( const DataObjID& dataPath )
  {

    StatusCode sc;

    auto itD = m_dataPathToDataNodeMap.find( dataPath );
    concurrency::DataNode* dataNode;
    if ( itD != m_dataPathToDataNodeMap.end() ) {
      dataNode = itD->second;
      // sc = StatusCode::FAILURE;
      sc = StatusCode::SUCCESS;
    } else {
      dataNode                          = new concurrency::DataNode( *this, dataPath );
      m_dataPathToDataNodeMap[dataPath] = dataNode;
      debug() << "  DataNode for " << dataPath << " added @ " << dataNode << endmsg;
      sc = StatusCode::SUCCESS;
    }

    return sc;
  }

  //---------------------------------------------------------------------------
  DataNode* ExecutionFlowGraph::getDataNode( const DataObjID& dataPath ) const
  {

    return m_dataPathToDataNodeMap.at( dataPath );
  }

  //---------------------------------------------------------------------------
  StatusCode ExecutionFlowGraph::addDecisionHubNode( Algorithm* decisionHubAlgo, const std::string& parentName,
                                                     bool modeOR, bool allPass, bool isLazy )
  {

    StatusCode sc = StatusCode::SUCCESS;

    auto& decisionHubName = decisionHubAlgo->name();

    auto itP = m_decisionNameToDecisionHubMap.find( parentName );
    concurrency::DecisionNode* parentNode;
    if ( itP != m_decisionNameToDecisionHubMap.end() ) {
      parentNode = itP->second;
      auto itA   = m_decisionNameToDecisionHubMap.find( decisionHubName );
      concurrency::DecisionNode* decisionHubNode;
      if ( itA != m_decisionNameToDecisionHubMap.end() ) {
        decisionHubNode = itA->second;
      } else {
        decisionHubNode =
            new concurrency::DecisionNode( *this, m_nodeCounter, decisionHubName, modeOR, allPass, isLazy );
        ++m_nodeCounter;
        m_decisionNameToDecisionHubMap[decisionHubName] = decisionHubNode;
        debug() << "DecisionHubNode " << decisionHubName << " added @ " << decisionHubNode << endmsg;
      }

      parentNode->addDaughterNode( decisionHubNode );
      decisionHubNode->addParentNode( parentNode );
    } else {
      sc = StatusCode::FAILURE;
      error() << "DecisionHubNode " << parentName << ", meant to be used as parent, is not registered in the EFG."
              << endmsg;
    }

    return sc;
  }

  //---------------------------------------------------------------------------
  void ExecutionFlowGraph::addHeadNode( const std::string& headName, bool modeOR, bool allPass, bool isLazy )
  {

    auto itH = m_decisionNameToDecisionHubMap.find( headName );
    if ( itH != m_decisionNameToDecisionHubMap.end() ) {
      m_headNode = itH->second;
    } else {
      m_headNode = new concurrency::DecisionNode( *this, m_nodeCounter, headName, modeOR, allPass, isLazy );
      ++m_nodeCounter;
      m_decisionNameToDecisionHubMap[headName] = m_headNode;
    }
  }

  //---------------------------------------------------------------------------
  void ExecutionFlowGraph::updateEventState( AlgsExecutionStates& algo_states, std::vector<int>& node_decisions ) const
  {
    m_headNode->updateState( algo_states, node_decisions );
  }

  //---------------------------------------------------------------------------
  void ExecutionFlowGraph::updateDecision( const std::string& algo_name, const int& slotNum,
                                           AlgsExecutionStates& algo_states, std::vector<int>& node_decisions ) const
  {
    // debug() << "(UPDATING)Setting decision of algorithm " << algo_name << " and propagating it upwards.." << endmsg;
    getAlgorithmNode( algo_name )->updateDecision( slotNum, algo_states, node_decisions );
  }

  //---------------------------------------------------------------------------
  void ExecutionFlowGraph::rankAlgorithms( IGraphVisitor& ranker ) const
  {

    info() << "Starting ranking by data outputs .. " << endmsg;
    for ( auto& pair : m_algoNameToAlgoNodeMap ) {
      pair.second->accept( ranker );
      debug() << "  Rank of " << pair.first << ": " << pair.second->getRank() << endmsg;
    }
  }

  //---------------------------------------------------------------------------
  const std::vector<AlgorithmNode*> ExecutionFlowGraph::getDataIndependentNodes() const
  {

    std::vector<AlgorithmNode*> result;

    for ( auto node : m_algoNameToAlgoInputsMap ) {
      DataObjIDColl collection = ( node.second );
      for ( auto tag : collection )
        //        if (collection[tag].isValid()) {
        result.push_back( getAlgorithmNode( node.first ) );
      break;
      // }
    }

    return result;
  }

  //---------------------------------------------------------------------------
  std::string ExecutionFlowGraph::dumpDataFlow() const
  {

    const char idt[] = "      ";
    std::ostringstream ost;

    ost << "\n" << idt << "====================================\n";
    ost << idt << "Data origins and destinations:\n";
    ost << idt << "====================================\n";

    for ( auto& pair : m_dataPathToDataNodeMap ) {

      for ( auto algoNode : pair.second->getProducers() ) ost << idt << "  " << algoNode->getNodeName() << "\n";

      ost << idt << "  V\n";
      ost << idt << "  o " << pair.first << "\n";
      ost << idt << "  V\n";

      for ( auto algoNode : pair.second->getConsumers() ) ost << idt << "  " << algoNode->getNodeName() << "\n";

      ost << idt << "====================================\n";
    }

    return ost.str();
  }

  //---------------------------------------------------------------------------

  void ExecutionFlowGraph::dumpExecutionPlan()
  {
    std::ofstream myfile;
    myfile.open( "ExecutionPlan.graphml", std::ios::app );

    boost::dynamic_properties dp;
    dp.property( "name", boost::get( &boost::AlgoNodeStruct::m_name, m_ExecPlan ) );
    dp.property( "index", boost::get( &boost::AlgoNodeStruct::m_index, m_ExecPlan ) );
    dp.property( "rank", boost::get( &boost::AlgoNodeStruct::m_rank, m_ExecPlan ) );
    dp.property( "runtime", boost::get( &boost::AlgoNodeStruct::m_runtime, m_ExecPlan ) );

    boost::write_graphml( myfile, m_ExecPlan, dp );

    myfile.close();
  }

  void ExecutionFlowGraph::addEdgeToExecutionPlan( const AlgorithmNode* u, const AlgorithmNode* v )
  {

    boost::AlgoVertex source;
    float runtime( 0. );
    if ( u == nullptr ) {
      auto itT = m_exec_plan_map.find( "ENTRY" );
      if ( itT != m_exec_plan_map.end() ) {
        source = itT->second;
      } else {
        source                   = boost::add_vertex( boost::AlgoNodeStruct( "ENTRY", -999, -999, 0 ), m_ExecPlan );
        m_exec_plan_map["ENTRY"] = source;
      }
    } else {
      auto itS = m_exec_plan_map.find( u->getNodeName() );
      if ( itS != m_exec_plan_map.end() ) {
        source = itS->second;
      } else {
        auto alg = dynamic_cast<Algorithm*>( u->getAlgorithmRepresentatives()[0] );
        if ( alg == 0 ) {
          fatal() << "could not convert IAlgorithm to Algorithm!" << endmsg;
        } else {
          try {
            const Gaudi::Details::PropertyBase& p = alg->getProperty( "AvgRuntime" );
            runtime                               = std::stof( p.toString() );
          } catch ( ... ) {
            debug() << "no AvgRuntime for " << alg->name() << endmsg;
            runtime = 1.;
          }
        }
        source = boost::add_vertex( boost::AlgoNodeStruct( u->getNodeName(), u->getAlgoIndex(), u->getRank(), runtime ),
                                    m_ExecPlan );
        m_exec_plan_map[u->getNodeName()] = source;
      }
    }

    boost::AlgoVertex target;
    auto itP = m_exec_plan_map.find( v->getNodeName() );
    if ( itP != m_exec_plan_map.end() ) {
      target = itP->second;
    } else {
      auto alg = dynamic_cast<Algorithm*>( v->getAlgorithmRepresentatives()[0] );
      if ( alg == 0 ) {
        fatal() << "could not convert IAlgorithm to Algorithm!" << endmsg;
      } else {
        try {
          const Gaudi::Details::PropertyBase& p = alg->getProperty( "AvgRuntime" );
          runtime                               = std::stof( p.toString() );
        } catch ( ... ) {
          debug() << "no AvgRuntime for " << alg->name() << endmsg;
          runtime = 1.;
        }
      }
      target = boost::add_vertex( boost::AlgoNodeStruct( v->getNodeName(), v->getAlgoIndex(), v->getRank(), runtime ),
                                  m_ExecPlan );
      m_exec_plan_map[v->getNodeName()] = target;
    }

    debug() << "Edge added to execution plan" << endmsg;
    boost::add_edge( source, target, m_ExecPlan );
  }

} // namespace<|MERGE_RESOLUTION|>--- conflicted
+++ resolved
@@ -610,11 +610,7 @@
       if ( itA != m_algoNameToAlgoNodeMap.end() ) {
         algoNode = itA->second;
       } else {
-<<<<<<< HEAD
-        algoNode = new concurrency::AlgorithmNode( *this, m_nodeCounter, algoName, inverted, allPass );
-=======
-        algoNode = new concurrency::AlgorithmNode(*this,m_nodeCounter,algoName,inverted,allPass,algo->isIOBound());
->>>>>>> 95cdba18
+        algoNode = new concurrency::AlgorithmNode( *this, m_nodeCounter, algoName, inverted, allPass, algo->isIOBound() );
         ++m_nodeCounter;
         m_algoNameToAlgoNodeMap[algoName] = algoNode;
         debug() << "AlgoNode " << algoName << " added @ " << algoNode << endmsg;
