#include "GaudiHive/HiveTestAlgorithm.h"
#include "GaudiKernel/MsgStream.h"
#include "GaudiKernel/AlgFactory.h"

#include <atomic>

DECLARE_ALGORITHM_FACTORY(HiveTestAlgorithm)

using namespace std;

class MyObject : public DataObject {
  int m_data;
  static atomic<int> c_instances;
  static atomic<int> d_instances;
public:
  MyObject(int d) : m_data(d) {c_instances++;}
  MyObject(const MyObject& o) : DataObject(), m_data(o.m_data) {c_instances++;}
  ~MyObject() {d_instances++;}
  int getData() { return m_data; }
  static void dump() { cout << "MyObject (C/D): " << c_instances << "/" << d_instances <<endl;}
};

atomic<int> MyObject::c_instances;
atomic<int> MyObject::d_instances;

StatusCode
HiveTestAlgorithm::initialize()
{
  info() << ":HiveTestAlgorithm::initialize " << endmsg;

<<<<<<< HEAD
=======
  int i=0;
  for (auto k: m_inputs) {
    debug() << "adding input key " << k << endmsg;
    m_inputHandles.push_back( new DataObjectHandle<DataObject>( k, Gaudi::DataHandle::Reader, this ));
    declareProperty("dummy_in_" + std::to_string(i), *(m_inputHandles.back()) );
    i++;
  }

  i = 0;
  for (auto k: m_outputs) {
    debug() << "adding output key " << k << endmsg;
    m_outputHandles.push_back( new DataObjectHandle<DataObject>( k, Gaudi::DataHandle::Writer, this ));
    declareProperty("dummy_out_" + std::to_string(i), *(m_outputHandles.back()) );
    i++;
  }
  
>>>>>>> 668ce4ba
  return StatusCode::SUCCESS;
}

StatusCode
HiveTestAlgorithm::execute()
{
  ++m_total;
  int evt = getContext()->evt();

  info() << ":HiveTestAlgorithm::getting inputs... " << evt << endmsg;
<<<<<<< HEAD

  for(vector<string>::iterator i = m_inputs.begin(); i != m_inputs.end(); i++) {
    MyObject* obj = get<MyObject>(*i);
    info() << "Got data " << *i << " with value " << obj->getData() << endmsg;
=======
  
  for(auto& handle : m_inputHandles) {
    auto obj = dynamic_cast<MyObject*>(handle->get());
    info() << "Got data with value " << obj->getData() << endmsg;
>>>>>>> 668ce4ba
  }

  info() << ":HiveTestAlgorithm::registering outputs... " << evt << endmsg;

  for (auto & outputHandle: m_outputHandles){ outputHandle->put(new MyObject(1000+evt)); }

  return StatusCode::SUCCESS;
}

StatusCode
HiveTestAlgorithm::finalize()
{
  info() << name( ) << ":HiveTestAlgorithm::finalize - total events: " << m_total << endmsg;
  MyObject::dump();
  return StatusCode::SUCCESS;
}

const std::vector<std::string> HiveTestAlgorithm::get_inputs()
{
  return m_inputs;
}

const std::vector<std::string> HiveTestAlgorithm::get_outputs()
{
  return m_outputs;
}<|MERGE_RESOLUTION|>--- conflicted
+++ resolved
@@ -28,8 +28,6 @@
 {
   info() << ":HiveTestAlgorithm::initialize " << endmsg;
 
-<<<<<<< HEAD
-=======
   int i=0;
   for (auto k: m_inputs) {
     debug() << "adding input key " << k << endmsg;
@@ -45,8 +43,7 @@
     declareProperty("dummy_out_" + std::to_string(i), *(m_outputHandles.back()) );
     i++;
   }
-  
->>>>>>> 668ce4ba
+
   return StatusCode::SUCCESS;
 }
 
@@ -57,17 +54,10 @@
   int evt = getContext()->evt();
 
   info() << ":HiveTestAlgorithm::getting inputs... " << evt << endmsg;
-<<<<<<< HEAD
 
-  for(vector<string>::iterator i = m_inputs.begin(); i != m_inputs.end(); i++) {
-    MyObject* obj = get<MyObject>(*i);
-    info() << "Got data " << *i << " with value " << obj->getData() << endmsg;
-=======
-  
   for(auto& handle : m_inputHandles) {
     auto obj = dynamic_cast<MyObject*>(handle->get());
     info() << "Got data with value " << obj->getData() << endmsg;
->>>>>>> 668ce4ba
   }
 
   info() << ":HiveTestAlgorithm::registering outputs... " << evt << endmsg;
@@ -80,7 +70,7 @@
 StatusCode
 HiveTestAlgorithm::finalize()
 {
-  info() << name( ) << ":HiveTestAlgorithm::finalize - total events: " << m_total << endmsg;
+  info() << name() << ":HiveTestAlgorithm::finalize - total events: " << m_total << endmsg;
   MyObject::dump();
   return StatusCode::SUCCESS;
 }
