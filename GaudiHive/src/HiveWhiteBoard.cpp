//====================================================================
//	WhiteBoard (Concurrent Event Data Store)
//--------------------------------------------------------------------
//
//====================================================================
#define WHITEBOARD_CPP

// Include files
#include "GaudiKernel/DataObjID.h"
#include "GaudiKernel/DataObject.h"
#include "GaudiKernel/DataSvc.h"
#include "GaudiKernel/MsgStream.h"
#include "GaudiKernel/Service.h"
#include "GaudiKernel/SmartIF.h"
#include "GaudiKernel/SvcFactory.h"
#include "GaudiKernel/TypeNameString.h"
#include "tbb/recursive_mutex.h"
#include "tbb/spin_mutex.h"

// Interfaces
#include "GaudiKernel/IAddressCreator.h"
#include "GaudiKernel/IConversionSvc.h"
#include "GaudiKernel/IDataManagerSvc.h"
#include "GaudiKernel/IDataProviderSvc.h"
#include "GaudiKernel/IDataStoreAgent.h"
#include "GaudiKernel/IHiveWhiteBoard.h"
#include "GaudiKernel/IOpaqueAddress.h"
#include "GaudiKernel/IRegistry.h"
#include "GaudiKernel/ISvcLocator.h"
#include "GaudiKernel/ISvcManager.h"

// Forward declarations

typedef tbb::recursive_mutex wbMutex;
// typedef  tbb::spin_mutex wbMutex;

namespace
{
  struct Partition {

    SmartIF<IDataProviderSvc> dataProvider;
    SmartIF<IDataManagerSvc> dataManager;
    wbMutex storeMutex;
    DataObjIDColl newDataObjects;
    int eventNumber;
    Partition() : dataProvider( 0 ), dataManager( 0 ), eventNumber( -1 ) {}
    Partition( IDataProviderSvc* dp, IDataManagerSvc* dm ) : dataProvider( dp ), dataManager( dm ), eventNumber( -1 ) {}
    Partition( const Partition& entry )
        : dataProvider( entry.dataProvider ), dataManager( entry.dataManager ), eventNumber( entry.eventNumber )
    {
    }
    Partition& operator=( const Partition& entry )
    {
      dataProvider = entry.dataProvider;
      dataManager  = entry.dataManager;
      return *this;
    }
  };
  class DataAgent : virtual public IDataStoreAgent
  {
  private:
    DataObjIDColl& m_dataObjects;

  public:
<<<<<<< HEAD
    DataAgent( DataObjIDColl& objs ) : m_dataObjects( objs ) {}
    virtual ~DataAgent() {}
    virtual bool analyse( IRegistry* pReg, int )
    {
      if ( 0 != pReg->object() ) {
        m_dataObjects.insert( DataObjID( pReg->identifier() ) );
=======
    DataAgent(DataObjIDColl& objs) : m_dataObjects(objs) {}
    ~DataAgent() override {}
    bool analyse(IRegistry* pReg, int ) override   {
      if (0 != pReg->object()) {
        m_dataObjects.insert(DataObjID(pReg->identifier()));
>>>>>>> 95cdba18
        return true;
      } else {
        return false;
      }
    }
  };
}

thread_local Partition* s_current( 0 );

/**
 * @class HiveWhiteBoard
 *
 * Data service base class. A data service manages the transient data stores
 * and implements the IDataProviderSvc, the IDataManagerSvc and the
 * IPartitionControl interfaces.
 *
 * @author Markus Frank
 * @author Sebastien Ponce
 * @author Pere Mato
 * @version 1.0
*/
class HiveWhiteBoard : public extends<Service, IDataProviderSvc, IDataManagerSvc, IHiveWhiteBoard>
{
protected:
  typedef std::vector<Partition> Partitions;

  Gaudi::Property<CLID> m_rootCLID{this, "RootCLID", 110 /*CLID_Event*/, "CLID of root entry"};
  Gaudi::Property<std::string> m_rootName{this, "RootName", "/Event", "name of root entry"};
  Gaudi::Property<std::string> m_loader{this, "DataLoader", "EventPersistencySvc", ""};
  Gaudi::Property<int> m_slots{this, "EventSlots", 1, "number of event slots"};
  Gaudi::Property<bool> m_forceLeaves{this, "ForceLeaves", false, "force creation of default leaves on registerObject"};
  Gaudi::Property<bool> m_enableFaultHdlr{this, "EnableFaultHandler", false,
                                          "enable incidents on data creation requests"};

  /// Pointer to data loader service
  IConversionSvc* m_dataLoader = nullptr;
  /// Reference to address creator
  IAddressCreator* m_addrCreator = nullptr;
  /// Datastore partitions
  Partitions m_partitions;

public:
  /// IDataManagerSvc: Accessor for root event CLID
  CLID rootCLID() const override { return (CLID)m_rootCLID; }
  /// Name for root Event
  const std::string& rootName() const override { return m_rootName; }

// macro to help writing the function calls
#define _CALL( P, F, ARGS )                                                                                            \
  if ( s_current ) {                                                                                                   \
    wbMutex::scoped_lock lock;                                                                                         \
    lock.acquire( s_current->storeMutex );                                                                             \
    return s_current->P ? s_current->P->F ARGS : IDataProviderSvc::INVALID_ROOT;                                       \
  }                                                                                                                    \
  return IDataProviderSvc::INVALID_ROOT;

  /// IDataManagerSvc: Register object address with the data store.
  StatusCode registerAddress( const std::string& path, IOpaqueAddress* pAddr ) override
  {
    _CALL( dataManager, registerAddress, ( path, pAddr ) );
  }
  /// IDataManagerSvc: Register object address with the data store.
  StatusCode registerAddress( DataObject* parent, const std::string& path, IOpaqueAddress* pAddr ) override
  {
    _CALL( dataManager, registerAddress, ( parent, path, pAddr ) );
  }
  /// IDataManagerSvc: Register object address with the data store.
  StatusCode registerAddress( IRegistry* parent, const std::string& path, IOpaqueAddress* pAdd ) override
  {
    _CALL( dataManager, registerAddress, ( parent, path, pAdd ) );
  }
  /// IDataManagerSvc: Unregister object address from the data store.
  StatusCode unregisterAddress( const std::string& path ) override
  {
    _CALL( dataManager, unregisterAddress, ( path ) );
  }
  /// IDataManagerSvc: Unregister object address from the data store.
  StatusCode unregisterAddress( DataObject* pParent, const std::string& path ) override
  {
    _CALL( dataManager, unregisterAddress, ( pParent, path ) );
  }
  /// IDataManagerSvc: Unregister object address from the data store.
  StatusCode unregisterAddress( IRegistry* pParent, const std::string& path ) override
  {
    _CALL( dataManager, unregisterAddress, ( pParent, path ) );
  }
  /// Explore the object store: retrieve all leaves attached to the object
  StatusCode objectLeaves( const DataObject* pObject, std::vector<IRegistry*>& leaves ) override
  {
    _CALL( dataManager, objectLeaves, ( pObject, leaves ) );
  }
  /// Explore the object store: retrieve all leaves attached to the object
  StatusCode objectLeaves( const IRegistry* pObject, std::vector<IRegistry*>& leaves ) override
  {
    _CALL( dataManager, objectLeaves, ( pObject, leaves ) );
  }
  /// IDataManagerSvc: Explore the object store: retrieve the object's parent
  StatusCode objectParent( const DataObject* pObject, IRegistry*& refpParent ) override
  {
    _CALL( dataManager, objectParent, ( pObject, refpParent ) );
  }
  /// IDataManagerSvc: Explore the object store: retrieve the object's parent
  StatusCode objectParent( const IRegistry* pObject, IRegistry*& refpParent ) override
  {
    _CALL( dataManager, objectParent, ( pObject, refpParent ) );
  }
  /// Remove all data objects below the sub tree identified
  StatusCode clearSubTree( const std::string& path ) override { _CALL( dataManager, clearSubTree, ( path ) ); }
  /// Remove all data objects below the sub tree identified
  StatusCode clearSubTree( DataObject* pObject ) override { _CALL( dataManager, clearSubTree, ( pObject ) ); }
  /// IDataManagerSvc: Remove all data objects in the data store.
  StatusCode clearStore() override
  {
    for ( auto& p : m_partitions ) p.dataManager->clearStore().ignore();
    return StatusCode::SUCCESS;
  }

  /// Analyze by traversing all data objects below the sub tree
  StatusCode traverseSubTree( const std::string& path, IDataStoreAgent* pAgent ) override
  {
    _CALL( dataManager, traverseSubTree, ( path, pAgent ) );
  }
  /// IDataManagerSvc: Analyze by traversing all data objects below the sub tree
  StatusCode traverseSubTree( DataObject* pObject, IDataStoreAgent* pAgent ) override
  {
    _CALL( dataManager, traverseSubTree, ( pObject, pAgent ) );
  }
  /// IDataManagerSvc: Analyze by traversing all data objects in the data store.
  StatusCode traverseTree( IDataStoreAgent* pAgent ) override { _CALL( dataManager, traverseTree, ( pAgent ) ); }
  /** Initialize data store for new event by giving new event path and root
      object. Takes care to clear the store before reinitializing it  */
  StatusCode setRoot( std::string path, DataObject* pObj ) override { _CALL( dataManager, setRoot, ( path, pObj ) ); }

  /** Initialize data store for new event by giving new event path and address
      of root object. Takes care to clear the store before reinitializing it */
  StatusCode setRoot( std::string path, IOpaqueAddress* pAddr ) override
  {
    _CALL( dataManager, setRoot, ( path, pAddr ) );
  }

  /** IDataManagerSvc: Pass a default data loader to the service.
   * The optional data provider is not considered. On the other hand, the data
   * provider is specified to be the whiteboard.
   */
  StatusCode setDataLoader( IConversionSvc* pDataLoader,
                            IDataProviderSvc* dpsvc __attribute__( ( unused ) ) = nullptr ) override
  {
    if ( 0 != pDataLoader ) pDataLoader->addRef();
    if ( 0 != m_dataLoader ) m_dataLoader->release();
    if ( 0 != pDataLoader ) {
      pDataLoader->setDataProvider( this );
    }
    m_dataLoader = pDataLoader;
    for ( auto& p : m_partitions ) {
      p.dataManager->setDataLoader( m_dataLoader, this ).ignore();
    }
    return SUCCESS;
  }
  /// Add an item to the preload list
  StatusCode addPreLoadItem( const DataStoreItem& item ) override
  {
    for ( auto& p : m_partitions ) p.dataProvider->addPreLoadItem( item );
    return StatusCode::SUCCESS;
  }
  /// Add an item to the preload list
  StatusCode addPreLoadItem( const std::string& item ) override
  {
    for ( auto& p : m_partitions ) p.dataProvider->addPreLoadItem( item );
    return StatusCode::SUCCESS;
  }
  /// Remove an item from the preload list
  StatusCode removePreLoadItem( const DataStoreItem& item ) override
  {
    for ( auto& p : m_partitions ) p.dataProvider->removePreLoadItem( item );
    return StatusCode::SUCCESS;
  }
  /// Add an item to the preload list
  StatusCode removePreLoadItem( const std::string& item ) override
  {
    for ( auto& p : m_partitions ) p.dataProvider->removePreLoadItem( item );
    return StatusCode::SUCCESS;
  }
  /// Clear the preload list
  StatusCode resetPreLoad() override
  {
    for ( auto& p : m_partitions ) p.dataProvider->resetPreLoad();
    return StatusCode::SUCCESS;
  }
  /// load all preload items of the list
  StatusCode preLoad() override
  {
    wbMutex::scoped_lock lock;
    lock.acquire( s_current->storeMutex );
    StatusCode sc = s_current->dataProvider->preLoad();
    DataAgent da( s_current->newDataObjects );
    s_current->dataManager->traverseTree( &da );
    return sc;
  }
  /// Register object with the data store.  (The most common one is the only monitored one for the time being....)
  StatusCode registerObject( const std::string& path, DataObject* pObj ) override
  {
    wbMutex::scoped_lock lock;
    lock.acquire( s_current->storeMutex );
    StatusCode sc = s_current->dataProvider->registerObject( path, pObj );
    if ( sc.isSuccess() ) {
      s_current->newDataObjects.insert( DataObjID( path ) );
    }
    return sc;
  }
  /// Register object with the data store.
  StatusCode registerObject( const std::string& parent, const std::string& obj, DataObject* pObj ) override
  {
    _CALL( dataProvider, registerObject, ( parent, obj, pObj ) );
  }
  /// Register object with the data store.
  StatusCode registerObject( const std::string& parent, int item, DataObject* pObj ) override
  {
    _CALL( dataProvider, registerObject, ( parent, item, pObj ) );
  }
  /// Register object with the data store.
  StatusCode registerObject( DataObject* parent, const std::string& obj, DataObject* pObj ) override
  {
    _CALL( dataProvider, registerObject, ( parent, obj, pObj ) );
  }
  /// Register object with the data store.
  StatusCode registerObject( DataObject* parent, int obj, DataObject* pObj ) override
  {
    _CALL( dataProvider, registerObject, ( parent, obj, pObj ) );
  }
  /// Unregister object from the data store.
  StatusCode unregisterObject( const std::string& path ) override { _CALL( dataProvider, unregisterObject, ( path ) ); }
  /// Unregister object from the data store.
  StatusCode unregisterObject( const std::string& parent, const std::string& obj ) override
  {
    _CALL( dataProvider, unregisterObject, ( parent, obj ) );
  }
  /// Unregister object from the data store.
  StatusCode unregisterObject( const std::string& parent, int obj ) override
  {
    _CALL( dataProvider, unregisterObject, ( parent, obj ) );
  }
  /// Unregister object from the data store.
  StatusCode unregisterObject( DataObject* pObj ) override { _CALL( dataProvider, unregisterObject, ( pObj ) ); }
  /// Unregister object from the data store.
  StatusCode unregisterObject( DataObject* pObj, const std::string& path ) override
  {
    _CALL( dataProvider, unregisterObject, ( pObj, path ) );
  }
  /// Unregister object from the data store.
  StatusCode unregisterObject( DataObject* pObj, int item ) override
  {
    _CALL( dataProvider, unregisterObject, ( pObj, item ) );
  }
  /// Retrieve object from data store.
  StatusCode retrieveObject( IRegistry* parent, const std::string& path, DataObject*& pObj ) override
  {
    _CALL( dataProvider, retrieveObject, ( parent, path, pObj ) );
  }
  /// Retrieve object identified by its full path from the data store.
  StatusCode retrieveObject( const std::string& path, DataObject*& pObj ) override
  {
    _CALL( dataProvider, retrieveObject, ( path, pObj ) );
  }
  /// Retrieve object from data store.
  StatusCode retrieveObject( const std::string& parent, const std::string& path, DataObject*& pObj ) override
  {
    _CALL( dataProvider, retrieveObject, ( parent, path, pObj ) );
  }
  /// Retrieve object from data store.
  StatusCode retrieveObject( const std::string& parent, int item, DataObject*& pObj ) override
  {
    _CALL( dataProvider, retrieveObject, ( parent, item, pObj ) );
  }
  /// Retrieve object from data store.
  StatusCode retrieveObject( DataObject* parent, const std::string& path, DataObject*& pObj ) override
  {
    _CALL( dataProvider, retrieveObject, ( parent, path, pObj ) );
  }
  /// Retrieve object from data store.
  StatusCode retrieveObject( DataObject* parent, int item, DataObject*& pObj ) override
  {
    _CALL( dataProvider, retrieveObject, ( parent, item, pObj ) );
  }
  /// Find object identified by its full path in the data store.
  StatusCode findObject( const std::string& path, DataObject*& pObj ) override
  {
    _CALL( dataProvider, retrieveObject, ( path, pObj ) );
  }
  /// Find object identified by its full path in the data store.
  StatusCode findObject( IRegistry* parent, const std::string& path, DataObject*& pObj ) override
  {
    _CALL( dataProvider, retrieveObject, ( parent, path, pObj ) );
  }
  /// Find object in the data store.
  StatusCode findObject( const std::string& parent, const std::string& path, DataObject*& pObj ) override
  {
    _CALL( dataProvider, retrieveObject, ( parent, path, pObj ) );
  }
  /// Find object in the data store.
  StatusCode findObject( const std::string& parent, int item, DataObject*& pObject ) override
  {
    _CALL( dataProvider, findObject, ( parent, item, pObject ) );
  }
  /// Find object in the data store.
  StatusCode findObject( DataObject* parent, const std::string& path, DataObject*& pObject ) override
  {
    _CALL( dataProvider, findObject, ( parent, path, pObject ) );
  }
  /// Find object in the data store.
  StatusCode findObject( DataObject* parent, int item, DataObject*& pObject ) override
  {
    _CALL( dataProvider, findObject, ( parent, item, pObject ) );
  }
  /// Add a link to another object.
  StatusCode linkObject( IRegistry* from, const std::string& objPath, DataObject* to ) override
  {
    _CALL( dataProvider, linkObject, ( from, objPath, to ) );
  }
  /// Add a link to another object.
  StatusCode linkObject( const std::string& from, const std::string& objPath, DataObject* to ) override
  {
    _CALL( dataProvider, linkObject, ( from, objPath, to ) );
  }
  /// Add a link to another object.
  StatusCode linkObject( DataObject* from, const std::string& objPath, DataObject* to ) override
  {
    _CALL( dataProvider, linkObject, ( from, objPath, to ) );
  }
  /// Add a link to another object.
  StatusCode linkObject( const std::string& fullPath, DataObject* to ) override
  {
    _CALL( dataProvider, linkObject, ( fullPath, to ) );
  }
  /// Remove a link to another object.
  StatusCode unlinkObject( IRegistry* from, const std::string& objPath ) override
  {
    _CALL( dataProvider, unlinkObject, ( from, objPath ) );
  }
  /// Remove a link to another object.
  StatusCode unlinkObject( const std::string& from, const std::string& objPath ) override
  {
    _CALL( dataProvider, unlinkObject, ( from, objPath ) );
  }
  /// Remove a link to another object.
  StatusCode unlinkObject( DataObject* from, const std::string& objPath ) override
  {
    _CALL( dataProvider, unlinkObject, ( from, objPath ) );
  }
  /// Remove a link to another object.
  StatusCode unlinkObject( const std::string& path ) override { _CALL( dataProvider, unlinkObject, ( path ) ); }
  /// Update object identified by its directory entry.
  StatusCode updateObject( IRegistry* pDirectory ) override { _CALL( dataProvider, updateObject, ( pDirectory ) ); }
  /// Update object.
  StatusCode updateObject( const std::string& path ) override { _CALL( dataProvider, updateObject, ( path ) ); }
  /// Update object.
  StatusCode updateObject( DataObject* pObj ) override { _CALL( dataProvider, updateObject, ( pObj ) ); }
  /// Update object.
  StatusCode updateObject( const std::string& parent, const std::string& updatePath ) override
  {
    _CALL( dataProvider, updateObject, ( parent, updatePath ) );
  }
  /// Update object.
  StatusCode updateObject( DataObject* parent, const std::string& updatePath ) override
  {
    _CALL( dataProvider, updateObject, ( parent, updatePath ) );
  }

  //
  //---IHiveWhiteBard implemenation--------------------------------------------------
  //

  /// Remove all data objects in one 'slot' of the data store.
  StatusCode clearStore( size_t partition ) override { return m_partitions[partition].dataManager->clearStore(); }

  /// Activate a partition object. The  identifies the partition uniquely.
  StatusCode selectStore( size_t partition ) override
  {
    s_current = &m_partitions[partition];
    return StatusCode::SUCCESS;
  }

  /// Set the number of event slots (copies of DataSvc objects).
  StatusCode setNumberOfStores( size_t slots ) override
  {
    if ( (int)slots != m_slots and FSMState() == Gaudi::StateMachine::INITIALIZED ) {
      warning() << "Too late to change the number of slots!" << endmsg;
      return StatusCode::FAILURE;
    }
    m_slots = slots;
    return StatusCode::SUCCESS;
  }

  /// Get the number of event slots (copies of DataSvc objects).
  size_t getNumberOfStores() override { return m_slots; }

  /// Get the list of new DataObjects in the current store.
<<<<<<< HEAD
  StatusCode getNewDataObjects( DataObjIDColl& products )
  {
    wbMutex::scoped_lock lock;
    lock.acquire( s_current->storeMutex );
=======
  StatusCode getNewDataObjects(DataObjIDColl& products) override {
    wbMutex::scoped_lock lock; lock.acquire(s_current->storeMutex);
>>>>>>> 95cdba18
    products = s_current->newDataObjects;
    s_current->newDataObjects.clear();
    return StatusCode::SUCCESS;
  }

  /// Check if new DataObjects are in the current store.
  bool newDataObjectsPresent() override
  {
    wbMutex::scoped_lock lock;
    lock.acquire( s_current->storeMutex );
    return s_current->newDataObjects.size() != 0;
  }

  /// Allocate a store partition for a given event number
  size_t allocateStore( int evtnumber ) override
  {
    // size_t free = std::string::npos;
    size_t index = 0;
    for ( auto& p : m_partitions ) {
      if ( p.eventNumber == evtnumber ) {
        error() << "Attempt to allocate a store partition for an event that is still active" << endmsg;
        return std::string::npos;
      } else if ( p.eventNumber == -1 ) {
        p.eventNumber = evtnumber;
        // info() << "Got allocated slot..." << index << endmsg;
        return index;
      }
      index++;
    }
    return std::string::npos;
  }

  /// Free a store partition
  StatusCode freeStore( size_t partition ) override
  {
    m_partitions[partition].eventNumber = -1;
    // info() << "Freed slot..." << partition << endmsg;
    return StatusCode::SUCCESS;
  }

  /// Get the partition number corresponding to a given event
  size_t getPartitionNumber( int eventnumber ) const override
  {
    size_t index{};
    for ( auto& p : m_partitions ) {
      if ( p.eventNumber == eventnumber ) return index;
      ++index;
    }
    return std::string::npos;
  }

  StatusCode attachServices()
  {
    StatusCode sc = service( m_loader, m_addrCreator, true );
    if ( !sc.isSuccess() ) {
      error() << "Failed to retrieve data loader "
              << "\"" << m_loader << "\"" << endmsg;
      return sc;
    }
    IConversionSvc* dataLoader = 0;
    sc                         = service( m_loader, dataLoader, true );
    if ( !sc.isSuccess() ) {
      error() << MSG::ERROR << "Failed to retrieve data loader "
              << "\"" << m_loader << "\"" << endmsg;
      return sc;
    }
    sc = setDataLoader( dataLoader );
    dataLoader->release();
    if ( !sc.isSuccess() ) {
      error() << MSG::ERROR << "Failed to set data loader "
              << "\"" << m_loader << "\"" << endmsg;
      return sc;
    }
    return sc;
  }

  StatusCode detachServices()
  {
    if ( m_addrCreator ) m_addrCreator->release();
    if ( m_dataLoader ) m_dataLoader->release();
    m_addrCreator = 0;
    m_dataLoader  = 0;
    return StatusCode::SUCCESS;
  }

  //
  //---IService implemenation---------------------------------------------------------
  //

  /// Service initialisation
  StatusCode initialize() override
  {
    StatusCode sc = Service::initialize();
    if ( !sc.isSuccess() ) {
      error() << "Unable to initialize base class" << endmsg;
      return sc;
    }

    if ( 1 > m_slots ) {
      error() << "Invalid number of slots (" << m_slots << ")" << endmsg;
      return StatusCode::FAILURE;
    }

    for ( int i = 0; i < m_slots; i++ ) {
      std::ostringstream oss;
      oss << name() << "_" << i;
      DataSvc* svc = new DataSvc( oss.str(), serviceLocator() );
      // Percolate properties
      svc->setProperty( m_rootCLID );
      svc->setProperty( m_rootName );
      svc->setProperty( m_forceLeaves );
      svc->setProperty( m_enableFaultHdlr );

      sc = svc->initialize();
      if ( !sc.isSuccess() ) {
        error() << "Failed to instantiate DataSvc as store partition" << endmsg;
        return sc;
      }
      m_partitions.push_back( Partition( svc, svc ) );
    }
    selectStore( 0 ).ignore();
    return attachServices();
  }

  /// Service initialisation
  StatusCode reinitialize() override
  {
    StatusCode sc = Service::reinitialize();
    if ( !sc.isSuccess() ) {
      error() << "Unable to reinitialize base class" << endmsg;
      return sc;
    }
    detachServices();
    sc = attachServices();
    if ( !sc.isSuccess() ) {
      error() << "Failed to attach necessary services." << endmsg;
      return sc;
    }
    return StatusCode::SUCCESS;
  }

  /// Service initialisation
  StatusCode finalize() override
  {
    setDataLoader( 0 ).ignore();
    clearStore().ignore();
    return Service::finalize();
  }

  /// Inherited constructor
  using extends::extends;

  /// Standard Destructor
  virtual ~HiveWhiteBoard()
  {
    setDataLoader( 0 ).ignore();
    resetPreLoad().ignore();
    clearStore().ignore();

    for ( Partitions::iterator i = m_partitions.begin(); i != m_partitions.end(); ++i ) {
      ( *i ).dataManager->release();
      ( *i ).dataProvider->release();
    }
    m_partitions.clear();
  }
};

// Instantiation of a static factory class used by clients to create
// instances of this service
DECLARE_SERVICE_FACTORY( HiveWhiteBoard )<|MERGE_RESOLUTION|>--- conflicted
+++ resolved
@@ -62,20 +62,12 @@
     DataObjIDColl& m_dataObjects;
 
   public:
-<<<<<<< HEAD
     DataAgent( DataObjIDColl& objs ) : m_dataObjects( objs ) {}
-    virtual ~DataAgent() {}
-    virtual bool analyse( IRegistry* pReg, int )
+    ~DataAgent() override {}
+    bool analyse( IRegistry* pReg, int ) override
     {
       if ( 0 != pReg->object() ) {
         m_dataObjects.insert( DataObjID( pReg->identifier() ) );
-=======
-    DataAgent(DataObjIDColl& objs) : m_dataObjects(objs) {}
-    ~DataAgent() override {}
-    bool analyse(IRegistry* pReg, int ) override   {
-      if (0 != pReg->object()) {
-        m_dataObjects.insert(DataObjID(pReg->identifier()));
->>>>>>> 95cdba18
         return true;
       } else {
         return false;
@@ -473,15 +465,10 @@
   size_t getNumberOfStores() override { return m_slots; }
 
   /// Get the list of new DataObjects in the current store.
-<<<<<<< HEAD
-  StatusCode getNewDataObjects( DataObjIDColl& products )
+  StatusCode getNewDataObjects( DataObjIDColl& products ) override
   {
     wbMutex::scoped_lock lock;
     lock.acquire( s_current->storeMutex );
-=======
-  StatusCode getNewDataObjects(DataObjIDColl& products) override {
-    wbMutex::scoped_lock lock; lock.acquire(s_current->storeMutex);
->>>>>>> 95cdba18
     products = s_current->newDataObjects;
     s_current->newDataObjects.clear();
     return StatusCode::SUCCESS;
