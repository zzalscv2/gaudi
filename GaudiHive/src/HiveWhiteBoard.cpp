--- conflicted
+++ resolved
@@ -14,13 +14,10 @@
 #include "GaudiKernel/SmartIF.h"
 #include "GaudiKernel/SvcFactory.h"
 #include "GaudiKernel/TypeNameString.h"
+#include "Rtypes.h"
 #include "tbb/recursive_mutex.h"
-<<<<<<< HEAD
 #include "tbb/spin_mutex.h"
-=======
-#include "Rtypes.h"
 #include "ThreadLocalStorage.h"
->>>>>>> 668ce4ba
 
 // Interfaces
 #include "GaudiKernel/IAddressCreator.h"
@@ -81,11 +78,7 @@
   };
 }
 
-<<<<<<< HEAD
-thread_local Partition* s_current( 0 );
-=======
 TTHREAD_TLS( Partition* ) s_current( 0 );
->>>>>>> 668ce4ba
 
 /**
  * @class HiveWhiteBoard
