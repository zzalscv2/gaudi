--- conflicted
+++ resolved
@@ -9,17 +9,11 @@
   </selection>
 
   <exclusion>
-<<<<<<< HEAD
-  	<!-- These are typedef to vector<double> and cause problems. -->
-    <class pattern="Genfun::GaudiMathImplementation::Numerical*Integral::Points"/>
-	<class pattern="Genfun::GaudiMathImplementation::*::Data1D" />
-=======
     <!-- These are typedef to vector<double> and cause problems. -->
     <class pattern="Genfun::GaudiMathImplementation::Numerical*Integral::Points"/>
     <class pattern="Genfun::GaudiMathImplementation::*::Data1D" />
     <!-- There are causing troubles on Windows (VC9) -->
     <class pattern="gsl_interp*"/>
     <class name="gsl_spline"/>
->>>>>>> f777b3f4
   </exclusion>
 </lcgdict>