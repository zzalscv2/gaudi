--- conflicted
+++ resolved
@@ -34,11 +34,7 @@
 apply_pattern component_library library=GaudiCommonSvc
 
 private
-<<<<<<< HEAD
-macro_append Boost_linkopts " $(Boost_linkopts_system) $(Boost_linkopts_filesystem) $(Boost_linkopts_thread) "
-=======
-macro_append Boost_linkopts " $(Boost_linkopts_system) $(Boost_linkopts_filesystem) $(Boost_linkopts_regex)"
->>>>>>> e7c17792
+macro_append Boost_linkopts " $(Boost_linkopts_system) $(Boost_linkopts_filesystem) $(Boost_linkopts_thread) $(Boost_linkopts_regex)"
 macro_append ROOT_linkopts " -lHist" \
               target-winxp " libHist.lib" \
              target-mac104 " -lHist"
