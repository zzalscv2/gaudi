#ifndef LIB_GAUDIPARALLELIZER_H
#define LIB_GAUDIPARALLELIZER_H 1
// Include files
// from Gaudi
#include "GaudiAlg/GaudiAlgorithm.h"

#include <boost/bind.hpp>
#include <tbb/task_group.h>
#include <tbb/task_scheduler_init.h>

// Forward declarations
class ISequencerTimerTool;

/** @class GaudiParallelizer GaudiParallelizer.h
  *
  *
  * @author Illya Shapoval
  * @date 09/12/2011
  */
class GaudiParallelizer : public GaudiAlgorithm
{
public:
  /// Standard constructor
  GaudiParallelizer( const std::string& name, ISvcLocator* pSvcLocator );
  /// Destructor. An explicit noexcept(true) is necessary for Gaudi to build (see GAUDI-1187)
<<<<<<< HEAD
  virtual ~GaudiParallelizer() noexcept( true ) override {}
  virtual StatusCode initialize(); ///< Algorithm initialization
  virtual StatusCode execute();    ///< Algorithm execution
  virtual StatusCode finalize();   ///< Algorithm finalization
=======
  ~GaudiParallelizer() noexcept(true) override { }
  StatusCode initialize() override;    ///< Algorithm initialization
  StatusCode execute   () override;    ///< Algorithm execution
  StatusCode finalize  () override;    ///< Algorithm finalization
>>>>>>> 95cdba18

  /** for asynchronous changes in the list of algorithms */
  void membershipHandler( Gaudi::Details::PropertyBase& theProp );

protected:
  class AlgorithmEntry
  {
  public:
    /// Standard constructor
    AlgorithmEntry( Algorithm* alg )
    {
      m_algorithm = alg;
      m_reverse   = false;
      m_timer     = 0;
    }

    virtual ~AlgorithmEntry(){}; ///< Destructor
    void setReverse( bool flag ) { m_reverse = flag; }

    Algorithm* algorithm() const { return m_algorithm; }
    bool reverse() const { return m_reverse; }
    void setTimer( int nb ) { m_timer = nb; }
    int timer() const { return m_timer; }

    /// Thread task executor method to wrap an algorithm execution in
    void run( GaudiParallelizer& prlzr )
    {
      if ( prlzr.m_measureTime ) prlzr.m_timerTool->start( timer() );
      m_returncode = m_algorithm->sysExecute();
      if ( prlzr.m_measureTime ) prlzr.m_timerTool->stop( timer() );
      algorithm()->setExecuted( true );
    }

    StatusCode m_returncode; ///< StatusCode of an algorithm execution received from a thread

  private:
    Algorithm* m_algorithm; ///< Algorithm pointer
    bool m_reverse;         ///< Indicates that the flag has to be inverted
    int m_timer;            ///< Timer number for this algorithm
  };

  /** Decode a vector of string. */
  StatusCode decodeNames();

private:
  Gaudi::Property<std::vector<std::string>> m_names{this, "Members", {}, "list of algorithms"};
  Gaudi::Property<bool> m_modeOR{this, "ModeOR", false, "use OR loginc instead of AND"};
  Gaudi::Property<bool> m_measureTime{this, "MeasureTime", false, "measure time"};
  Gaudi::Property<bool> m_returnOK{this, "ReturnOK", false, "forces the sequencer to return a good status"};
  Gaudi::Property<unsigned short> m_nthreads{this, "NumberOfThreads", 0, "number of threads in the thread pool"};

  std::vector<AlgorithmEntry> m_entries; ///< List of algorithms to process.

  ISequencerTimerTool* m_timerTool = nullptr; ///< Pointer to the timer tool
  int m_timer;                                ///< Timer number for the sequencer

  tbb::task_group m_task_group; ///< TBB task group
};

#endif // LIB_GAUDIPARALLELIZER_H<|MERGE_RESOLUTION|>--- conflicted
+++ resolved
@@ -23,17 +23,10 @@
   /// Standard constructor
   GaudiParallelizer( const std::string& name, ISvcLocator* pSvcLocator );
   /// Destructor. An explicit noexcept(true) is necessary for Gaudi to build (see GAUDI-1187)
-<<<<<<< HEAD
-  virtual ~GaudiParallelizer() noexcept( true ) override {}
-  virtual StatusCode initialize(); ///< Algorithm initialization
-  virtual StatusCode execute();    ///< Algorithm execution
-  virtual StatusCode finalize();   ///< Algorithm finalization
-=======
-  ~GaudiParallelizer() noexcept(true) override { }
-  StatusCode initialize() override;    ///< Algorithm initialization
-  StatusCode execute   () override;    ///< Algorithm execution
-  StatusCode finalize  () override;    ///< Algorithm finalization
->>>>>>> 95cdba18
+  ~GaudiParallelizer() noexcept( true ) override {}
+  StatusCode initialize() override; ///< Algorithm initialization
+  StatusCode execute() override;    ///< Algorithm execution
+  StatusCode finalize() override;   ///< Algorithm finalization
 
   /** for asynchronous changes in the list of algorithms */
   void membershipHandler( Gaudi::Details::PropertyBase& theProp );
