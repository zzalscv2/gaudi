--- conflicted
+++ resolved
@@ -4,11 +4,7 @@
 
 # Find ROOTSYS
 #  We assume TROOT.h is in $ROOTSYS/include
-<<<<<<< HEAD
 find_path(ROOT_INCLUDE_DIR TROOT.h 
-=======
-find_path(ROOT_INCLUDE_DIR TROOT.h
->>>>>>> 4619db76
           HINTS $ENV{ROOTSYS}/include)
 get_filename_component(ROOTSYS ${ROOT_INCLUDE_DIR} PATH)
 set(ROOTSYS ${ROOTSYS} CACHE PATH "Location of the installation of ROOT")
