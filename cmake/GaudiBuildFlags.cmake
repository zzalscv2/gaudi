--- conflicted
+++ resolved
@@ -228,26 +228,16 @@
   endforeach()
 endif()
 
-<<<<<<< HEAD
-if (LCG_HOST_ARCH STREQUAL x86_64 AND LCG_ARCH STREQUAL i686)
-  set(CMAKE_CXX_FLAGS "${CMAKE_CXX_FLAGS} -m32")
-  set(CMAKE_C_FLAGS "${CMAKE_C_FLAGS} -m32")
-  set(CMAKE_Fortran_FLAGS "${CMAKE_Fortran_FLAGS} -m32")
-  set(GCCXML_CXX_FLAGS "${GCCXML_CXX_FLAGS} -m32")
-elseif(NOT "${LCG_HOST_ARCH}" STREQUAL "${LCG_ARCH}")
-  message(FATAL_ERROR "Cannot build for ${LCG_ARCH} on ${LCG_HOST_ARCH}.")
-=======
 if (LCG_HOST_ARCH AND LCG_ARCH)
   # this is valid only in the LCG toolchain context
   if (LCG_HOST_ARCH STREQUAL x86_64 AND LCG_ARCH STREQUAL i686)
-      set(CMAKE_CXX_FLAGS "${CMAKE_CXX_FLAGS} -m32")
+    set(CMAKE_CXX_FLAGS "${CMAKE_CXX_FLAGS} -m32")
     set(CMAKE_C_FLAGS "${CMAKE_C_FLAGS} -m32")
     set(CMAKE_Fortran_FLAGS "${CMAKE_Fortran_FLAGS} -m32")
     set(GCCXML_CXX_FLAGS "${GCCXML_CXX_FLAGS} -m32")
   elseif(NOT LCG_HOST_ARCH STREQUAL LCG_ARCH)
     message(FATAL_ERROR "Cannot build for ${LCG_ARCH} on ${LCG_HOST_ARCH}.")
   endif()
->>>>>>> 46342807
 endif()
 
 #--- Tuning of warnings --------------------------------------------------------
