# - GaudiProject
# Define the macros used by Gaudi-based projects.
#
# Authors: Pere Mato, Marco Clemencic
#
# Commit Id: $Format:%H$

cmake_minimum_required(VERSION 2.8.5)

# Preset the CMAKE_MODULE_PATH from the environment, if not already defined.
if(NOT CMAKE_MODULE_PATH)
  # Note: this works even if the envirnoment variable is not set.
  file(TO_CMAKE_PATH "$ENV{CMAKE_MODULE_PATH}" CMAKE_MODULE_PATH)
endif()

# Add the directory containing this file and the to the modules search path
set(CMAKE_MODULE_PATH ${GaudiProject_DIR} ${GaudiProject_DIR}/modules ${CMAKE_MODULE_PATH})
# Automatically add the modules directory provided by the project.
if(IS_DIRECTORY ${CMAKE_SOURCE_DIR}/cmake)
  set(CMAKE_MODULE_PATH ${CMAKE_SOURCE_DIR}/cmake ${CMAKE_MODULE_PATH})
endif()
#message(STATUS "CMAKE_MODULE_PATH -> ${CMAKE_MODULE_PATH}")

#-------------------------------------------------------------------------------
# Basic configuration
#-------------------------------------------------------------------------------
set(CMAKE_VERBOSE_MAKEFILES OFF)
set(CMAKE_INCLUDE_CURRENT_DIR ON)
# Ensure that the include directories added are always taken first.
set(CMAKE_INCLUDE_DIRECTORIES_BEFORE ON)
#set(CMAKE_SKIP_BUILD_RPATH TRUE)

if (GAUDI_BUILD_PREFIX_CMD)
  set_property(GLOBAL PROPERTY RULE_LAUNCH_COMPILE "${GAUDI_BUILD_PREFIX_CMD}")
  message(STATUS "Prefix build commands with '${GAUDI_BUILD_PREFIX_CMD}'")
else()
  find_program(ccache_cmd ccache)
  find_program(distcc_cmd distcc)
  mark_as_advanced(ccache_cmd distcc_cmd)
<<<<<<< HEAD

  if(ccache_cmd)
    option(CMAKE_USE_CCACHE "Use ccache to speed up compilation." OFF)
    if(CMAKE_USE_CCACHE)
      set_property(GLOBAL PROPERTY RULE_LAUNCH_COMPILE ${ccache_cmd})
      message(STATUS "Using ccache for building")
    endif()
  endif()

=======

  if(ccache_cmd)
    option(CMAKE_USE_CCACHE "Use ccache to speed up compilation." OFF)
    if(CMAKE_USE_CCACHE)
      set_property(GLOBAL PROPERTY RULE_LAUNCH_COMPILE ${ccache_cmd})
      message(STATUS "Using ccache for building")
    endif()
  endif()

>>>>>>> b4a922d5
  if(distcc_cmd)
    option(CMAKE_USE_DISTCC "Use distcc to speed up compilation." OFF)
    if(CMAKE_USE_DISTCC)
      if(CMAKE_USE_CCACHE)
        set_property(GLOBAL PROPERTY RULE_LAUNCH_COMPILE "CCACHE_PREFIX=${distcc_cmd} ${ccache_cmd}")
        message(STATUS "Enabling distcc builds in ccache")
      else()
        set_property(GLOBAL PROPERTY RULE_LAUNCH_COMPILE ${distcc_cmd})
        message(STATUS "Using distcc for building")
      endif()
    endif()
  endif()
endif()

# This option make sense only if we have 'objcopy'
if(CMAKE_OBJCOPY)
  option(GAUDI_DETACHED_DEBINFO
         "When CMAKE_BUILD_TYPE is RelWithDebInfo, save the debug information on a different file."
         ON)
else()
  set(GAUDI_DETACHED_DEBINFO OFF)
endif()

#---------------------------------------------------------------------------------------------------
# Programs and utilities needed for the build
#---------------------------------------------------------------------------------------------------
include(CMakeParseArguments)

find_package(PythonInterp)

#-------------------------------------------------------------------------------
# gaudi_project(project version
#               [USE proj1 vers1 [proj2 vers2 ...]]
#               [DATA package [VERSION vers] [package [VERSION vers] ...]]
#               [FORTRAN])
#
# Main macro for a Gaudi-based project.
# Each project must call this macro once in the top-level CMakeLists.txt,
# stating the project name and the version in the LHCb format (vXrY[pZ]).
#
# The USE list can be used to declare which Gaudi-based projects are required by
# the broject being compiled.
#
# The DATA list can be used to declare the data packages requried by the project
# runtime.
#
# The FORTRAN option enable the FOTRAN language for the project.
#-------------------------------------------------------------------------------
macro(gaudi_project project version)
  #--- Parse the optional arguments
  CMAKE_PARSE_ARGUMENTS(PROJECT "FORTRAN" "" "USE;DATA" ${ARGN})
  if (PROJECT_UNPARSED_ARGUMENTS)
    message(FATAL_ERROR "Wrong arguments.")
  endif()

  # Define the languages for the project
  set(_languages CXX C)
  if(PROJECT_FORTRAN)
    set(_languages ${_languages} Fortran)
  endif()

  project(${project} ${_languages})
  #----For some reason this is not set by calling 'project()'
  set(CMAKE_PROJECT_NAME ${project})

  #--- Define the version of the project - can be used to generate sources,
  set(CMAKE_PROJECT_VERSION ${version} CACHE STRING "Version of the project")

  if(NOT CMAKE_PROJECT_VERSION MATCHES "^HEAD.*")
    string(REGEX MATCH "v?([0-9]+)[r.]([0-9]+)([p.]([0-9]+))?" _version ${CMAKE_PROJECT_VERSION})
    set(CMAKE_PROJECT_VERSION_MAJOR ${CMAKE_MATCH_1} CACHE INTERNAL "Major version of project")
    set(CMAKE_PROJECT_VERSION_MINOR ${CMAKE_MATCH_2} CACHE INTERNAL "Minor version of project")
    set(CMAKE_PROJECT_VERSION_PATCH ${CMAKE_MATCH_4} CACHE INTERNAL "Patch version of project")
  else()
    # 'HEAD' version is special
    set(CMAKE_PROJECT_VERSION_MAJOR 999)
    set(CMAKE_PROJECT_VERSION_MINOR 999)
    set(CMAKE_PROJECT_VERSION_PATCH 0)
  endif()

  #--- Project Options and Global settings----------------------------------------------------------
  option(BUILD_SHARED_LIBS "Set to OFF to build static libraries." ON)
  option(GAUDI_BUILD_TESTS "Set to OFF to disable the build of the tests (libraries and executables)." ON)
  option(GAUDI_HIDE_WARNINGS "Turn on or off options that are used to hide warning messages." ON)
  option(GAUDI_USE_EXE_SUFFIX "Add the .exe suffix to executables on Unix systems (like CMT does)." ON)
  option(GAUDI_CHECK_MISSING_CONFIGS "Check that all the packages have the CMakeLists.txt." ON)
  #-------------------------------------------------------------------------------------------------
  set(GAUDI_DATA_SUFFIXES DBASE;PARAM;EXTRAPACKAGES CACHE STRING
      "List of (suffix) directories where to look for data packages.")

  if(CMAKE_INSTALL_PREFIX_INITIALIZED_TO_DEFAULT)
    set(CMAKE_INSTALL_PREFIX ${CMAKE_SOURCE_DIR}/InstallArea/${BINARY_TAG} CACHE PATH
      "Install path prefix, prepended onto install directories." FORCE )
  endif()

  if(NOT CMAKE_RUNTIME_OUTPUT_DIRECTORY)
    set(CMAKE_RUNTIME_OUTPUT_DIRECTORY ${CMAKE_BINARY_DIR}/bin CACHE STRING
	   "Single build output directory for all executables" FORCE)
  endif()
  if(NOT CMAKE_LIBRARY_OUTPUT_DIRECTORY)
    set(CMAKE_LIBRARY_OUTPUT_DIRECTORY ${CMAKE_BINARY_DIR}/lib CACHE STRING
	   "Single build output directory for all libraries" FORCE)
  endif()

  set(env_xml ${CMAKE_BINARY_DIR}/${project}BuildEnvironment.xml
      CACHE STRING "path to the XML file for the environment to be used in building and testing")

  set(env_release_xml ${CMAKE_BINARY_DIR}/${project}Environment.xml
      CACHE STRING "path to the XML file for the environment to be used once the project is installed")

  mark_as_advanced(CMAKE_RUNTIME_OUTPUT_DIRECTORY CMAKE_LIBRARY_OUTPUT_DIRECTORY
                   env_xml env_release_xml)

  if(GAUDI_BUILD_TESTS)
    enable_testing()
  endif()

  #--- Find subdirectories
  message(STATUS "Looking for local directories...")
  # Locate packages
  gaudi_get_packages(packages)
  message(STATUS "Found:")
  foreach(package ${packages})
    message(STATUS "  ${package}")
  endforeach()

  # List of all known packages, including those exported by other projects
  set(known_packages ${packages} ${override_subdirs})
  #message(STATUS "known_packages (initial) ${known_packages}")

  # paths where to locate scripts and executables
  # Note: it's a bit a duplicate of the one used in gaudi_external_project_environment
  #       but we need it here because the other one is meant to include also
  #       the external libraries required by the subdirectories.
  set(binary_paths)

  # environment description
  set(project_environment)
  set(used_gaudi_projects)

  # Locate and import used projects.
  if(PROJECT_USE)
    _gaudi_use_other_projects(${PROJECT_USE})
  endif()
  if(used_gaudi_projects)
    list(REMOVE_DUPLICATES used_gaudi_projects)
  endif()
  #message(STATUS "used_gaudi_projects -> ${used_gaudi_projects}")

  # Ensure that we have the correct order of the modules search path.
  # (the included <project>Config.cmake files are prepending their entries to
  # the module path).
  foreach(_p ${used_gaudi_projects})
    if(IS_DIRECTORY ${${_p}_DIR}/cmake)
      set(CMAKE_MODULE_PATH ${${_p}_DIR}/cmake ${CMAKE_MODULE_PATH})
    endif()
  endforeach()
  if(IS_DIRECTORY ${CMAKE_SOURCE_DIR}/cmake)
    set(CMAKE_MODULE_PATH ${CMAKE_SOURCE_DIR}/cmake ${CMAKE_MODULE_PATH})
  endif()
  if(CMAKE_MODULE_PATH)
    list(REMOVE_DUPLICATES CMAKE_MODULE_PATH)
  endif()
  #message(STATUS "CMAKE_MODULE_PATH -> ${CMAKE_MODULE_PATH}")

  # Find the required data packages and add them to the environment.
  _gaudi_handle_data_packages(${PROJECT_DATA})

  #--- commands required to build cached variable
  # (python scripts are located as such but run through python)
  set(binary_paths ${CMAKE_SOURCE_DIR}/cmake ${CMAKE_SOURCE_DIR}/GaudiPolicy/scripts ${CMAKE_SOURCE_DIR}/GaudiKernel/scripts ${CMAKE_SOURCE_DIR}/Gaudi/scripts ${binary_paths})

  find_program(env_cmd env.py HINTS ${binary_paths})
  set(env_cmd ${PYTHON_EXECUTABLE} ${env_cmd})

  find_program(merge_cmd merge_files.py HINTS ${binary_paths})
  set(merge_cmd ${PYTHON_EXECUTABLE} ${merge_cmd} --no-stamp)

  find_program(versheader_cmd createProjVersHeader.py HINTS ${binary_paths})
  if(versheader_cmd)
    set(versheader_cmd ${PYTHON_EXECUTABLE} ${versheader_cmd})
  endif()

  find_program(genconfuser_cmd genconfuser.py HINTS ${binary_paths})
  set(genconfuser_cmd ${PYTHON_EXECUTABLE} ${genconfuser_cmd})

  find_program(zippythondir_cmd ZipPythonDir.py HINTS ${binary_paths})
  set(zippythondir_cmd ${PYTHON_EXECUTABLE} ${zippythondir_cmd})

  find_program(gaudirun_cmd gaudirun.py HINTS ${binary_paths})
  set(gaudirun_cmd ${PYTHON_EXECUTABLE} ${gaudirun_cmd})

  # genconf is special because it must be known before we actually declare the
  # target in GaudiKernel/src/Util (because we need to be dynamic and agnostic).
  if(TARGET genconf)
    get_target_property(genconf_cmd genconf IMPORTED_LOCATION)
  else()
    if (NOT GAUDI_USE_EXE_SUFFIX)
      set(genconf_cmd ${CMAKE_RUNTIME_OUTPUT_DIRECTORY}/genconf)
    else()
      set(genconf_cmd ${CMAKE_RUNTIME_OUTPUT_DIRECTORY}/genconf.exe)
    endif()
  endif()
  # similar case for listcomponents
  if(TARGET listcomponents)
    get_target_property(listcomponents_cmd listcomponents IMPORTED_LOCATION)
  else()
    if (NOT GAUDI_USE_EXE_SUFFIX)
      set(listcomponents_cmd ${CMAKE_RUNTIME_OUTPUT_DIRECTORY}/listcomponents)
    else()
      set(listcomponents_cmd ${CMAKE_RUNTIME_OUTPUT_DIRECTORY}/listcomponents.exe)
    endif()
  endif()
  # same as genconf (but it might never be built because it's needed only on WIN32)
  if(TARGET genwindef)
    get_target_property(genwindef_cmd genwindef IMPORTED_LOCATION)
  else()
    set(genwindef_cmd ${CMAKE_RUNTIME_OUTPUT_DIRECTORY}/genwindef.exe)
  endif()

  mark_as_advanced(env_cmd merge_cmd versheader_cmd genconfuser_cmd
                   zippythondir_cmd gaudirun_cmd)

  #--- Project Installations------------------------------------------------------------------------
  install(DIRECTORY cmake/ DESTINATION cmake
                           FILES_MATCHING PATTERN "*.cmake"
                           PATTERN ".svn" EXCLUDE)
  install(PROGRAMS cmake/env.py DESTINATION scripts OPTIONAL)
  install(DIRECTORY cmake/EnvConfig DESTINATION scripts
          FILES_MATCHING PATTERN "*.py" PATTERN "*.conf")

  #--- Global actions for the project
  #message(STATUS "CMAKE_MODULE_PATH -> ${CMAKE_MODULE_PATH}")
  include(GaudiBuildFlags)
  # Generate the version header for the project.
  string(TOUPPER ${project} _proj)
  if(versheader_cmd)
    execute_process(COMMAND
                    ${versheader_cmd} --quiet
                       ${project} ${CMAKE_PROJECT_VERSION} ${CMAKE_BINARY_DIR}/include/${_proj}_VERSION.h)
    install(FILES ${CMAKE_BINARY_DIR}/include/${_proj}_VERSION.h DESTINATION include)
  endif()
  # Add generated headers to the include path.
  include_directories(${CMAKE_BINARY_DIR}/include)

  #--- Collect settings for subdirectories
  set(library_path)
  # Take into account the dependencies between local subdirectories before
  # adding them to the build.
  gaudi_collect_subdir_deps(${packages})
  # sort all known packages
  gaudi_sort_subdirectories(known_packages)
  # extract the local packages from the sorted list
  set(sorted_packages)
  foreach(var ${known_packages})
    list(FIND packages ${var} idx)
    if(NOT idx LESS 0)
      list(APPEND sorted_packages ${var})
    endif()
  endforeach()
  #message(STATUS "${known_packages}")
  #message(STATUS "${packages}")
  set(packages ${sorted_packages})
  #message(STATUS "${packages}")

  # Search standard libraries.
  set(std_library_path)
  if(CMAKE_HOST_UNIX)
    # Guess the LD_LIBRARY_PATH required by the compiler we use (only Unix).
    _gaudi_find_standard_lib(libstdc++.so std_library_path)
    if (CMAKE_CXX_COMPILER MATCHES "icpc")
      _gaudi_find_standard_lib(libimf.so icc_libdir)
      set(std_library_path ${std_library_path} ${icc_libdir})
    endif()
    # this ensures that the std libraries are in RPATH
    link_directories(${std_library_path})
  endif()

  file(WRITE ${CMAKE_BINARY_DIR}/subdirs_deps.dot "digraph subdirs_deps {\n")
  # Add all subdirectories to the project build.
  list(LENGTH packages packages_count)
  set(package_idx 0)
  foreach(package ${packages})
    math(EXPR package_idx "${package_idx} + 1")
    message(STATUS "Adding directory ${package} (${package_idx}/${packages_count})")
    add_subdirectory(${package})
  endforeach()
  file(APPEND ${CMAKE_BINARY_DIR}/subdirs_deps.dot "}\n")

  #--- Special global targets for merging files.
  gaudi_merge_files(ConfDB python ${CMAKE_PROJECT_NAME}_merged_confDb.py)
  gaudi_merge_files(ComponentsList lib ${CMAKE_PROJECT_NAME}.components)
  gaudi_merge_files(DictRootmap lib ${CMAKE_PROJECT_NAME}Dict.rootmap)

  if(zippythondir_cmd)
    # FIXME: it is not possible to produce the file python.zip at installation time
    # because the install scripts of the subdirectories are executed after those
    # of the parent project and we cannot have a post-install target because of
    # http://public.kitware.com/Bug/view.php?id=8438
    # install(CODE "execute_process(COMMAND  ${zippythondir_cmd} ${CMAKE_INSTALL_PREFIX}/python)")
    add_custom_target(python.zip
                      COMMAND ${zippythondir_cmd} ${CMAKE_INSTALL_PREFIX}/python
                      COMMENT "Zipping Python modules")
  else()
    # if we cannot zip the Python directory (e.g. projects not usng Gaudi) we
    # still need a fake python.zip target, expected by the nightly builds.
    add_custom_target(python.zip)
  endif()

  #--- Prepare environment configuration
  message(STATUS "Preparing environment configuration:")

  # - collect environment from externals
  gaudi_external_project_environment()

  # (so far, the build and the release envirnoments are identical)
  set(project_build_environment ${project_environment})

  # FIXME: this should not be needed, but there is a bug in genreflex
  if(BINARY_TAG MATCHES "i686-.*")
    # special environment variables for GCCXML
    if(GCCXML_CXX_COMPILER)
      set(project_build_environment ${project_build_environment}
          SET GCCXML_COMPILER "${GCCXML_CXX_COMPILER}")
    endif()
    if(GCCXML_CXX_FLAGS)
      set(project_build_environment ${project_build_environment}
          SET GCCXML_CXXFLAGS "${GCCXML_CXX_FLAGS}")
    endif()
  endif()

  # - collect internal environment
  message(STATUS "  environment for the project")
  #   - installation dirs
  set(project_environment ${project_environment}
        PREPEND PATH \${.}/scripts
        PREPEND PATH \${.}/bin
        PREPEND LD_LIBRARY_PATH \${.}/lib
        PREPEND ROOT_INCLUDE_PATH \${.}/include
        PREPEND PYTHONPATH \${.}/python
        PREPEND PYTHONPATH \${.}/python/lib-dynload)
  #     (installation dirs added to build env to be able to test pre-built bins)
  set(project_build_environment ${project_build_environment}
        PREPEND PATH ${CMAKE_INSTALL_PREFIX}/scripts
        PREPEND PATH ${CMAKE_INSTALL_PREFIX}/bin
        PREPEND LD_LIBRARY_PATH ${CMAKE_INSTALL_PREFIX}/lib
        PREPEND ROOT_INCLUDE_PATH ${CMAKE_INSTALL_PREFIX}/include
        PREPEND PYTHONPATH ${CMAKE_INSTALL_PREFIX}/python
        PREPEND PYTHONPATH ${CMAKE_INSTALL_PREFIX}/python/lib-dynload)

  message(STATUS "  environment for local subdirectories")
  #   - project root (for relocatability)
  string(TOUPPER ${project} _proj)
  #set(project_environment ${project_environment} SET ${_proj}_PROJECT_ROOT "${CMAKE_SOURCE_DIR}")
  file(RELATIVE_PATH _PROJECT_ROOT ${CMAKE_INSTALL_PREFIX} ${CMAKE_SOURCE_DIR})
  #message(STATUS "_PROJECT_ROOT -> ${_PROJECT_ROOT}")
  set(project_environment ${project_environment} SET ${_proj}_PROJECT_ROOT "\${.}/${_PROJECT_ROOT}")
  set(project_build_environment ${project_build_environment} SET ${_proj}_PROJECT_ROOT "${CMAKE_SOURCE_DIR}")
  #   - 'packages':
  foreach(package ${packages})
    message(STATUS "    ${package}")
    get_filename_component(_pack ${package} NAME)
    string(TOUPPER ${_pack} _PACK)
    #     - roots (backward compatibility)
    set(project_environment ${project_environment} SET ${_PACK}ROOT \${${_proj}_PROJECT_ROOT}/${package})
    set(project_build_environment ${project_build_environment} SET ${_PACK}ROOT \${${_proj}_PROJECT_ROOT}/${package})

    #     - declared environments
    get_property(_pack_env DIRECTORY ${package} PROPERTY ENVIRONMENT)
    set(project_environment ${project_environment} ${_pack_env})
    set(project_build_environment ${project_build_environment} ${_pack_env})
    #       (build env only)
    get_property(_pack_env DIRECTORY ${package} PROPERTY BUILD_ENVIRONMENT)
    set(project_build_environment ${project_build_environment} ${_pack_env})

    # we need special handling of PYTHONPATH and PATH for the build-time environment
    set(_has_config NO)
    set(_has_python NO)
    if(EXISTS ${CMAKE_BINARY_DIR}/${package}/genConf OR TARGET ${_pack}ConfUserDB)
      set(project_build_environment ${project_build_environment}
          PREPEND PYTHONPATH ${CMAKE_BINARY_DIR}/${package}/genConf)
      set(_has_config YES)
    endif()

    if(EXISTS ${CMAKE_SOURCE_DIR}/${package}/python)
      set(project_build_environment ${project_build_environment}
          PREPEND PYTHONPATH \${${_proj}_PROJECT_ROOT}/${package}/python)
      set(_has_python YES)
    endif()

    if(_has_config AND _has_python)
      # we need to add a special fake __init__.py that allow import of modules
      # from different copies of the package
      get_filename_component(packname ${package} NAME)
      file(MAKE_DIRECTORY ${CMAKE_BINARY_DIR}/python/${packname})
      file(WRITE ${CMAKE_BINARY_DIR}/python/${packname}/__init__.py "
import os, sys
__path__ = [d for d in [os.path.join(d, '${packname}') for d in sys.path if d]
            if os.path.exists(d) or 'python.zip' in d]
")
      if(EXISTS ${CMAKE_SOURCE_DIR}/${package}/python/${packname}/__init__.py)
        file(READ ${CMAKE_SOURCE_DIR}/${package}/python/${packname}/__init__.py _py_init_content)
        file(APPEND ${CMAKE_BINARY_DIR}/python/${packname}/__init__.py
             "${_py_init_content}")
      endif()
    endif()

    if(EXISTS ${CMAKE_SOURCE_DIR}/${package}/scripts)
      set(project_build_environment ${project_build_environment}
          PREPEND PATH \${${_proj}_PROJECT_ROOT}/${package}/scripts)
    endif()

    get_property(_has_local_headers DIRECTORY ${package}
                 PROPERTY INSTALLS_LOCAL_HEADERS SET)
    if(_has_local_headers)
      set(project_build_environment ${project_build_environment}
          PREPEND ROOT_INCLUDE_PATH \${${_proj}_PROJECT_ROOT}/${package})
    endif()
  endforeach()

  #   - build dirs
  set(project_build_environment ${project_build_environment}
      PREPEND PATH ${CMAKE_RUNTIME_OUTPUT_DIRECTORY}
      PREPEND LD_LIBRARY_PATH ${CMAKE_LIBRARY_OUTPUT_DIRECTORY}
      PREPEND ROOT_INCLUDE_PATH ${CMAKE_BINARY_DIR}/include
      PREPEND PYTHONPATH ${CMAKE_LIBRARY_OUTPUT_DIRECTORY}
      PREPEND PYTHONPATH ${CMAKE_BINARY_DIR}/python)

  # - produce environment XML description
  #   release version
  gaudi_generate_env_conf(${env_release_xml} ${project_environment})
  install(FILES ${env_release_xml} DESTINATION .)
  #   build-time version
  gaudi_generate_env_conf(${env_xml} ${project_build_environment})
  #   add a small wrapper script in the build directory to easily run anything
  set(_env_cmd_line)
  foreach(t ${env_cmd}) # transform the env_cmd list in a space separated string
    set(_env_cmd_line "${_env_cmd_line} ${t}")
  endforeach()
  if(UNIX)
    file(WRITE ${CMAKE_BINARY_DIR}/run
         "#!/bin/sh\nexec ${_env_cmd_line} --xml ${env_xml} \"$@\"\n")
    execute_process(COMMAND chmod a+x ${CMAKE_BINARY_DIR}/run)
  elseif(WIN32)
    file(WRITE ${CMAKE_BINARY_DIR}/run.bat
         "${_env_cmd_line} --xml ${env_xml} %1 %2 %3 %4 %5 %6 %7 %8 %9\n")
  endif() # ignore other systems


  #--- Special target to print the summary of QMTest runs.
  if(GAUDI_BUILD_TESTS)
    add_custom_target(QMTestSummary)
    add_custom_command(TARGET QMTestSummary
                       COMMAND ${env_cmd} --xml ${env_xml}
                               qmtest_summarize.py)
  endif()


  #--- Generate config files to be imported by other projects.
  gaudi_generate_project_config_version_file()
  gaudi_generate_project_config_file()
  gaudi_generate_project_platform_config_file()
  gaudi_generate_exports(${packages})

  #--- Generate the manifest.xml file.
  gaudi_generate_project_manifest(${CMAKE_BINARY_DIR}/manifest.xml ${ARGV})
  install(FILES ${CMAKE_BINARY_DIR}/manifest.xml DESTINATION .)

  #--- CPack configuration
  set(CPACK_PACKAGE_NAME ${project})
  foreach(t MAJOR MINOR PATCH)
    set(CPACK_PACKAGE_VERSION_${t} ${CMAKE_PROJECT_VERSION_${t}})
  endforeach()
  set(CPACK_SYSTEM_NAME ${BINARY_TAG})

  set(CPACK_GENERATOR TGZ)

  set(CPACK_SOURCE_IGNORE_FILES "/InstallArea/;/build\\\\..*/;/\\\\.svn/;/\\\\.settings/;\\\\..*project;\\\\.gitignore")

  include(CPack)

endmacro()

#-------------------------------------------------------------------------------
# _gaudi_use_other_projects([project version [project version]...])
#
# Internal macro implementing the handline of the "USE" option.
# (improve readability)
#-------------------------------------------------------------------------------
macro(_gaudi_use_other_projects)
  # Note: it works even if the env. var. is not set.
  file(TO_CMAKE_PATH "$ENV{CMTPROJECTPATH}" projects_search_path)

  if(projects_search_path)
    list(REMOVE_DUPLICATES projects_search_path)
    message(STATUS "Looking for projects in ${projects_search_path}")
  else()
    message(STATUS "Looking for projects")
  endif()

  # this is neede because of the way variable expansion works in macros
  set(ARGN_ ${ARGN})
  while(ARGN_)
    list(LENGTH ARGN_ len)
    if(len LESS 2)
      message(FATAL_ERROR "Wrong number of arguments to USE option")
    endif()
    list(GET ARGN_ 0 other_project)
    list(GET ARGN_ 1 other_project_version)
    list(REMOVE_AT ARGN_ 0 1)

    if(NOT other_project_version MATCHES "^HEAD.*")
      string(REGEX MATCH "v?([0-9]+)[r.]([0-9]+)([p.]([0-9]+))?" _version ${other_project_version})

      set(other_project_cmake_version ${CMAKE_MATCH_1}.${CMAKE_MATCH_2})
      if(NOT CMAKE_MATCH_4 STREQUAL "")
        set(other_project_cmake_version ${other_project_cmake_version}.${CMAKE_MATCH_4})
      endif()
    else()
      # "HEAD" is a special version id (mapped to v999r999).
      set(other_project_cmake_version 999.999)
    endif()

    if(NOT ${other_project}_FOUND)
      string(TOUPPER ${other_project} other_project_upcase)
      set(suffixes)
      foreach(_s1 ${other_project}
                 ${other_project_upcase}/${other_project_upcase}_${other_project_version}
                 ${other_project_upcase})
        foreach(_s2 "" "/InstallArea")
          foreach(_s3 "" "/${BINARY_TAG}" "/${LCG_platform}" "/${LCG_system}")
            set(suffixes ${suffixes} ${_s1}${_s2}${_s3})
          endforeach()
        endforeach()
      endforeach()
      list(REMOVE_DUPLICATES suffixes)
      #message(STATUS "suffixes ${suffixes}")
      find_package(${other_project} ${other_project_cmake_version}
                   HINTS ${projects_search_path}
                   PATH_SUFFIXES ${suffixes})
      if(${other_project}_FOUND)
        message(STATUS "  found ${other_project} ${${other_project}_VERSION} ${${other_project}_DIR}")
        if(heptools_version)
          if(NOT heptools_version STREQUAL ${other_project}_heptools_version)
            if(${other_project}_heptools_version)
              set(hint_message "with the option '-DCMAKE_TOOLCHAIN_FILE=.../heptools-${${other_project}_heptools_version}.cmake'")
            else()
              set(hint_message "without the option '-DCMAKE_TOOLCHAIN_FILE=...'")
            endif()
            message(FATAL_ERROR "Incompatible versions of heptools toolchains:
  ${CMAKE_PROJECT_NAME} -> ${heptools_version}
  ${other_project} ${${other_project}_VERSION} -> ${${other_project}_heptools_version}

  You need to call cmake ${hint_message}
")
          endif()
        endif()
        if(NOT LCG_SYSTEM STREQUAL ${other_project}_heptools_system)
          message(FATAL_ERROR "Incompatible values of LCG_SYSTEM:
  ${CMAKE_PROJECT_NAME} -> ${LCG_SYSTEM}
  ${other_project} ${${other_project}_VERSION} -> ${${other_project}_heptools_system}

  Check your configuration.
")
        endif()
        include_directories(${${other_project}_INCLUDE_DIRS})
        set(binary_paths ${${other_project}_BINARY_PATH} ${binary_paths})
        foreach(exported ${${other_project}_EXPORTED_SUBDIRS})
          list(FIND known_packages ${exported} is_needed)
          if(is_needed LESS 0)
            list(APPEND known_packages ${exported})
            get_filename_component(expname ${exported} NAME)
            include(${expname}Export)
            message(STATUS "    imported ${exported} ${${exported}_VERSION}")
          endif()
        endforeach()
        list(APPEND known_packages ${${other_project}_OVERRIDDEN_SUBDIRS})
        # Note: we add them in reverse order so that they appear in the correct
        # inclusion order in the environment XML.
        set(used_gaudi_projects ${other_project} ${used_gaudi_projects})
        if(${other_project}_USES)
          list(INSERT ARGN_ 0 ${${other_project}_USES})
        endif()
      else()
        message(FATAL_ERROR "Cannot find project ${other_project} ${other_project_version}")
      endif()
      #message(STATUS "know_packages (after ${other_project}) ${known_packages}")
    endif()

  endwhile()
endmacro()

#-------------------------------------------------------------------------------
# _gaudi_highest_version(output [version ...])
#
# Helper function to get the highest of a list of versions in the format vXrY[pZ]
# (actually it just compares the numbers).
#
# The highest version is stored in the 'output' variable.
#-------------------------------------------------------------------------------
function(_gaudi_highest_version output)
  if(ARGN)
    # use the first version as initial result
    list(GET ARGN 0 result)
    list(REMOVE_AT ARGN 0)
    # convert the version to a list of numbers
    #message(STATUS "_gaudi_highest_version: initial -> ${result}")
    string(REGEX MATCHALL "[0-9]+" result_digits ${result})
    list(LENGTH result_digits result_length)

    foreach(candidate ${ARGN})
      # convert the version to a list of numbers
      #message(STATUS "_gaudi_highest_version: candidate -> ${candidate}")
      string(REGEX MATCHALL "[0-9]+" candidate_digits ${candidate})
      list(LENGTH candidate_digits candidate_length)

      # get the upper limit of the loop over the elements
      # (note: in case of equality after the loop, the one with more elements
      #  wins, or 'result' in case of same length... so we preset the winner)
      if(result_length LESS candidate_length)
        math(EXPR limit "${result_length} - 1")
        set(candidate_higher TRUE)
      else()
        math(EXPR limit "${candidate_length} - 1")
        set(candidate_higher FALSE)
      endif()
      # loop on the elements of the two lists (result and candidate)
      foreach(idx RANGE ${limit})
        list(GET result_digits ${idx} r)
        list(GET candidate_digits ${idx} c)
        if(r LESS c)
          set(candidate_higher TRUE)
          break()
        elseif(c LESS r)
          set(candidate_higher FALSE)
          break()
        endif()
      endforeach()
      #message(STATUS "_gaudi_highest_version: candidate_higher -> ${candidate_higher}")
      # replace the result if the candidate is higher
      if(candidate_higher)
        set(result ${candidate})
        set(result_digits ${candidate_digits})
        set(result_length ${candidate_length})
      endif()
      #message(STATUS "_gaudi_highest_version: result -> ${result}")
    endforeach()
  else()
    # if we do not have arguments, return an empty variable
    set(result)
  endif()
  # pass back the result
  set(${output} ${result} PARENT_SCOPE)
endfunction()

#-------------------------------------------------------------------------------
# gaudi_find_data_package(name [version] [[PATH_SUFFIXES] suffixes...])
#
# Locate a CMT-style "data package", essentially a directory of the type:
#
#  <prefix>/<name>/<version>
#
# with a file called <name>Environment.xml inside.
#
# <name> can contain '/'s, but they are replaced by '_'s when looking for the
# XML file.
#
# <version> has to be a glob pattern (the default is '*').
#
# The package will be searched for in all the directories specified in the
# environment variable CMTPROJECTPATH and in CMAKE_PREFIX_PATH. If specified,
# the suffixes willbe appended to eache searched directory to look for the
# data packages.
#
# The root of the data package will be stored in <variable>.
#-------------------------------------------------------------------------------
function(gaudi_find_data_package name)
  #message(STATUS "gaudi_find_data_package(${ARGV})")
  if(NOT ${name}_FOUND)
    # Note: it works even if the env. var. is not set.
    file(TO_CMAKE_PATH "$ENV{CMTPROJECTPATH}" projects_search_path)
    file(TO_CMAKE_PATH "$ENV{CMAKE_PREFIX_PATH}" env_prefix_path)

    set(version *) # default version value
    if(ARGN AND NOT ARGV1 STREQUAL PATH_SUFFIXES)
      set(version ${ARGV1})
      list(REMOVE_AT ARGN 0)
    endif()

    if(ARGN)
      list(GET ARGN 0 arg)
      if(arg STREQUAL PATH_SUFFIXES)
        list(REMOVE_AT ARGN 0)
      endif()
    endif()
    # At this point, ARGN contains only the suffixes, if any.

    string(REPLACE / _ envname ${name}Environment.xml)

    set(candidate_version)
    set(candidate_path)
    foreach(prefix ${projects_search_path} ${CMAKE_PREFIX_PATH} ${env_prefix_path})
      foreach(suffix "" ${ARGN})
        #message(STATUS "gaudi_find_data_package: check ${prefix}/${suffix}/${name}")
        if(IS_DIRECTORY ${prefix}/${suffix}/${name})
          #message(STATUS "gaudi_find_data_package: scanning ${prefix}/${suffix}/${name}")
          # Look for env files with the matching version.
          file(GLOB envfiles RELATIVE ${prefix}/${suffix}/${name} ${prefix}/${suffix}/${name}/${version}/${envname})
          # Translate the list of env files into the list of available versions
          set(versions)
          foreach(f ${envfiles})
            get_filename_component(f ${f} PATH)
            set(versions ${versions} ${f})
          endforeach()
          #message(STATUS "gaudi_find_data_package: found versions '${versions}'")
          if(versions)
            # find the highest version encountered so far
            _gaudi_highest_version(high ${candidate_version} ${versions})
            if(high AND NOT (high STREQUAL candidate_version))
              set(candidate_version ${high})
              set(candidate_path ${prefix}/${suffix}/${name}/${candidate_version})
            endif()
          endif()
        endif()
      endforeach()
    endforeach()
    if(candidate_version)
      set(${name}_FOUND TRUE CACHE INTERNAL "")
      set(${name}_DIR ${candidate_path} CACHE PATH "Location of ${name}")
      mark_as_advanced(${name}_FOUND ${name}_DIR)
      message(STATUS "Found ${name} ${candidate_version}: ${${name}_DIR}")
    else()
      message(FATAL_ERROR "Cannot find ${name} ${version}")
    endif()
  endif()
endfunction()

#-------------------------------------------------------------------------------
# _gaudi_handle_data_pacakges([package [VERSION version] [project version [VERSION version]]...])
#
# Internal macro implementing the handline of the "USE" option.
# (improve readability)
#-------------------------------------------------------------------------------
macro(_gaudi_handle_data_packages)
  # this is neede because of the way variable expansion works in macros
  set(ARGN_ ${ARGN})
  if(ARGN_)
    message(STATUS "Looking for data packages")
  endif()
  while(ARGN_)
    # extract data package name and (optional) version from the list
    list(GET ARGN_ 0 _data_package)
    list(REMOVE_AT ARGN_ 0)
    if(ARGN_) # we can look for the version only if we still have data)
      list(GET ARGN_ 0 _data_pkg_vers)
      if(_data_pkg_vers STREQUAL VERSION)
        list(GET ARGN_ 1 _data_pkg_vers)
        list(REMOVE_AT ARGN_ 0 1)
      else()
        set(_data_pkg_vers *) # default version value
      endif()
    else()
      set(_data_pkg_vers *) # default version value
    endif()
    if(NOT ${_data_package}_FOUND)
      gaudi_find_data_package(${_data_package} ${_data_pkg_vers} PATH_SUFFIXES ${GAUDI_DATA_SUFFIXES})
    else()
      message(STATUS "Using ${_data_package}: ${${_data_package}_DIR}")
    endif()
    if(${_data_package}_FOUND)
      string(REPLACE / _ _data_pkg_env ${_data_package}Environment.xml)
      set(project_environment ${project_environment} INCLUDE ${${_data_package}_DIR}/${_data_pkg_env})
    endif()
  endwhile()
endmacro()

#-------------------------------------------------------------------------------
# include_package_directories(Package1 [Package2 ...])
#
# Adde the include directories of each package to the include directories.
#-------------------------------------------------------------------------------
function(include_package_directories)
  #message(STATUS "include_package_directories(${ARGN})")
  foreach(package ${ARGN})
    # we need to ensure that the user can call this function also for directories
    if(TARGET ${package})
      get_target_property(to_incl ${package} SOURCE_DIR)
      if(to_incl)
        #message(STATUS "include_package_directories1 include_directories(${to_incl})")
        include_directories(${to_incl})
      endif()
    elseif(IS_ABSOLUTE ${package} AND IS_DIRECTORY ${package})
      #message(STATUS "include_package_directories2 include_directories(${package})")
      include_directories(${package})
    elseif(IS_DIRECTORY ${CMAKE_CURRENT_SOURCE_DIR}/${package})
      #message(STATUS "include_package_directories3 include_directories(${package})")
      include_directories(${CMAKE_CURRENT_SOURCE_DIR}/${package})
    elseif(IS_DIRECTORY ${CMAKE_SOURCE_DIR}/${package}) # package can be the name of a subdir
      #message(STATUS "include_package_directories4 include_directories(${package})")
      include_directories(${CMAKE_SOURCE_DIR}/${package})
    else()
      # ensure that the current directory knows about the package
      find_package(${package} QUIET)
      set(to_incl)
      string(TOUPPER ${package} _pack_upper)
      if(${_pack_upper}_FOUND OR ${package}_FOUND)
        # Handle some special cases first, then try for package uppercase (DIRS and DIR)
        # If the package is found, add INCLUDE_DIRS or (if not defined) INCLUDE_DIR.
        # If none of the two is defined, do not add anything.
        if(${package} STREQUAL PythonLibs)
          set(to_incl PYTHON_INCLUDE_DIRS)
        elseif(${_pack_upper}_INCLUDE_DIRS)
          set(to_incl ${_pack_upper}_INCLUDE_DIRS)
        elseif(${_pack_upper}_INCLUDE_DIR)
          set(to_incl ${_pack_upper}_INCLUDE_DIR)
        elseif(${package}_INCLUDE_DIRS)
          set(to_incl ${package}_INCLUDE_DIRS)
        endif()
        # Include the directories
        #message(STATUS "include_package_directories5 include_directories(${${to_incl}})")
        include_directories(${${to_incl}})
      endif()
    endif()
  endforeach()
endfunction()

#-------------------------------------------------------------------------------
# gaudi_depends_on_subdirs(subdir1 [subdir2 ...])
#
# The presence of this function in a CMakeLists.txt is used by gaudi_sort_subdirectories
# to get the dependencies from the subdirectories before actually adding them.
#
# The fuction performs those operations that are not needed if there is no
# dependency declared.
#
# The arguments are actually ignored, so there is a check to execute it only once.
#-------------------------------------------------------------------------------
function(gaudi_depends_on_subdirs)
  # avoid multiple calls (note that the
  if(NOT gaudi_depends_on_subdirs_called)
    # get direct and indirect dependencies
    file(RELATIVE_PATH subdir_name ${CMAKE_SOURCE_DIR} ${CMAKE_CURRENT_SOURCE_DIR})
    set(deps)
    gaudi_list_dependencies(deps ${subdir_name})

    # find the list of targets that generate headers in the packages we depend on.
    gaudi_get_genheader_targets(required_genheader_targets ${deps})
    #message(STATUS "required_genheader_targets: ${required_genheader_targets}")
    set(required_genheader_targets ${required_genheader_targets} PARENT_SCOPE)

    # add the the directories that provide headers to the include_directories
    foreach(subdir ${deps})
      if(IS_DIRECTORY ${CMAKE_SOURCE_DIR}/${subdir})
        get_property(has_local_headers DIRECTORY ${CMAKE_SOURCE_DIR}/${subdir} PROPERTY INSTALLS_LOCAL_HEADERS SET)
        if(has_local_headers)
          include_directories(${CMAKE_SOURCE_DIR}/${subdir})
        endif()
      endif()
    endforeach()

    # prevent multiple executions
    set(gaudi_depends_on_subdirs_called TRUE PARENT_SCOPE)
  endif()

  # add the dependencies lines to the DOT dependency graph
  foreach(d ${ARGN})
    file(APPEND ${CMAKE_BINARY_DIR}/subdirs_deps.dot "\"${subdir_name}\" -> \"${d}\";\n")
  endforeach()
endfunction()

#-------------------------------------------------------------------------------
# gaudi_collect_subdir_deps(subdirectories)
#
# look for dependencies declared in the subdirectories
#-------------------------------------------------------------------------------
macro(gaudi_collect_subdir_deps)
  foreach(_p ${ARGN})
    # initialize dependencies variable
    set(${_p}_DEPENDENCIES)
    # parse the CMakeLists.txt
    file(READ ${CMAKE_SOURCE_DIR}/${_p}/CMakeLists.txt file_contents)
    string(REGEX MATCHALL "gaudi_depends_on_subdirs *\\(([^)]+)\\)" vars "${file_contents}")
    foreach(var ${vars})
      # extract the individual subdir names
      string(REGEX REPLACE "gaudi_depends_on_subdirs *\\(([^)]+)\\)" "\\1" __p ${var})
      # (replace space-type chars with spaces)
      string(REGEX REPLACE "[\t\r\n]+" " " __p "${__p}")
      separate_arguments(__p)
      foreach(___p ${__p})
        # check that the declared dependency refers to an existing (known) package
        list(FIND known_packages ${___p} idx)
        if(idx LESS 0)
          message(WARNING "Subdirectory '${_p}' declares dependency on unknown subdirectory '${___p}'")
        endif()
        list(APPEND ${_p}_DEPENDENCIES ${___p})
      endforeach()
    endforeach()
    # Special dependency required for modules
    string(REGEX MATCHALL "gaudi_add_module *\\(([^)]+)\\)" vars ${file_contents})
    if(vars AND NOT _p STREQUAL GaudiCoreSvc)
      list(APPEND ${_p}_DEPENDENCIES GaudiCoreSvc)
    endif()
  endforeach()
endmacro()
# helper function used by gaudi_sort_subdirectories
macro(__visit__ _p)
  if(NOT __${_p}_visited__)
    set(__${_p}_visited__ TRUE)
    if(${_p}_DEPENDENCIES)
      foreach(___p ${${_p}_DEPENDENCIES})
        __visit__(${___p})
      endforeach()
    endif()
    list(APPEND out_packages ${_p})
  endif()
endmacro()
#-------------------------------------------------------------------------------
# gaudi_sort_subdirectories(var)
#
# Sort the list of subdirectories in the variable `var` according to the
# declared dependencies.
#-------------------------------------------------------------------------------
function(gaudi_sort_subdirectories var)
  set(out_packages)
  set(in_packages ${${var}})
  foreach(p ${in_packages})
    __visit__(${p})
  endforeach()
  set(${var} ${out_packages} PARENT_SCOPE)
endfunction()

#-------------------------------------------------------------------------------
# gaudi_list_dependencies(<variable> subdir)
#
# Add the subdirectories we depend on, (directly and indirectly) to the variable
# passed.
#-------------------------------------------------------------------------------
macro(gaudi_list_dependencies variable subdir)
  #message(STATUS "gaudi_list_dependencies(${subdir})")
  # recurse for the direct dependencies
  foreach(other ${${subdir}_DEPENDENCIES})
    list(FIND ${variable} ${other} other_idx)
    if(other_idx LESS 0) # recurse only if the entry is not yet in the list
      gaudi_list_dependencies(${variable} ${other})
      list(APPEND ${variable} ${other})
    endif()
  endforeach()
  #message(STATUS " --> ${${variable}}")
endmacro()

#-------------------------------------------------------------------------------
# gaudi_get_packages
#
# Find all the CMakeLists.txt files in the sub-directories and add their
# directories to the variable.
#-------------------------------------------------------------------------------
function(gaudi_get_packages var)
  # FIXME: trick to get the relative path to the build directory
  file(GLOB rel_build_dir RELATIVE ${CMAKE_SOURCE_DIR} ${CMAKE_BINARY_DIR})
  set(packages)
  file(GLOB_RECURSE cmakelist_files RELATIVE ${CMAKE_SOURCE_DIR} CMakeLists.txt)
  foreach(file ${cmakelist_files})
    # ignore the source directory itself and files in the build directory
    if(NOT file STREQUAL CMakeLists.txt AND NOT file MATCHES "^${rel_build_dir}")
      get_filename_component(package ${file} PATH)
      list(APPEND packages ${package})
    endif()
  endforeach()
  list(SORT var)
  set(${var} ${packages} PARENT_SCOPE)
  if (GAUDI_CHECK_MISSING_CONFIGS)
    file(GLOB_RECURSE requirements_files RELATIVE ${CMAKE_SOURCE_DIR} requirements)
    foreach(r ${requirements_files})
      string(REPLACE cmt/requirements CMakeLists.txt c ${r})
      if(NOT EXISTS ${CMAKE_SOURCE_DIR}/${c})
        message(WARNING "found ${r} but no ${c}")
      endif()
    endforeach()
  endif()
endfunction()


#-------------------------------------------------------------------------------
# gaudi_subdir(name version)
#
# Declare name and version of the subdirectory.
#-------------------------------------------------------------------------------
macro(gaudi_subdir name version)
  gaudi_get_package_name(_guessed_name)
  if (NOT _guessed_name STREQUAL "${name}")
    message(WARNING "Declared subdir name (${name}) does not match the name of the directory (${_guessed_name})")
  endif()

  # Set useful variables and properties
  set(subdir_name ${name})
  set(subdir_version ${version})
  set_directory_properties(PROPERTIES name ${name})
  set_directory_properties(PROPERTIES version ${version})

  # Generate the version header for the package.
  execute_process(COMMAND
                  ${versheader_cmd} --quiet
                     ${name} ${version} ${CMAKE_CURRENT_BINARY_DIR}/${name}Version.h)
endmacro()

#-------------------------------------------------------------------------------
# gaudi_get_package_name(VAR)
#
# Set the variable VAR to the current "package" (subdirectory) name.
#-------------------------------------------------------------------------------
macro(gaudi_get_package_name VAR)
  if (subdir_name)
    set(${VAR} ${subdir_name})
  else()
    # By convention, the package is the name of the source directory.
    get_filename_component(${VAR} ${CMAKE_CURRENT_SOURCE_DIR} NAME)
  endif()
endmacro()

#-------------------------------------------------------------------------------
# _gaudi_strip_build_type_libs(VAR)
#
# Helper function to reduce the list of linked libraries.
#-------------------------------------------------------------------------------
function(_gaudi_strip_build_type_libs variable)
  set(collected ${${variable}})
  #message(STATUS "Stripping build type special libraries.")
  set(_coll)
  while(collected)
    # pop an element (library or qualifier)
    list(GET collected 0 entry)
    list(REMOVE_AT collected 0)
    if(entry STREQUAL debug OR entry STREQUAL optimized OR entry STREQUAL general)
      # it's a qualifier: pop another one (the library name)
      list(GET collected 0 lib)
      list(REMOVE_AT collected 0)
      # The possible values of CMAKE_BUILD_TYPE are Debug, Release,
      # RelWithDebInfo and MinSizeRel, plus the LCG/Gaudi special ones
      # Coverage and Profile. (treat an empty CMAKE_BUILD_TYPE as Release)
      if((entry STREQUAL general) OR
         (CMAKE_BUILD_TYPE MATCHES "Debug|Coverage" AND entry STREQUAL debug) OR
         ((NOT CMAKE_BUILD_TYPE OR CMAKE_BUILD_TYPE MATCHES "Rel|Profile") AND entry STREQUAL optimized))
        # we keep it only if corresponds to the build type
        set(_coll ${_coll} ${lib})
      endif()
    else()
      # it's not a qualifier: keep it
      set(_coll ${_coll} ${entry})
    endif()
  endwhile()
  set(collected ${_coll})
  if(collected)
    list(REMOVE_DUPLICATES collected)
  endif()
  set(${variable} ${collected} PARENT_SCOPE)
endfunction()

#-------------------------------------------------------------------------------
# gaudi_resolve_link_libraries(variable lib_or_package1 lib_or_package2 ...)
#
# Translate the package names in a list of link library options into the
# corresponding library options.
# Example:
#
#  find_package(Boost COMPONENTS filesystem regex)
#  find_package(ROOT COMPONENTS RIO)
#  gaudi_resolve_link_libraries(LIBS Boost ROOT)
#  ...
#  target_link_libraries(XYZ ${LIBS})
#
# Note: this function is more useful in wrappers to add_library etc, like
#       gaudi_add_library
#-------------------------------------------------------------------------------
function(gaudi_resolve_link_libraries variable)
  #message(STATUS "gaudi_resolve_link_libraries input: ${ARGN}")
  set(collected)
  set(to_be_resolved)
  foreach(package ${ARGN})
    # check if it is an actual library or a target first
    if(TARGET ${package})
      #message(STATUS "${package} is a TARGET")
      set(collected ${collected} ${package})
      get_target_property(libs ${package} REQUIRED_LIBRARIES)
      if(libs)
        set(to_be_resolved ${to_be_resolved} ${libs})
      endif()
    elseif(EXISTS ${package}) # it's a real file
      #message(STATUS "${package} is a FILE")
      set(collected ${collected} ${package})
    else()
      # it must be an available package
      string(TOUPPER ${package} _pack_upper)
      # The case of CMAKE_DL_LIBS is more special than others
      if(${_pack_upper}_FOUND OR ${package}_FOUND)
        # Handle some special cases first, then try for PACKAGE_LIBRARIES
        # otherwise fall back on Package_LIBRARIES.
        if(${package} STREQUAL PythonLibs)
          set(collected ${collected} ${PYTHON_LIBRARIES})
        elseif(${_pack_upper}_LIBRARIES)
          set(collected ${collected} ${${_pack_upper}_LIBRARIES})
        else()
          set(collected ${collected} ${${package}_LIBRARIES})
        endif()
      else()
        # if it's not a package, we just add it as it is... there are a lot of special cases
        set(collected ${collected} ${package})
      endif()
    endif()
  endforeach()
  _gaudi_strip_build_type_libs(to_be_resolved)
  if(to_be_resolved)
    gaudi_resolve_link_libraries(to_be_resolved ${to_be_resolved})
    set(collected ${collected} ${to_be_resolved})
  endif()
  #message(STATUS "gaudi_resolve_link_libraries collected: ${collected}")
  _gaudi_strip_build_type_libs(collected)
  #message(STATUS "gaudi_resolve_link_libraries output: ${collected}")
  set(${variable} ${collected} PARENT_SCOPE)
endfunction()

#-------------------------------------------------------------------------------
# gaudi_global_target_append(global_target local_target file1 [file2 ...])
# (macro)
#
# Adds local files as sources for the global target 'global_target' making it
# depend on the local target 'local_target'.
#-------------------------------------------------------------------------------
macro(gaudi_global_target_append global_target local_target)
  set_property(GLOBAL APPEND PROPERTY ${global_target}_SOURCES ${ARGN})
  set_property(GLOBAL APPEND PROPERTY ${global_target}_DEPENDS ${local_target})
endmacro()

#-------------------------------------------------------------------------------
# gaudi_global_target_get_info(global_target local_targets_var files_var)
# (macro)
#
# Put the information to configure the global target 'global_target' in the
# two variables local_targets_var and files_var.
#-------------------------------------------------------------------------------
macro(gaudi_global_target_get_info global_target local_targets_var files_var)
  get_property(${files_var} GLOBAL PROPERTY ${global_target}_SOURCES)
  get_property(${local_targets_var} GLOBAL PROPERTY ${global_target}_DEPENDS)
endmacro()


#-------------------------------------------------------------------------------
# gaudi_merge_files_append(merge_tgt local_target file1 [file2 ...])
#
# Add files to be included in the merge target 'merge_tgt', using 'local_target'
# as dependency trigger.
#-------------------------------------------------------------------------------
function(gaudi_merge_files_append merge_tgt local_target)
  gaudi_global_target_append(Merged${merge_tgt} ${local_target} ${ARGN})
endfunction()

#-------------------------------------------------------------------------------
# gaudi_merge_files(merge_tgt dest filename)
#
# Create a global target Merged${merge_tgt} that takes input files and dependencies
# from the packages (declared with gaudi_merge_files_append).
#-------------------------------------------------------------------------------
function(gaudi_merge_files merge_tgt dest filename)
  gaudi_global_target_get_info(Merged${merge_tgt} deps parts)
  if(parts)
    # create the targets
    set(output ${CMAKE_BINARY_DIR}/${dest}/${filename})
    add_custom_command(OUTPUT ${output}
                       COMMAND ${merge_cmd} ${parts} ${output}
                       DEPENDS ${parts})
    add_custom_target(Merged${merge_tgt} ALL DEPENDS ${output})
    # prepare the high level dependencies
    add_dependencies(Merged${merge_tgt} ${deps})

    # target to generate a partial merged file
    add_custom_command(OUTPUT ${output}_force
                       COMMAND ${merge_cmd} --ignore-missing ${parts} ${output})
    add_custom_target(Merged${merge_tgt}_force DEPENDS ${output}_force)
    # ensure that we merge what we have before installing if the output was not
    # produced
    install(CODE "if(NOT EXISTS ${output})
                  message(WARNING \"creating partial ${output}\")
                  execute_process(COMMAND ${merge_cmd} --ignore-missing ${parts} ${output})
                  endif()")

    # install rule for the merged DB
    install(FILES ${output} DESTINATION ${dest} OPTIONAL)
  endif()
endfunction()

#---------------------------------------------------------------------------------------------------
# gaudi_generate_configurables(library [PRELOAD <lib>])
#
# Internal function. Add the targets needed to produce the configurables for a
# module (component library).
#
# The PRELOAD argument is used
#
# Note: see gaudi_install_python_modules for a description of how conflicts
#       between the installations of __init__.py are solved.
#---------------------------------------------------------------------------------------------------
function(gaudi_generate_configurables library)
  gaudi_get_package_name(package)

  CMAKE_PARSE_ARGUMENTS(ARG "" "PRELOAD" "" ${ARGN})

  set(conf_depends ${library})

  if(ARG_PRELOAD)
    if(NOT EXISTS ${ARG_PRELOAD})
      # assume it's a bare library name
      if(TARGET ${ARG_PRELOAD})
        set(conf_depends ${conf_depends} ${ARG_PRELOAD})
      endif()
      set(ARG_PRELOAD ${CMAKE_SHARED_LIBRARY_PREFIX}${ARG_PRELOAD}${CMAKE_SHARED_LIBRARY_SUFFIX})
    endif()
    # prepare the option for genconf_cmd
    set(library_preload "--load-library=${ARG_PRELOAD}")
  endif()

  # Prepare the build directory
  set(outdir ${CMAKE_CURRENT_BINARY_DIR}/genConf/${package})
  file(MAKE_DIRECTORY ${outdir})

  # Python classes used for the various component types.
  set(confModuleName GaudiKernel.Proxy)
  set(confDefaultName Configurable.DefaultName)
  set(confAlgorithm ConfigurableAlgorithm)
  set(confAlgTool ConfigurableAlgTool)
  set(confAuditor ConfigurableAuditor)
  set(confService ConfigurableService)

  # Note: the dependencies on GaudiSvc and the genconf executable are needed
  #       in case they have to be built in the current project
  if(TARGET GaudiCoreSvc)
    get_target_property(GaudiCoreSvcIsImported GaudiCoreSvc IMPORTED)
  else()
    set(GaudiCoreSvcIsImported TRUE) # no target or imported is the same
  endif()

  if(NOT GaudiCoreSvcIsImported) # it's a local target
    set(deps GaudiCoreSvc genconf)
  else()
    set(deps genconf)
  endif()

  add_custom_command(
    OUTPUT ${outdir}/${library}_confDb.py ${outdir}/${library}Conf.py ${outdir}/__init__.py
    COMMAND ${env_cmd} --xml ${env_xml}
              ${genconf_cmd} ${library_preload} -o ${outdir} -p ${package}
                --configurable-module=${confModuleName}
                --configurable-default-name=${confDefaultName}
                --configurable-algorithm=${confAlgorithm}
                --configurable-algtool=${confAlgTool}
                --configurable-auditor=${confAuditor}
                --configurable-service=${confService}
                -i ${library}
<<<<<<< HEAD
    DEPENDS ${library} ${deps})
=======
    DEPENDS ${conf_depends})
>>>>>>> b4a922d5
  add_custom_target(${library}Conf ALL DEPENDS ${outdir}/${library}_confDb.py)
  # Add the target to the target that groups all of them for the package.
  if(NOT TARGET ${package}ConfAll)
    add_custom_target(${package}ConfAll ALL)
  endif()
  add_dependencies(${package}ConfAll ${library}Conf)
  # Add dependencies on GaudiSvc and the genconf executable if they have to be built in the current project
  # Notify the project level target
  gaudi_merge_files_append(ConfDB ${library}Conf ${outdir}/${library}_confDb.py)
  #----Installation details-------------------------------------------------------
  install(FILES ${outdir}/${library}_confDb.py ${outdir}/${library}Conf.py
          DESTINATION python/${package} OPTIONAL)

  # Check if we need to install our __init__.py (i.e. it is not already installed
  # with the python modules).
  # Note: no need to do anything if we already have configurables
  get_property(has_configurables DIRECTORY PROPERTY has_configurables)
  if(NOT has_configurables)
    get_property(python_modules DIRECTORY PROPERTY has_python_modules)
    list(FIND python_modules ${package} got_pkg_module)
    if(got_pkg_module LESS 0)
      # we need to install our __init__.py
      install(FILES ${outdir}/__init__.py DESTINATION python/${package} OPTIONAL)
    endif()
  endif()

  # Property used to synchronize the installation of Python modules between
  # gaudi_generate_configurables and gaudi_install_python_modules.
  set_property(DIRECTORY APPEND PROPERTY has_configurables ${library})
endfunction()

define_property(DIRECTORY
                PROPERTY CONFIGURABLE_USER_MODULES
                BRIEF_DOCS "ConfigurableUser modules"
                FULL_DOCS "List of Python modules containing ConfigurableUser specializations (default <package>/Config, 'None' to disable)." )
#---------------------------------------------------------------------------------------------------
# gaudi_generate_confuserdb([DEPENDS target1 target2])
#
# Generate entries in the configurables database for ConfigurableUser specializations.
# By default, the python module supposed to contain ConfigurableUser's is <package>.Config,
# but different (or more) modules can be specified with the directory property
# CONFIGURABLE_USER_MODULES. If that property is set to None, there will be no
# search for ConfigurableUser's.
#---------------------------------------------------------------------------------------------------
function(gaudi_generate_confuserdb)
  gaudi_get_package_name(package)
  get_directory_property(modules CONFIGURABLE_USER_MODULES)
  if( NOT (modules STREQUAL "None") ) # ConfUser enabled
    set(outdir ${CMAKE_CURRENT_BINARY_DIR}/genConf/${package})

    # get the optional dependencies from argument and properties
    CMAKE_PARSE_ARGUMENTS(ARG "" "" "DEPENDS" ${arguments})
    get_directory_property(PROPERTY_DEPENDS CONFIGURABLE_USER_DEPENDS)

    # TODO: this re-runs the genconfuser every time
    #       we have to force it because we cannot define the dependencies
    #       correctly (on the Python files)
    add_custom_target(${package}ConfUserDB ALL
                      DEPENDS ${outdir}/${package}_user_confDb.py)
    if(${ARG_DEPENDS} ${PROPERTY_DEPENDS})
      add_dependencies(${package}ConfUserDB ${ARG_DEPENDS} ${PROPERTY_DEPENDS})
    endif()
    add_custom_command(
      OUTPUT ${outdir}/${package}_user_confDb.py
      COMMAND ${env_cmd} --xml ${env_xml}
                ${genconfuser_cmd}
                  -r ${CMAKE_CURRENT_SOURCE_DIR}/python
                  -o ${outdir}/${package}_user_confDb.py
                  ${package} ${modules})
    install(FILES ${outdir}/${package}_user_confDb.py
            DESTINATION python/${package} OPTIONAL)
    gaudi_merge_files_append(ConfDB ${package}ConfUserDB ${outdir}/${package}_user_confDb.py)

    # FIXME: dependency on others ConfUserDB
    # Historically we have been relying on the ConfUserDB built in the dependency
    # order.
    file(RELATIVE_PATH subdir_name ${CMAKE_SOURCE_DIR} ${CMAKE_CURRENT_SOURCE_DIR})
    set(deps)
    gaudi_list_dependencies(deps ${subdir_name})
    # get the plain package-names of the dependencies
    set(deps_names)
    foreach(dep ${deps})
      get_filename_component(dep ${dep} NAME)
      set(deps_names ${deps_names} ${dep})
    endforeach()
    # find the targets we need to depend on
    set(targets)
    # - first the regular configurables (for the current package too)
    foreach(dep ${deps_names} ${package})
      if(TARGET ${dep}ConfAll)
        set(targets ${targets} ${dep}ConfAll)
      endif()
    endforeach()
    # - then the 'conf-user's
    foreach(dep ${deps_names})
      get_filename_component(dep ${dep} NAME)
      if(TARGET ${dep}ConfUserDB)
        set(targets ${targets} ${dep}ConfUserDB)
      endif()
    endforeach()
    #message(STATUS "${outdir}/${package}_user_confDb.py <- ${targets}")
    if(targets) # FIXME: is this an optimization or it is better to add deps one by one?
      add_custom_command(OUTPUT ${outdir}/${package}_user_confDb.py DEPENDS ${targets} APPEND)
    endif()

  endif()
endfunction()

#-------------------------------------------------------------------------------
# gaudi_get_required_include_dirs(<output> <libraries>)
#
# Get the include directories required by the linker libraries specified
# and prepend them to the output variable.
#-------------------------------------------------------------------------------
function(gaudi_get_required_include_dirs output)
  set(collected)
  foreach(lib ${ARGN})
    set(req)
    if(TARGET ${lib})
      list(APPEND collected ${lib})
      get_property(req TARGET ${lib} PROPERTY REQUIRED_INCLUDE_DIRS)
      if(req)
        list(APPEND collected ${req})
      endif()
    endif()
  endforeach()
  if(collected)
    set(collected ${collected} ${${output}})
    list(REMOVE_DUPLICATES collected)
    set(${output} ${collected} PARENT_SCOPE)
  endif()
endfunction()

#-------------------------------------------------------------------------------
# gaudi_get_required_library_dirs(<output> <libraries>)
#
# Get the library directories required by the linker libraries specified
# and prepend them to the output variable.
#-------------------------------------------------------------------------------
function(gaudi_get_required_library_dirs output)
  set(collected)
  foreach(lib ${ARGN})
    set(req)
    # Note: adding a directory to the library path make sense only to find
    # shared libraries (and not static ones).
    if(EXISTS ${lib} AND lib MATCHES "${CMAKE_SHARED_LIBRARY_PREFIX}[^/]*${CMAKE_SHARED_LIBRARY_SUFFIX}\$")
      get_filename_component(req ${lib} PATH)
      if(req)
        list(APPEND collected ${req})
      endif()
      # FIXME: we should handle the inherited targets
      # (but it's not mandatory because they where already handled)
    #else()
    #  message(STATUS "Ignoring ${lib}")
    endif()
  endforeach()
  if(collected)
    set(${output} ${collected} ${${output}} PARENT_SCOPE)
  endif()
endfunction()

#-------------------------------------------------------------------------------
# gaudi_expand_sources(<variable> source_pattern1 source_pattern2 ...)
#
# Expand glob patterns for input files to a list of files, first searching in
# ``src`` then in the current directory.
#-------------------------------------------------------------------------------
macro(gaudi_expand_sources VAR)
  #message(STATUS "Expand ${ARGN} in ${VAR}")
  set(${VAR})
  foreach(fp ${ARGN})
    file(GLOB files src/${fp})
    if(files)
      set(${VAR} ${${VAR}} ${files})
    else()
      file(GLOB files ${fp})
      if(files)
        set(${VAR} ${${VAR}} ${files})
      else()
        set(${VAR} ${${VAR}} ${fp})
      endif()
    endif()
  endforeach()
  #message(STATUS "  result: ${${VAR}}")
endmacro()

#-------------------------------------------------------------------------------
# gaudi_get_genheader_targets(<variable> [subdir1 ...])
#
# Collect the targets that are used to generate the headers in the
# subdirectories specified in the arguments and store the list in the variable.
#-------------------------------------------------------------------------------
function(gaudi_get_genheader_targets variable)
  set(targets)
  foreach(subdir ${ARGN})
    if(EXISTS ${CMAKE_SOURCE_DIR}/${subdir})
      get_property(tmp DIRECTORY ${CMAKE_SOURCE_DIR}/${subdir} PROPERTY GENERATED_HEADERS_TARGETS)
      set(targets ${targets} ${tmp})
    endif()
  endforeach()
  if(targets)
    list(REMOVE_DUPLICATES targets)
  endif()
  set(${variable} ${targets} PARENT_SCOPE)
endfunction()

#-------------------------------------------------------------------------------
# gaudi_common_add_build(sources...
#                 LINK_LIBRARIES library1 package2 ...
#                 INCLUDE_DIRS dir1 package2 ...)
#
# Internal. Helper macro to factor out the common code to configure a buildable
# target (library, module, dictionary...)
#-------------------------------------------------------------------------------
macro(gaudi_common_add_build)
  CMAKE_PARSE_ARGUMENTS(ARG "" "" "LIBRARIES;LINK_LIBRARIES;INCLUDE_DIRS" ${ARGN})
  # obsolete option
  if(ARG_LIBRARIES)
    message(WARNING "Deprecated option 'LIBRARIES', use 'LINK_LIBRARIES' instead")
    set(ARG_LINK_LIBRARIES ${ARG_LINK_LIBRARIES} ${ARG_LIBRARIES})
  endif()

  gaudi_resolve_link_libraries(ARG_LINK_LIBRARIES ${ARG_LINK_LIBRARIES})

  # find the sources
  gaudi_expand_sources(srcs ${ARG_UNPARSED_ARGUMENTS})

  #message(STATUS "gaudi_common_add_build ${ARG_LINK_LIBRARIES}")
  # get the inherited include directories
  gaudi_get_required_include_dirs(ARG_INCLUDE_DIRS ${ARG_LINK_LIBRARIES})

  #message(STATUS "gaudi_common_add_build ${ARG_INCLUDE_DIRS}")
  # add the package includes to the current list
  include_package_directories(${ARG_INCLUDE_DIRS})

  #message(STATUS "gaudi_common_add_build ARG_LINK_LIBRARIES ${ARG_LINK_LIBRARIES}")
  # get the library dirs required to get the libraries we use
  gaudi_get_required_library_dirs(lib_path ${ARG_LINK_LIBRARIES})
  set_property(GLOBAL APPEND PROPERTY LIBRARY_PATH ${lib_path})

endmacro()

#-------------------------------------------------------------------------------
# gaudi_add_genheader_dependencies(target)
#
# Add the dependencies declared in the variables required_genheader_targets and
# required_local_genheader_targets to the specified target.
#
# The special variable required_genheader_targets is filled from the property
# GENERATED_HEADERS_TARGETS of the subdirectories we depend on.
#
# The variable required_local_genheader_targets should be used within a
# subdirectory if the generated headers are needed locally.
#-------------------------------------------------------------------------------
macro(gaudi_add_genheader_dependencies target)
  if(required_genheader_targets)
    add_dependencies(${target} ${required_genheader_targets})
  endif()
  if(required_local_genheader_targets)
    add_dependencies(${target} ${required_local_genheader_targets})
  endif()
endmacro()

#-------------------------------------------------------------------------------
# _gaudi_detach_debinfo(<target>)
#
# Helper macro to detach the debug information from the target.
#
# The debug info of the given target are extracted and saved on a different file
# with the extension '.dbg', that is installed alongside the binary.
#-------------------------------------------------------------------------------
macro(_gaudi_detach_debinfo target)
  if(CMAKE_BUILD_TYPE STREQUAL RelWithDebInfo AND GAUDI_DETACHED_DEBINFO)
    # get the type of the target (MODULE_LIBRARY, SHARED_LIBRARY, EXECUTABLE)
    get_property(_type TARGET ${target} PROPERTY TYPE)
    #message(STATUS "_gaudi_detach_debinfo(${target}): target type -> ${_type}")
    if(NOT _type STREQUAL STATIC_LIBRARY) # we ignore static libraries
      # guess the target file name
      if(_type MATCHES "MODULE|LIBRARY")
        #message(STATUS "_gaudi_detach_debinfo(${target}): library sub-type -> ${CMAKE_MATCH_0}")
        # TODO: the library name may be different from the default.
        #       see OUTPUT_NAME and LIBRARY_OUPUT_NAME
        set(_tn ${CMAKE_SHARED_${CMAKE_MATCH_0}_PREFIX}${target}${CMAKE_SHARED_${CMAKE_MATCH_0}_SUFFIX})
        set(_builddir ${CMAKE_LIBRARY_OUTPUT_DIRECTORY})
        set(_dest lib)
      else()
        set(_tn ${target})
        if(GAUDI_USE_EXE_SUFFIX)
          set(_tn ${_tn}.exe)
        endif()
        set(_builddir ${CMAKE_RUNTIME_OUTPUT_DIRECTORY})
        set(_dest bin)
      endif()
    endif()
    #message(STATUS "_gaudi_detach_debinfo(${target}): target name -> ${_tn}")
    # From 'man objcopy':
    #   objcopy --only-keep-debug foo foo.dbg
    #   objcopy --strip-debug foo
    #   objcopy --add-gnu-debuglink=foo.dbg foo
    add_custom_command(TARGET ${target} POST_BUILD
        COMMAND ${CMAKE_OBJCOPY} --only-keep-debug ${_tn} ${_tn}.dbg
        COMMAND ${CMAKE_OBJCOPY} --strip-debug ${_tn}
        COMMAND ${CMAKE_OBJCOPY} --add-gnu-debuglink=${_tn}.dbg ${_tn}
        WORKING_DIRECTORY ${_builddir}
        COMMENT "Detaching debug infos for ${_tn} (${target}).")
    # ensure that the debug file is installed on 'make install'...
    install(FILES ${_builddir}/${_tn}.dbg DESTINATION ${_dest} OPTIONAL)
    # ... and removed on 'make clean'.
    set_property(DIRECTORY APPEND PROPERTY ADDITIONAL_MAKE_CLEAN_FILES ${_builddir}/${_tn}.dbg)
  endif()
endmacro()

#---------------------------------------------------------------------------------------------------
# gaudi_add_library(<name>
#                   source1 source2 ...
#                   LINK_LIBRARIES library1 library2 ...
#                   INCLUDE_DIRS dir1 package2 ...
#                   [NO_PUBLIC_HEADERS | PUBLIC_HEADERS dir1 dir2 ...])
#
# Extension of standard CMake 'add_library' command.
# Create a library from the specified sources (glob patterns are allowed), linking
# it with the libraries specified and adding the include directories to the search path.
#---------------------------------------------------------------------------------------------------
function(gaudi_add_library library)
  # this function uses an extra option: 'PUBLIC_HEADERS'
  CMAKE_PARSE_ARGUMENTS(ARG "NO_PUBLIC_HEADERS" "" "LIBRARIES;LINK_LIBRARIES;INCLUDE_DIRS;PUBLIC_HEADERS" ${ARGN})
  gaudi_common_add_build(${ARG_UNPARSED_ARGUMENTS} LIBRARIES ${ARG_LIBRARIES} LINK_LIBRARIES ${ARG_LINK_LIBRARIES} INCLUDE_DIRS ${ARG_INCLUDE_DIRS})

  gaudi_get_package_name(package)
  if(NOT ARG_NO_PUBLIC_HEADERS AND NOT ARG_PUBLIC_HEADERS)
    message(WARNING "Library ${library} (in ${package}) does not declare PUBLIC_HEADERS. Use the option NO_PUBLIC_HEADERS if it is intended.")
  endif()

  if(WIN32)
	add_library( ${library}-arc STATIC EXCLUDE_FROM_ALL ${srcs})
    set_target_properties(${library}-arc PROPERTIES COMPILE_DEFINITIONS GAUDI_LINKER_LIBRARY)
    add_custom_command(
      OUTPUT ${library}.def
	  COMMAND ${genwindef_cmd} -o ${library}.def -l ${library} ${CMAKE_LIBRARY_OUTPUT_DIRECTORY}/${CMAKE_CFG_INTDIR}/${library}-arc.lib
	  DEPENDS ${library}-arc genwindef)
	#---Needed to create a dummy source file to please Windows IDE builds with the manifest
	file( WRITE ${CMAKE_CURRENT_BINARY_DIR}/${library}.cpp "// empty file\n" )
    add_library( ${library} SHARED ${library}.cpp ${library}.def)
    target_link_libraries(${library} ${library}-arc ${ARG_LINK_LIBRARIES})
    set_target_properties(${library} PROPERTIES LINK_INTERFACE_LIBRARIES "${ARG_LINK_LIBRARIES}" )
  else()
    add_library(${library} ${srcs})
    set_target_properties(${library} PROPERTIES COMPILE_DEFINITIONS GAUDI_LINKER_LIBRARY)
    target_link_libraries(${library} ${ARG_LINK_LIBRARIES})
    _gaudi_detach_debinfo(${library})
  endif()

  # Declare that the used headers are needed by the libraries linked against this one
  set_target_properties(${library} PROPERTIES
    SOURCE_DIR "${CMAKE_CURRENT_SOURCE_DIR}"
    REQUIRED_INCLUDE_DIRS "${ARG_INCLUDE_DIRS}"
    REQUIRED_LIBRARIES "${ARG_LINK_LIBRARIES}")
  set_property(GLOBAL APPEND PROPERTY LINKER_LIBRARIES ${library})

  gaudi_add_genheader_dependencies(${library})

  #----Installation details-------------------------------------------------------
  install(TARGETS ${library} EXPORT ${CMAKE_PROJECT_NAME}Exports DESTINATION lib OPTIONAL)
  gaudi_export(LIBRARY ${library})
  gaudi_install_headers(${ARG_PUBLIC_HEADERS})
  install(EXPORT ${CMAKE_PROJECT_NAME}Exports DESTINATION cmake OPTIONAL)
endfunction()

# Backward compatibility macro
macro(gaudi_linker_library)
  message(WARNING "Deprecated function 'gaudi_linker_library', use 'gaudi_add_library' instead")
  gaudi_add_library(${ARGN})
endmacro()

#---------------------------------------------------------------------------------------------------
# gaudi_add_module(<name> source1 source2 ...
#                  LINK_LIBRARIES library1 library2 ...
#                  GENCONF_PRELOAD library)
#---------------------------------------------------------------------------------------------------
function(gaudi_add_module library)
  # this function uses an extra option: 'GENCONF_PRELOAD'
  CMAKE_PARSE_ARGUMENTS(ARG "" "GENCONF_PRELOAD" "LIBRARIES;LINK_LIBRARIES;INCLUDE_DIRS" ${ARGN})
  gaudi_common_add_build(${ARG_UNPARSED_ARGUMENTS} LIBRARIES ${ARG_LIBRARIES}
                         LINK_LIBRARIES ${ARG_LINK_LIBRARIES} INCLUDE_DIRS ${ARG_INCLUDE_DIRS})

  add_library(${library} MODULE ${srcs})
  target_link_libraries(${library} GaudiPluginService ${ARG_LINK_LIBRARIES})
  _gaudi_detach_debinfo(${library})

<<<<<<< HEAD
  gaudi_generate_componentslist(${library})
  gaudi_generate_configurables(${library})
=======
  gaudi_generate_rootmap(${library})
  if(ARG_GENCONF_PRELOAD)
    set(ARG_GENCONF_PRELOAD PRELOAD ${ARG_GENCONF_PRELOAD})
  endif()
  gaudi_generate_configurables(${library} ${ARG_GENCONF_PRELOAD})
>>>>>>> b4a922d5

  set_property(GLOBAL APPEND PROPERTY COMPONENT_LIBRARIES ${library})

  gaudi_add_genheader_dependencies(${library})

  #----Installation details-------------------------------------------------------
  install(TARGETS ${library} LIBRARY DESTINATION lib OPTIONAL)
  gaudi_export(MODULE ${library})
endfunction()

# Backward compatibility macro
macro(gaudi_component_library)
  message(WARNING "Deprecated function 'gaudi_component_library', use 'gaudi_add_module' instead")
  gaudi_add_module(${ARGN})
endmacro()

#-------------------------------------------------------------------------------
# gaudi_add_dictionary(dictionary header selection
#                      LINK_LIBRARIES ...
#                      INCLUDE_DIRS ...
#                      OPTIONS ...)
#
# Find all the CMakeLists.txt files in the sub-directories and add their
# directories to the variable.
#-------------------------------------------------------------------------------
function(gaudi_add_dictionary dictionary header selection)
  # ensure that we have Reflex
  if(NOT ROOT_Reflex_LIBRARY)
    find_package(ROOT QUIET COMPONENTS Reflex)
    if(NOT ROOT_Reflex_LIBRARY)
      message(FATAL_ERROR "Reflex not found! Cannot produce dictionaries.")
    endif()
  endif()
  # this function uses an extra option: 'OPTIONS'
  CMAKE_PARSE_ARGUMENTS(ARG "" "" "LIBRARIES;LINK_LIBRARIES;INCLUDE_DIRS;OPTIONS" ${ARGN})
  gaudi_common_add_build(${ARG_UNPARSED_ARGUMENTS} LIBRARIES ${ARG_LIBRARIES} LINK_LIBRARIES ${ARG_LINK_LIBRARIES} INCLUDE_DIRS ${ARG_INCLUDE_DIRS})

  # FIXME: With ROOT 6 the '_Instantiations' dummy class used in the
  #        dictionaries must have a different name in each dictionary.
  set(ARG_OPTIONS ${ARG_OPTIONS}
      -U_Instantiations
      -D_Instantiations=${dictionary}_Instantiations)

  # override the genreflex call to wrap it in the right environment
  set(ROOT_genreflex_CMD ${env_cmd} --xml ${env_xml} ${ROOT_genreflex_CMD})

  reflex_dictionary(${dictionary} ${header} ${selection} LINK_LIBRARIES ${ARG_LINK_LIBRARIES} OPTIONS ${ARG_OPTIONS})
  set_target_properties(${dictionary}Dict PROPERTIES COMPILE_FLAGS "-Wno-overloaded-virtual")
  _gaudi_detach_debinfo(${dictionary}Dict)

  gaudi_add_genheader_dependencies(${dictionary}Gen)

  # Notify the project level target
  get_property(rootmapname TARGET ${dictionary}Gen PROPERTY ROOTMAPFILE)
  gaudi_merge_files_append(DictRootmap ${dictionary}Gen ${CMAKE_CURRENT_BINARY_DIR}/${rootmapname})

  #----Installation details-------------------------------------------------------
  install(TARGETS ${dictionary}Dict LIBRARY DESTINATION lib OPTIONAL)
endfunction()

#---------------------------------------------------------------------------------------------------
# gaudi_add_python_module(name
#                         sources ...
#                         LINK_LIBRARIES ...
#                         INCLUDE_DIRS ...)
#
# Build a binary python module from the given sources.
#---------------------------------------------------------------------------------------------------
function(gaudi_add_python_module module)
  gaudi_common_add_build(${ARGN})

  # require Python libraries
  find_package(PythonLibs QUIET REQUIRED)

  add_library(${module} MODULE ${srcs})
  if(win32)
    set_target_properties(${module} PROPERTIES SUFFIX .pyd PREFIX "")
  else()
    set_target_properties(${module} PROPERTIES SUFFIX .so PREFIX "")
  endif()
  target_link_libraries(${module} ${PYTHON_LIBRARIES} ${ARG_LINK_LIBRARIES})

  gaudi_add_genheader_dependencies(${module})

  #----Installation details-------------------------------------------------------
  install(TARGETS ${module} LIBRARY DESTINATION python/lib-dynload OPTIONAL)
endfunction()

#---------------------------------------------------------------------------------------------------
# gaudi_add_executable(<name>
#                      source1 source2 ...
#                      LINK_LIBRARIES library1 library2 ...
#                      INCLUDE_DIRS dir1 package2 ...)
#
# Extension of standard CMake 'add_executable' command.
# Create a library from the specified sources (glob patterns are allowed), linking
# it with the libraries specified and adding the include directories to the search path.
#---------------------------------------------------------------------------------------------------
function(gaudi_add_executable executable)
  gaudi_common_add_build(${ARGN})

  add_executable(${executable} ${srcs})
  target_link_libraries(${executable} ${ARG_LINK_LIBRARIES})
  _gaudi_detach_debinfo(${executable})

  if (GAUDI_USE_EXE_SUFFIX)
    set_target_properties(${executable} PROPERTIES SUFFIX .exe)
  endif()

  gaudi_add_genheader_dependencies(${executable})

  #----Installation details-------------------------------------------------------
  install(TARGETS ${executable} EXPORT ${CMAKE_PROJECT_NAME}Exports RUNTIME DESTINATION bin OPTIONAL)
  install(EXPORT ${CMAKE_PROJECT_NAME}Exports DESTINATION cmake OPTIONAL)
  gaudi_export(EXECUTABLE ${executable})

endfunction()

#---------------------------------------------------------------------------------------------------
# gaudi_add_unit_test(<name>
#                     source1 source2 ...
#                     LINK_LIBRARIES library1 library2 ...
#                     INCLUDE_DIRS dir1 package2 ...
#                     [ENVIRONMENT variable[+]=value ...]
#                     [TIMEOUT seconds]
#                     [TYPE Boost|CppUnit])
#
# Special version of gaudi_add_executable which automatically adds the dependency
# on CppUnit.
# If special environment settings are needed, they can be specified in the
# section ENVIRONMENT as <var>=<value> or <var>+=<value>, where the second format
# prepends the value to the PATH-like variable.
# The default TYPE is CppUnit and Boost can also be specified.
#---------------------------------------------------------------------------------------------------
function(gaudi_add_unit_test executable)
  if(GAUDI_BUILD_TESTS)

    CMAKE_PARSE_ARGUMENTS(${executable}_UNIT_TEST "" "TYPE;TIMEOUT" "ENVIRONMENT" ${ARGN})

    gaudi_common_add_build(${${executable}_UNIT_TEST_UNPARSED_ARGUMENTS})

    if(NOT ${executable}_UNIT_TEST_TYPE)
      set(${executable}_UNIT_TEST_TYPE CppUnit)
    endif()

    if (${${executable}_UNIT_TEST_TYPE} STREQUAL "Boost")
      find_package(Boost COMPONENTS unit_test_framework REQUIRED)
    else()
      find_package(${${executable}_UNIT_TEST_TYPE} QUIET REQUIRED)
    endif()

    gaudi_add_executable(${executable} ${srcs}
                         LINK_LIBRARIES ${ARG_LINK_LIBRARIES} ${${executable}_UNIT_TEST_TYPE}
                         INCLUDE_DIRS ${ARG_INCLUDE_DIRS} ${${executable}_UNIT_TEST_TYPE})

    gaudi_get_package_name(package)

    get_target_property(exec_suffix ${executable} SUFFIX)
    if(NOT exec_suffix)
      set(exec_suffix)
    endif()

    foreach(var ${${executable}_UNIT_TEST_ENVIRONMENT})
      string(FIND ${var} "+=" is_prepend)
      if(NOT is_prepend LESS 0)
        # the argument contains +=
        string(REPLACE "+=" "=" var ${var})
        set(extra_env ${extra_env} -p ${var})
      else()
        set(extra_env ${extra_env} -s ${var})
      endif()
    endforeach()

    add_test(${package}.${executable}
             ${env_cmd} ${extra_env} --xml ${env_xml}
               ${executable}${exec_suffix})

    if(${executable}_UNIT_TEST_TIMEOUT)
      set_property(TEST ${package}.${executable} PROPERTY TIMEOUT ${${executable}_UNIT_TEST_TIMEOUT})
    endif()

  endif()
endfunction()


#-------------------------------------------------------------------------------
# gaudi_add_test(<name>
#                [FRAMEWORK options1 options2 ...|QMTEST|COMMAND cmd args ...]
#                [ENVIRONMENT variable[+]=value ...]
#                [DEPENDS other_test ...]
#                [FAILS] [PASSREGEX regex] [FAILREGEX regex]
#                [TIMEOUT seconds])
#
# Declare a run-time test in the subdirectory.
# The test can be of the types:
#  FRAMEWORK - run a job with the specified options
#  QMTEST - run the QMTest tests in the standard directory
#  COMMAND - execute a command
# If special environment settings are needed, they can be specified in the
# section ENVIRONMENT as <var>=<value> or <var>+=<value>, where the second format
# prepends the value to the PATH-like variable.
# Great flexibility is given by the following options:
#  FAILS - the tests succeds if the command fails (return code !=0)
#  DEPENDS - ensures an order of execution of tests (e.g. do not run a read
#            test if the write one failed)
#  PASSREGEX - Specify a regexp; if matched in the output the test is successful
#  FAILREGEX - Specify a regexp; if matched in the output the test is failed
#
#-------------------------------------------------------------------------------
function(gaudi_add_test name)
  CMAKE_PARSE_ARGUMENTS(ARG "QMTEST;FAILS" "TIMEOUT" "ENVIRONMENT;FRAMEWORK;COMMAND;DEPENDS;PASSREGEX;FAILREGEX" ${ARGN})

  gaudi_get_package_name(package)

  if(ARG_QMTEST)
    find_package(QMTest QUIET)
    set(ARG_ENVIRONMENT ${ARG_ENVIRONMENT}
                        QMTESTLOCALDIR=${CMAKE_CURRENT_SOURCE_DIR}/tests/qmtest
                        QMTESTRESULTS=${CMAKE_CURRENT_BINARY_DIR}/tests/qmtest/results.qmr
                        QMTESTRESULTSDIR=${CMAKE_CURRENT_BINARY_DIR}/tests/qmtest
                        GAUDI_QMTEST_HTML_OUTPUT=${CMAKE_BINARY_DIR}/test_results)
    set(cmdline run_qmtest.py ${package})

  elseif(ARG_FRAMEWORK)
    foreach(optfile  ${ARG_FRAMEWORK})
      if(IS_ABSOLUTE ${optfile})
        set(optfiles ${optfiles} ${optfile})
      else()
        set(optfiles ${optfiles} ${CMAKE_CURRENT_SOURCE_DIR}/${optfile})
      endif()
    endforeach()
    set(cmdline ${gaudirun_cmd} ${optfiles})

  elseif(ARG_COMMAND)
    set(cmdline ${ARG_COMMAND})

  else()
    message(FATAL_ERROR "Type of test '${name}' not declared")
  endif()

  foreach(var ${ARG_ENVIRONMENT})
    string(FIND ${var} "+=" is_prepend)
    if(NOT is_prepend LESS 0)
      # the argument contains +=
      string(REPLACE "+=" "=" var ${var})
      set(extra_env ${extra_env} -p ${var})
    else()
      set(extra_env ${extra_env} -s ${var})
    endif()
  endforeach()

  add_test(${package}.${name}
           ${env_cmd}
               ${extra_env} --xml ${env_xml}
               ${cmdline})

  if(ARG_DEPENDS)
    foreach(t ${ARG_DEPENDS})
      list(APPEND depends ${package}.${t})
    endforeach()
    set_property(TEST ${package}.${name} PROPERTY DEPENDS ${depends})
  endif()

  if(ARG_FAILS)
    set_property(TEST ${package}.${name} PROPERTY WILL_FAIL TRUE)
  endif()

  if(ARG_PASSREGEX)
    set_property(TEST ${package}.${name} PROPERTY PASS_REGULAR_EXPRESSION ${ARG_PASSREGEX})
  endif()

  if(ARG_FAILREGEX)
    set_property(TEST ${package}.${name} PROPERTY FAIL_REGULAR_EXPRESSION ${ARG_FAILREGEX})
  endif()

  if(ARG_TIMEOUT)
    set_property(TEST ${package}.${name} PROPERTY TIMEOUT ${ARG_TIMEOUT})
  endif()

endfunction()

#---------------------------------------------------------------------------------------------------
# gaudi_install_headers(dir1 dir2 ...)
#
# Install the declared directories in the 'include' directory.
# To be used in case the header files do not have a library.
#---------------------------------------------------------------------------------------------------
function(gaudi_install_headers)
  set(has_local_headers FALSE)
  foreach(hdr_dir ${ARGN})
    install(DIRECTORY ${hdr_dir}
            DESTINATION include
            FILES_MATCHING
              PATTERN "*.h"
              PATTERN "*.icpp"
              PATTERN "*.hpp"
              PATTERN "CVS" EXCLUDE
              PATTERN ".svn" EXCLUDE)
    if(NOT IS_ABSOLUTE ${hdr_dir})
      set(has_local_headers TRUE)
    endif()
  endforeach()
  # flag the current directory as one that installs headers
  #   the property is used when collecting the include directories for the
  #   dependent subdirs
  if(has_local_headers)
    set_property(DIRECTORY PROPERTY INSTALLS_LOCAL_HEADERS TRUE)
  endif()
endfunction()

#-------------------------------------------------------------------------------
# gaudi_install_python_modules()
#
# Declare that the subdirectory needs to install python modules.
# The hierarchy of directories and  files in the python directory will be
# installed.  If the first level of directories do not contain __init__.py, a
# warning is issued and an empty one will be installed.
#
# Note: We need to avoid conflicts with the automatic generated __init__.py for
#       configurables (gaudi_generate_configurables)
#       There are 2 cases:
#       * install_python called before genconf
#         we fill the list of modules to tell genconf not to install its dummy
#         version
#       * genconf called before install_python
#         we install on top of the one installed by genconf
# FIXME: it should be cleaner
#-------------------------------------------------------------------------------
function(gaudi_install_python_modules)
  install(DIRECTORY python/
          DESTINATION python
          FILES_MATCHING
            PATTERN "*.py"
            PATTERN "CVS" EXCLUDE
            PATTERN ".svn" EXCLUDE)
  # check for the presence of the __init__.py's and install them if needed
  file(GLOB sub-dir RELATIVE ${CMAKE_CURRENT_SOURCE_DIR} python/*)
  foreach(dir ${sub-dir})
    if(NOT dir STREQUAL python/.svn
       AND IS_DIRECTORY ${CMAKE_CURRENT_SOURCE_DIR}/${dir}
       AND NOT EXISTS ${CMAKE_CURRENT_SOURCE_DIR}/${dir}/__init__.py)
      set(pyfile ${CMAKE_CURRENT_SOURCE_DIR}/${dir}/__init__.py)
      file(RELATIVE_PATH pyfile ${CMAKE_BINARY_DIR} ${pyfile})
      message(WARNING "The file  ${pyfile} is missing. I shall install an empty one.")
      if(NOT EXISTS ${CMAKE_CURRENT_BINARY_DIR}/__init__.py)
        file(WRITE ${CMAKE_CURRENT_BINARY_DIR}/__init__.py "# Empty file generated automatically\n")
      endif()
      install(FILES ${CMAKE_CURRENT_BINARY_DIR}/__init__.py
              DESTINATION ${CMAKE_INSTALL_PREFIX}/${dir})
    endif()
    # Add the Python module name to the list of provided ones.
    get_filename_component(modname ${dir} NAME)
    set_property(DIRECTORY APPEND PROPERTY has_python_modules ${modname})
  endforeach()
  gaudi_generate_confuserdb() # if there are Python modules, there may be ConfigurableUser's
endfunction()

#---------------------------------------------------------------------------------------------------
# gaudi_install_scripts()
#
# Declare that the package needs to install the content of the 'scripts' directory.
#---------------------------------------------------------------------------------------------------
function(gaudi_install_scripts)
  install(DIRECTORY scripts/ DESTINATION scripts
          FILE_PERMISSIONS OWNER_EXECUTE OWNER_WRITE OWNER_READ
                           GROUP_EXECUTE GROUP_READ
                           WORLD_EXECUTE WORLD_READ
          PATTERN "CVS" EXCLUDE
          PATTERN ".svn" EXCLUDE
          PATTERN "*~" EXCLUDE
          PATTERN "*.pyc" EXCLUDE)
endfunction()

#---------------------------------------------------------------------------------------------------
# gaudi_alias(name command...)
#
# Create a shell script that wraps the call to the specified command, as in
# usual Unix shell aliases.
#---------------------------------------------------------------------------------------------------
function(gaudi_alias name)
  if(NOT ARGN)
    message(FATAL_ERROR "No command specified for wrapper (alias) ${name}")
  endif()
  # prepare actual command line
  set(cmd)
  foreach(arg ${ARGN})
    set(cmd "${cmd} \"${arg}\"")
  endforeach()
  # create wrapper
  file(WRITE ${CMAKE_RUNTIME_OUTPUT_DIRECTORY}/${name}
       "#!/bin/sh
exec ${cmd} \"\$@\"
")
  # make it executable
  execute_process(COMMAND chmod 755 ${CMAKE_RUNTIME_OUTPUT_DIRECTORY}/${name})
  # install
  install(PROGRAMS ${CMAKE_RUNTIME_OUTPUT_DIRECTORY}/${name} DESTINATION scripts)
endfunction()

#---------------------------------------------------------------------------------------------------
# gaudi_install_joboptions(<files...>)
#
# Install the specified options files in the directory 'jobOptions/<package>'.
#---------------------------------------------------------------------------------------------------
function(gaudi_install_joboptions)
  gaudi_get_package_name(package)
  install(FILES ${ARGN} DESTINATION jobOptions/${package})
endfunction()

#---------------------------------------------------------------------------------------------------
# gaudi_install_resources(<data files...> [DESTINATION subdir])
#
# Install the specified options files in the directory 'data/<package>[/subdir]'.
#---------------------------------------------------------------------------------------------------
function(gaudi_install_resources)
  CMAKE_PARSE_ARGUMENTS(ARG "" "DESTINATION" "" ${ARGN})

  gaudi_get_package_name(package)
  install(FILES ${ARG_UNPARSED_ARGUMENTS} DESTINATION data/${package}/${ARG_DESTINATION})
endfunction()

#-------------------------------------------------------------------------------
# gaudi_install_cmake_modules()
#
# Install the content of the cmake directory.
#-------------------------------------------------------------------------------
macro(gaudi_install_cmake_modules)
  install(DIRECTORY cmake/
          DESTINATION cmake
          FILES_MATCHING
            PATTERN "*.cmake"
            PATTERN "CVS" EXCLUDE
            PATTERN ".svn" EXCLUDE)
  set(CMAKE_MODULE_PATH ${CMAKE_CURRENT_SOURCE_DIR}/cmake ${CMAKE_MODULE_PATH} PARENT_SCOPE)
  set_property(DIRECTORY PROPERTY GAUDI_EXPORTED_CMAKE ON)
endmacro()

#---------------------------------------------------------------------------------------------------
# gaudi_generate_componentslist(library)
#
# Create the .components file needed by the plug-in system.
#---------------------------------------------------------------------------------------------------
function(gaudi_generate_componentslist library)
  set(componentsfile ${library}.components)

  set(libname ${CMAKE_SHARED_MODULE_PREFIX}${library}${CMAKE_SHARED_MODULE_SUFFIX})
  add_custom_command(OUTPUT ${componentsfile}
                     COMMAND ${env_cmd}
                       --xml ${env_xml}
		             ${listcomponents_cmd} ${libname} > ${componentsfile}
                     DEPENDS ${library} listcomponents)
  add_custom_target(${library}ComponentsList ALL DEPENDS ${componentsfile})
  # Notify the project level target
  gaudi_merge_files_append(ComponentsList ${library}ComponentsList
                           ${CMAKE_CURRENT_BINARY_DIR}/${componentsfile})
endfunction()

#-------------------------------------------------------------------------------
# gaudi_generate_project_config_version_file()
#
# Create the file used by CMake to check if the found version of a package
# matches the requested one.
#-------------------------------------------------------------------------------
macro(gaudi_generate_project_config_version_file)
  message(STATUS "Generating ${CMAKE_PROJECT_NAME}ConfigVersion.cmake")

  if(CMAKE_PROJECT_VERSION_PATCH)
    set(vers_id ${CMAKE_PROJECT_VERSION_MAJOR}.${CMAKE_PROJECT_VERSION_MINOR}.${CMAKE_PROJECT_VERSION_PATCH})
  else()
    set(vers_id ${CMAKE_PROJECT_VERSION_MAJOR}.${CMAKE_PROJECT_VERSION_MINOR})
  endif()

  file(MAKE_DIRECTORY ${CMAKE_BINARY_DIR}/config)
  file(WRITE ${CMAKE_BINARY_DIR}/config/${CMAKE_PROJECT_NAME}ConfigVersion.cmake
"set(PACKAGE_NAME ${CMAKE_PROJECT_NAME})
set(PACKAGE_VERSION ${vers_id})
if(PACKAGE_NAME STREQUAL PACKAGE_FIND_NAME)
  if(PACKAGE_VERSION STREQUAL PACKAGE_FIND_VERSION)
    set(PACKAGE_VERSION_EXACT 1)
    set(PACKAGE_VERSION_COMPATIBLE 1)
    set(PACKAGE_VERSION_UNSUITABLE 0)
  elseif(PACKAGE_FIND_VERSION STREQUAL \"\") # No explicit version requested.
    set(PACKAGE_VERSION_EXACT 0)
    set(PACKAGE_VERSION_COMPATIBLE 1)
    set(PACKAGE_VERSION_UNSUITABLE 0)
  else()
    set(PACKAGE_VERSION_EXACT 0)
    set(PACKAGE_VERSION_COMPATIBLE 0)
    set(PACKAGE_VERSION_UNSUITABLE 1)
  endif()
endif()
")
  install(FILES ${CMAKE_BINARY_DIR}/config/${CMAKE_PROJECT_NAME}ConfigVersion.cmake DESTINATION .)
endmacro()

#-------------------------------------------------------------------------------
# gaudi_generate_project_config_file()
#
# Generate the config file used by the other projects using this one.
#-------------------------------------------------------------------------------
macro(gaudi_generate_project_config_file)
  message(STATUS "Generating ${CMAKE_PROJECT_NAME}Config.cmake")
  file(MAKE_DIRECTORY ${CMAKE_BINARY_DIR}/config)
  file(WRITE ${CMAKE_BINARY_DIR}/config/${CMAKE_PROJECT_NAME}Config.cmake
"# File automatically generated: DO NOT EDIT.
set(${CMAKE_PROJECT_NAME}_heptools_version ${heptools_version})
set(${CMAKE_PROJECT_NAME}_heptools_system ${LCG_SYSTEM})

set(${CMAKE_PROJECT_NAME}_PLATFORM ${BINARY_TAG})

set(${CMAKE_PROJECT_NAME}_VERSION ${CMAKE_PROJECT_VERSION})
set(${CMAKE_PROJECT_NAME}_VERSION_MAJOR ${CMAKE_PROJECT_VERSION_MAJOR})
set(${CMAKE_PROJECT_NAME}_VERSION_MINOR ${CMAKE_PROJECT_VERSION_MINOR})
set(${CMAKE_PROJECT_NAME}_VERSION_PATCH ${CMAKE_PROJECT_VERSION_PATCH})

set(${CMAKE_PROJECT_NAME}_USES ${PROJECT_USE})

list(INSERT CMAKE_MODULE_PATH 0 \${${CMAKE_PROJECT_NAME}_DIR}/cmake)
include(${CMAKE_PROJECT_NAME}PlatformConfig)
")
  install(FILES ${CMAKE_BINARY_DIR}/config/${CMAKE_PROJECT_NAME}Config.cmake DESTINATION .)
endmacro()

#-------------------------------------------------------------------------------
# gaudi_generate_project_platform_config_file()
#
# Generate the platform(build)-specific config file included by the other
# projects using this one.
#-------------------------------------------------------------------------------
macro(gaudi_generate_project_platform_config_file)
  message(STATUS "Generating ${CMAKE_PROJECT_NAME}PlatformConfig.cmake")

  # collecting infos
  get_property(linker_libraries GLOBAL PROPERTY LINKER_LIBRARIES)
  get_property(component_libraries GLOBAL PROPERTY COMPONENT_LIBRARIES)

  string(REPLACE "\$" "\\\$" project_environment_string "${project_environment}")

  file(MAKE_DIRECTORY ${CMAKE_BINARY_DIR}/config)
  set(filename ${CMAKE_BINARY_DIR}/config/${CMAKE_PROJECT_NAME}PlatformConfig.cmake)
  file(WRITE ${filename}
"# File automatically generated: DO NOT EDIT.

# Get the exported informations about the targets
get_filename_component(_dir "\${CMAKE_CURRENT_LIST_FILE}" PATH)
#include(\${_dir}/${CMAKE_PROJECT_NAME}Exports.cmake)

# Set useful properties
get_filename_component(_dir "\${_dir}" PATH)
set(${CMAKE_PROJECT_NAME}_INCLUDE_DIRS \${_dir}/include)
set(${CMAKE_PROJECT_NAME}_LIBRARY_DIRS \${_dir}/lib)

set(${CMAKE_PROJECT_NAME}_BINARY_PATH \${_dir}/bin \${_dir}/scripts)
set(${CMAKE_PROJECT_NAME}_PYTHON_PATH \${_dir}/python)

set(${CMAKE_PROJECT_NAME}_COMPONENT_LIBRARIES ${component_libraries})
set(${CMAKE_PROJECT_NAME}_LINKER_LIBRARIES ${linker_libraries})

set(${CMAKE_PROJECT_NAME}_ENVIRONMENT ${project_environment_string})

set(${CMAKE_PROJECT_NAME}_EXPORTED_SUBDIRS)
foreach(p ${packages})
  get_filename_component(pn \${p} NAME)
  if(EXISTS \${_dir}/cmake/\${pn}Export.cmake)
    set(${CMAKE_PROJECT_NAME}_EXPORTED_SUBDIRS \${${CMAKE_PROJECT_NAME}_EXPORTED_SUBDIRS} \${p})
  endif()
endforeach()

set(${CMAKE_PROJECT_NAME}_OVERRIDDEN_SUBDIRS ${override_subdirs})
")

  install(FILES ${CMAKE_BINARY_DIR}/config/${CMAKE_PROJECT_NAME}PlatformConfig.cmake DESTINATION cmake)
endmacro()

#-------------------------------------------------------------------------------
# gaudi_env(<SET|PREPEND|APPEND|REMOVE|UNSET|INCLUDE> <var> <value> [...repeat...])
#
# Declare environment variables to be modified.
# Note: this is just a wrapper around set_property, the actual logic is in
# gaudi_project() and gaudi_generate_env_conf().
#-------------------------------------------------------------------------------
function(gaudi_env)
  #message(STATUS "gaudi_env(): ARGN -> ${ARGN}")
  # ensure that the variables in the value are not expanded when passing the arguments
  #string(REPLACE "\$" "\\\$" _argn "${ARGN}")
  #message(STATUS "_argn -> ${_argn}")
  set_property(DIRECTORY APPEND PROPERTY ENVIRONMENT "${ARGN}")
endfunction()

#-------------------------------------------------------------------------------
# gaudi_build_env(<SET|PREPEND|APPEND|REMOVE|UNSET|INCLUDE> <var> <value> [...repeat...])
#
# Same as gaudi_env(), but the environment is set only for building.
#-------------------------------------------------------------------------------
function(gaudi_build_env)
  #message(STATUS "gaudi_build_env(): ARGN -> ${ARGN}")
  # ensure that the variables in the value are not expanded when passing the arguments
  #string(REPLACE "\$" "\\\$" _argn "${ARGN}")
  #message(STATUS "_argn -> ${_argn}")
  set_property(DIRECTORY APPEND PROPERTY BUILD_ENVIRONMENT "${ARGN}")
endfunction()

#-------------------------------------------------------------------------------
# _env_conf_pop_instruction(...)
#
# helper macro used by gaudi_generate_env_conf.
#-------------------------------------------------------------------------------
macro(_env_conf_pop_instruction instr lst)
  #message(STATUS "_env_conf_pop_instruction ${lst} => ${${lst}}")
  list(GET ${lst} 0 ${instr})
  if(${instr} STREQUAL INCLUDE OR ${instr} STREQUAL UNSET)
    list(GET ${lst} 0 1 ${instr})
    list(REMOVE_AT ${lst} 0 1)
    # even if the command expects only one argument, ${instr} must have 3 elements
    # because of the way it must be passed to _env_line()
    set(${instr} ${${instr}} _dummy_)
  else()
    list(GET ${lst} 0 1 2 ${instr})
    list(REMOVE_AT ${lst} 0 1 2)
  endif()
  #message(STATUS "_env_conf_pop_instruction ${instr} => ${${instr}}")
  #message(STATUS "_env_conf_pop_instruction ${lst} => ${${lst}}")
endmacro()

#-------------------------------------------------------------------------------
# _env_line(...)
#
# helper macro used by gaudi_generate_env_conf.
#-------------------------------------------------------------------------------
macro(_env_line cmd var val output)
  set(val_ ${val})
  foreach(root_var ${root_vars})
    if(${root_var})
      if(val_ MATCHES "^${${root_var}}")
        file(RELATIVE_PATH val_ ${${root_var}} ${val_})
        set(val_ \${${root_var}}/${val_})
      endif()
    endif()
  endforeach()
  if(${cmd} STREQUAL "SET")
    set(${output} "<env:set variable=\"${var}\">${val_}</env:set>")
  elseif(${cmd} STREQUAL "UNSET")
    set(${output} "<env:unset variable=\"${var}\"><env:unset>")
  elseif(${cmd} STREQUAL "PREPEND")
    set(${output} "<env:prepend variable=\"${var}\">${val_}</env:prepend>")
  elseif(${cmd} STREQUAL "APPEND")
    set(${output} "<env:append variable=\"${var}\">${val_}</env:append>")
  elseif(${cmd} STREQUAL "REMOVE")
    set(${output} "<env:remove variable=\"${var}\">${val_}</env:remove>")
  elseif(${cmd} STREQUAL "INCLUDE")
    get_filename_component(inc_name ${var} NAME)
    get_filename_component(inc_path ${var} PATH)
    set(${output} "<env:include hints=\"${inc_path}\">${inc_name}</env:include>")
  else()
    message(FATAL_ERROR "Unknown environment command ${cmd}")
  endif()
endmacro()

#-------------------------------------------------------------------------------
# gaudi_generate_env_conf(filename <env description>)
#
# Generate the XML file describing the changes to the environment required by
# this project.
#-------------------------------------------------------------------------------
function(gaudi_generate_env_conf filename)
  set(data "<?xml version=\"1.0\" encoding=\"UTF-8\"?>
<env:config xmlns:env=\"EnvSchema\" xmlns:xsi=\"http://www.w3.org/2001/XMLSchema-instance\" xsi:schemaLocation=\"EnvSchema EnvSchema.xsd \">\n")

  # variables that need to be used to make the environment relative
  set(root_vars LCG_releases LCG_external)
  foreach(root_var ${root_vars})
    set(data "${data}  <env:default variable=\"${root_var}\">${${root_var}}</env:default>\n")
  endforeach()

  # include inherited environments
  foreach(other_project ${used_gaudi_projects})
    set(data "${data}  <env:search_path>${${other_project}_DIR}</env:search_path>\n")
    set(data "${data}  <env:include>${other_project}Environment.xml</env:include>\n")
  endforeach()

  set(commands ${ARGN})
  #message(STATUS "start - ${commands}")
  while(commands)
    #message(STATUS "iter - ${commands}")
    _env_conf_pop_instruction(instr commands)
    # ensure that the variables in the value are not expanded when passing the arguments
    string(REPLACE "\$" "\\\$" instr "${instr}")
    _env_line(${instr} ln)
    set(data "${data}  ${ln}\n")
  endwhile()
  set(data "${data}</env:config>\n")

  get_filename_component(fn ${filename} NAME)
  message(STATUS "Generating ${fn}")
  file(WRITE ${filename} "${data}")
endfunction()

#-------------------------------------------------------------------------------
# _gaudi_find_standard_libdir(libname var)
#
# Find the location of a standard library asking the compiler.
#-------------------------------------------------------------------------------
function(_gaudi_find_standard_lib libname var)
  #message(STATUS "find ${libname} -> ${CMAKE_CXX_COMPILER} ${CMAKE_CXX_FLAGS} -print-file-name=libstdc++.so")
  set(_cmd "${CMAKE_CXX_COMPILER} ${CMAKE_CXX_FLAGS} -print-file-name=${libname}")
  separate_arguments(_cmd)
  execute_process(COMMAND ${_cmd} OUTPUT_VARIABLE cpplib)
  get_filename_component(cpplib ${cpplib} REALPATH)
  get_filename_component(cpplib ${cpplib} PATH)
  # Special hack for the way gcc is installed onf AFS at CERN.
  string(REPLACE "contrib/gcc" "external/gcc" cpplib ${cpplib})
  #message(STATUS "${libname} lib dir -> ${cpplib}")
  set(${var} ${cpplib} PARENT_SCOPE)
endfunction()

#-------------------------------------------------------------------------------
# gaudi_external_project_environment()
#
# Collect the environment details from the found packages and add them to the
# variable project_environment.
#-------------------------------------------------------------------------------
macro(gaudi_external_project_environment)
  message(STATUS "  environment for external packages")
  # collecting environment infos
  set(python_path)
  set(binary_path)
  set(environment)
  set(library_path2)

  # add path to standard libraries to LD_LIBRARY_PATH
  set(library_path2 ${std_library_path})

  get_property(packages_found GLOBAL PROPERTY PACKAGES_FOUND)
  #message("${packages_found}")
  foreach(pack ${packages_found})
    # Check that it is not a "Gaudi project" (the environment is included in a
    # different way in gaudi_generate_env_conf).
    list(FIND used_gaudi_projects ${pack} gaudi_project_idx)
    if((NOT pack STREQUAL GaudiProject) AND (gaudi_project_idx EQUAL -1))
      message(STATUS "    ${pack}")
      # this is needed to get the non-cache variables for the packages
      find_package(${pack} QUIET)

      if(pack STREQUAL PythonInterp OR pack STREQUAL PythonLibs)
        set(pack Python)
      endif()
      string(TOUPPER ${pack} _pack_upper)

      if(${_pack_upper}_EXECUTABLE)
        get_filename_component(bin_path ${${_pack_upper}_EXECUTABLE} PATH)
        list(APPEND binary_path ${bin_path})
      endif()

      list(APPEND binary_path   ${${pack}_BINARY_PATH})
      list(APPEND python_path   ${${pack}_PYTHON_PATH})
      list(APPEND environment   ${${pack}_ENVIRONMENT})
      list(APPEND library_path2 ${${pack}_LIBRARY_DIR} ${${pack}_LIBRARY_DIRS})
      # Try the version with the name of the package uppercase (unless the
      # package name is already uppercase).
      if(NOT pack STREQUAL _pack_upper)
        list(APPEND binary_path   ${${_pack_upper}_BINARY_PATH})
        list(APPEND python_path   ${${_pack_upper}_PYTHON_PATH})
        list(APPEND environment   ${${_pack_upper}_ENVIRONMENT})
        list(APPEND library_path2 ${${_pack_upper}_LIBRARY_DIR} ${${_pack_upper}_LIBRARY_DIRS})
      endif()
      # use also the libraries variable
      foreach(_lib ${${pack}_LIBRARIES} ${${_pack_upper}_LIBRARIES})
        if(EXISTS ${_lib})
          get_filename_component(_lib ${_lib} PATH)
          list(APPEND library_path2 ${_lib})
        endif()
      endforeach()
    endif()
  endforeach()

  get_property(library_path GLOBAL PROPERTY LIBRARY_PATH)
  set(library_path ${library_path} ${library_path2})
  # Remove system libraries from the library_path
  #list(REMOVE_ITEM library_path /usr/lib /lib /usr/lib64 /lib64 /usr/lib32 /lib32)
  set(old_library_path ${library_path})
  set(library_path)
  foreach(d ${old_library_path})
    if(NOT d MATCHES "^(/usr|/usr/local)?/lib(32/64)?")
      set(library_path ${library_path} ${d})
    endif()
  endforeach()

  foreach(var library_path python_path binary_path)
    if(${var})
      list(REMOVE_DUPLICATES ${var})
    endif()
  endforeach()

  foreach(val ${python_path})
    set(project_environment ${project_environment} PREPEND PYTHONPATH ${val})
  endforeach()

  foreach(val ${binary_path})
    set(project_environment ${project_environment} PREPEND PATH ${val})
  endforeach()

  foreach(val ${library_path})
    set(project_environment ${project_environment} PREPEND LD_LIBRARY_PATH ${val})
  endforeach()

  set(project_environment ${project_environment} ${environment})

endmacro()

#-------------------------------------------------------------------------------
# gaudi_export( (LIBRARY | EXECUTABLE | MODULE)
#               <name> )
#
# Internal function used to export targets.
#-------------------------------------------------------------------------------
function(gaudi_export type name)
  set_property(DIRECTORY APPEND PROPERTY GAUDI_EXPORTED_${type} ${name})
endfunction()

#-------------------------------------------------------------------------------
# gaudi_generate_exports(subdirs...)
#
# Internal function that generate the export data.
#-------------------------------------------------------------------------------
macro(gaudi_generate_exports)
  foreach(package ${ARGN})
    # we do not use the "Hat" for the export names
    get_filename_component(pkgname ${package} NAME)
    get_property(exported_libs  DIRECTORY ${package} PROPERTY GAUDI_EXPORTED_LIBRARY)
    get_property(exported_execs DIRECTORY ${package} PROPERTY GAUDI_EXPORTED_EXECUTABLE)
    get_property(exported_mods  DIRECTORY ${package} PROPERTY GAUDI_EXPORTED_MODULE)
    get_property(exported_cmake DIRECTORY ${package} PROPERTY GAUDI_EXPORTED_CMAKE SET)
    get_property(subdir_version DIRECTORY ${package} PROPERTY version)

    if (exported_libs OR exported_execs OR exported_mods
        OR exported_cmake OR ${package}_DEPENDENCIES OR subdir_version)
      set(pkg_exp_file ${pkgname}Export.cmake)

      message(STATUS "Generating ${pkg_exp_file}")
      set(pkg_exp_file ${CMAKE_CURRENT_BINARY_DIR}/${pkg_exp_file})

      file(WRITE ${pkg_exp_file}
"# File automatically generated: DO NOT EDIT.

# Compute the installation prefix relative to this file.
get_filename_component(_IMPORT_PREFIX \"\${CMAKE_CURRENT_LIST_FILE}\" PATH)
get_filename_component(_IMPORT_PREFIX \"\${_IMPORT_PREFIX}\" PATH)

")

      foreach(library ${exported_libs})
        file(APPEND ${pkg_exp_file} "add_library(${library} SHARED IMPORTED)\n")
        file(APPEND ${pkg_exp_file} "set_target_properties(${library} PROPERTIES\n")

        foreach(pn REQUIRED_INCLUDE_DIRS REQUIRED_LIBRARIES)
          get_property(prop TARGET ${library} PROPERTY ${pn})
          if (prop)
            file(APPEND ${pkg_exp_file} "  ${pn} \"${prop}\"\n")
          endif()
        endforeach()

        get_property(prop TARGET ${library} PROPERTY LOCATION)
        get_filename_component(prop ${prop} NAME)
        file(APPEND ${pkg_exp_file} "  IMPORTED_SONAME \"${prop}\"\n")
        file(APPEND ${pkg_exp_file} "  IMPORTED_LOCATION \"\${_IMPORT_PREFIX}/lib/${prop}\"\n")

        file(APPEND ${pkg_exp_file} "  )\n")
      endforeach()

      foreach(executable ${exported_execs})

        file(APPEND ${pkg_exp_file} "add_executable(${executable} IMPORTED)\n")
        file(APPEND ${pkg_exp_file} "set_target_properties(${executable} PROPERTIES\n")

        get_property(prop TARGET ${executable} PROPERTY LOCATION)
        get_filename_component(prop ${prop} NAME)
        file(APPEND ${pkg_exp_file} "  IMPORTED_LOCATION \"\${_IMPORT_PREFIX}/bin/${prop}\"\n")

        file(APPEND ${pkg_exp_file} "  )\n")
      endforeach()

      foreach(module ${exported_mods})
        file(APPEND ${pkg_exp_file} "add_library(${module} MODULE IMPORTED)\n")
      endforeach()

      if(${package}_DEPENDENCIES)
        file(APPEND ${pkg_exp_file} "set(${package}_DEPENDENCIES ${${package}_DEPENDENCIES})\n")
      endif()

      if(subdir_version)
        file(APPEND ${pkg_exp_file} "set(${package}_VERSION ${subdir_version})\n")
      endif()
    endif()
    install(FILES ${pkg_exp_file} DESTINATION cmake)
  endforeach()
endmacro()

#-------------------------------------------------------------------------------
# gaudi_generate_project_manifest()
#
# Internal function to generate project metadata like dependencies on other
# projects and on external software libraries.
#-------------------------------------------------------------------------------
function(gaudi_generate_project_manifest filename project version)
  # FIXME: partial replication of function argument parsing done in gaudi_project()
  CMAKE_PARSE_ARGUMENTS(PROJECT "" "" "USE;DATA" ${ARGN})
  # Non need to check consistency because it's already done in gaudi_project().

  #header
  set(data "<?xml version=\"1.0\" encoding=\"UTF-8\"?>
<manifest>\n")

  # Project name and version
  set(data "${data}  <project name=\"${project}\" version=\"${version}\" />\n")

  # HEP toolchain infos
  if(heptools_version)
    set(data "${data}  <heptools>\n")
    # version
    set(data "${data}    <version>${heptools_version}</version>\n")
    # platform specifications
    set(data "${data}    <binary_tag>${BINARY_TAG}</binary_tag>\n")
    set(data "${data}    <lcg_system>${LCG_SYSTEM}</lcg_system>\n")
    set(data "${data}  </heptools>\n")
  endif()

  # Build options
  # FIXME: I need an explicit list of options to store

  # Used projects
  if(PROJECT_USE)
    set(data "${data}  <used_projects>\n")
    while(PROJECT_USE)
      list(GET PROJECT_USE 0 n)
      list(GET PROJECT_USE 1 v)
      list(REMOVE_AT PROJECT_USE 0 1)
      set(data "${data}    <project name=\"${n}\" version=\"${v}\" />\n")
    endwhile()
    set(data "${data}  </used_projects>\n")
  endif()

  # Used data packages
  if(PROJECT_DATA)
    set(data "${data}  <used_data_pkgs>\n")
    while(PROJECT_DATA)
      list(GET PROJECT_DATA 0 n)
      list(REMOVE_AT PROJECT_DATA 0)
      set(v *)
      if(PROJECT_DATA)
        list(GET PROJECT_DATA 0 next)
        if(next STREQUAL VERSION)
          list(GET PROJECT_DATA 1 v)
          list(REMOVE_AT PROJECT_DATA 0 1)
        endif()
      endif()
      set(data "${data}    <package name=\"${n}\" version=\"${v}\" />\n")
    endwhile()
    set(data "${data}  </used_data_pkgs>\n")
  endif()

  # trailer
  set(data "${data}</manifest>\n")

  get_filename_component(fn ${filename} NAME)
  message(STATUS "Generating ${fn}")
  file(WRITE ${filename} "${data}")
endfunction()<|MERGE_RESOLUTION|>--- conflicted
+++ resolved
@@ -37,7 +37,6 @@
   find_program(ccache_cmd ccache)
   find_program(distcc_cmd distcc)
   mark_as_advanced(ccache_cmd distcc_cmd)
-<<<<<<< HEAD
 
   if(ccache_cmd)
     option(CMAKE_USE_CCACHE "Use ccache to speed up compilation." OFF)
@@ -47,17 +46,6 @@
     endif()
   endif()
 
-=======
-
-  if(ccache_cmd)
-    option(CMAKE_USE_CCACHE "Use ccache to speed up compilation." OFF)
-    if(CMAKE_USE_CCACHE)
-      set_property(GLOBAL PROPERTY RULE_LAUNCH_COMPILE ${ccache_cmd})
-      message(STATUS "Using ccache for building")
-    endif()
-  endif()
-
->>>>>>> b4a922d5
   if(distcc_cmd)
     option(CMAKE_USE_DISTCC "Use distcc to speed up compilation." OFF)
     if(CMAKE_USE_DISTCC)
@@ -1314,11 +1302,7 @@
                 --configurable-auditor=${confAuditor}
                 --configurable-service=${confService}
                 -i ${library}
-<<<<<<< HEAD
     DEPENDS ${library} ${deps})
-=======
-    DEPENDS ${conf_depends})
->>>>>>> b4a922d5
   add_custom_target(${library}Conf ALL DEPENDS ${outdir}/${library}_confDb.py)
   # Add the target to the target that groups all of them for the package.
   if(NOT TARGET ${package}ConfAll)
@@ -1708,16 +1692,11 @@
   target_link_libraries(${library} GaudiPluginService ${ARG_LINK_LIBRARIES})
   _gaudi_detach_debinfo(${library})
 
-<<<<<<< HEAD
   gaudi_generate_componentslist(${library})
-  gaudi_generate_configurables(${library})
-=======
-  gaudi_generate_rootmap(${library})
   if(ARG_GENCONF_PRELOAD)
     set(ARG_GENCONF_PRELOAD PRELOAD ${ARG_GENCONF_PRELOAD})
   endif()
   gaudi_generate_configurables(${library} ${ARG_GENCONF_PRELOAD})
->>>>>>> b4a922d5
 
   set_property(GLOBAL APPEND PROPERTY COMPONENT_LIBRARIES ${library})
 
