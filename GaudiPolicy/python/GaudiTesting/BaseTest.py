--- conflicted
+++ resolved
@@ -836,13 +836,9 @@
                                         r"SUCCESS\s*Booked \d+ Histogram\(s\)",
                                         r"^ \|",
                                         r"^ ID=",
-<<<<<<< HEAD
-                                        # Ignore removed properties
+                                        # Ignore added/removed properties
                                         r"Property(.*)'Audit(Algorithm|Tool|Service)s':",
-=======
-                                        # Ignore added/removed properties
                                         r"Property(.*)'IsIOBound':",
->>>>>>> 5e8fd1c4
                                         ] )
 
 if ROOT6WorkAroundEnabled('ReadRootmapCheck'):
